--- conflicted
+++ resolved
@@ -111,15 +111,12 @@
       - PAYMENT_MAX_PAYMENT_AMOUNT_CENTS
       - PAYMENT_MIN_PAYMENT_AMOUNT_CENTS=50
       - SSM_ENV_SITE_NAME=development
-<<<<<<< HEAD
-=======
       - PAYMENT_GUIDE_LINK
       # Cron secrets
       - CRON_PAYMENT_API_SECRET=secretKey
       # env vars for go integration
       - GOGOV_API_KEY
       # Bearer token API key format
->>>>>>> 50d8d1cb
       - API_KEY_VERSION=v1
 
   mockpass:
