# This docker-compose file is only for local development purposes.
version: '3'
services:
  backend:
    build:
      context: .
      dockerfile: Dockerfile.development
    depends_on:
      - database
    volumes:
      - ./:/opt/formsg
      - /opt/formsg/node_modules
    ports:
      - '5001:5000'
      - '4566:4566' # localstack ports
      - '5156:5156' # mockpass ports
      - '9229:9229' # Node debugger port
    environment:
      - NODE_ENV=development
      - DB_HOST=mongodb://database:27017/formsg
      - APP_NAME=FormSG
      - APP_URL=http://localhost:5001
      - ATTACHMENT_S3_BUCKET=local-attachment-bucket
      - IMAGE_S3_BUCKET=local-image-bucket
      - LOGO_S3_BUCKET=local-logo-bucket
      - STATIC_ASSETS_S3_BUCKET=local-static-assets-bucket
      - FORMSG_SDK_MODE=development
      - BOUNCE_LIFE_SPAN=86400000
      - AWS_ACCESS_KEY_ID=fakeKey
      - AWS_SECRET_ACCESS_KEY=fakeSecret
      - SESSION_SECRET=thisisasecret
      - AWS_ENDPOINT=http://localhost:4566
      - SECRET_ENV=development
      - SUBMISSIONS_RATE_LIMIT=200
      - SEND_AUTH_OTP_RATE_LIMIT=60
      - SES_PORT=1025
      - SES_HOST=maildev
      - WEBHOOK_SQS_URL=http://localhost:4566/000000000000/local-webhooks-sqs-main
      - INTRANET_IP_LIST_PATH
      - SENTRY_CONFIG_URL=https://random@sentry.io/123456
      - CSP_REPORT_URI=https://random@sentry.io/123456
      # This needs to be removed and replaced with a real tracking ID in a local .env file
      # in order to enable GA in a local environment
      # TODO: remove after React rollout #4786
      - GA_TRACKING_ID=mockGATrackingId
      # Test credentials from reCAPTCHA docs
      # https://developers.google.com/recaptcha/docs/faq#id-like-to-run-automated-tests-with-recaptcha.-what-should-i-do
      - GOOGLE_CAPTCHA=6LeIxAcTAAAAAGG-vFI1TnRWxMZNFuojJ4WifJWe
      - GOOGLE_CAPTCHA_PUBLIC=6LeIxAcTAAAAAJcZVRqyHh71UMIEGNQ_MXjiZKhI
      # Keep in sync with the development key in
      # https://github.com/opengovsg/formsg-javascript-sdk/blob/develop/src/resource/verification-keys.ts
      - VERIFICATION_SECRET_KEY=iGkfOuI6uxrlfw+7CZFFUZBwk86I+pu6v+g7EWA6qJpJnilXQleCPx2EVTr24eWWphzFO2WJiaL53oyXnqWdBQ==
      # Keep in sync with the development key in
      # https://github.com/opengovsg/formsg-javascript-sdk/blob/develop/src/resource/signing-keys.ts
      - SIGNING_SECRET_KEY=HDBXpu+2/gu10bLHpy8HjpN89xbA6boH9GwibPGJA8BOXmB+zOUpxCP33/S5p8vBWlPokC7gLR0ca8urVwfMUQ==
      # Mock Twilio credentials. SMSes do not work in dev environment.
      - TWILIO_ACCOUNT_SID=AC00000000000000000000000000000000
      - TWILIO_API_KEY=mockTwilioApiKey
      - TWILIO_API_SECRET=mockTwilioApiSecret
      - TWILIO_MESSAGING_SERVICE_SID=MG00000000000000000000000000000000
      - SP_OIDC_NDI_DISCOVERY_ENDPOINT=http://localhost:5156/singpass/v2/.well-known/openid-configuration
      - SP_OIDC_NDI_JWKS_ENDPOINT=http://localhost:5156/singpass/v2/.well-known/keys
      - SP_OIDC_RP_CLIENT_ID=rpClientId
      - SP_OIDC_RP_REDIRECT_URL=http://localhost:5001/api/v3/singpass/login
      - SP_OIDC_RP_JWKS_PUBLIC_PATH=./__tests__/setup/certs/test_sp_rp_public_jwks.json
      - SP_OIDC_RP_JWKS_SECRET_PATH=./__tests__/setup/certs/test_sp_rp_secret_jwks.json
      - CP_OIDC_NDI_DISCOVERY_ENDPOINT=http://localhost:5156/corppass/v2/.well-known/openid-configuration
      - CP_OIDC_NDI_JWKS_ENDPOINT=http://localhost:5156/corppass/v2/.well-known/keys
      - CP_OIDC_RP_CLIENT_ID=rpClientId
      - CP_OIDC_RP_REDIRECT_URL=http://localhost:5001/api/v3/corppass/login
      - CP_OIDC_RP_JWKS_PUBLIC_PATH=./__tests__/setup/certs/test_cp_rp_public_jwks.json
      - CP_OIDC_RP_JWKS_SECRET_PATH=./__tests__/setup/certs/test_cp_rp_secret_jwks.json
      - IS_SP_MAINTENANCE
      - IS_CP_MAINTENANCE
      - SINGPASS_ESRVC_ID=spEsrvcId #Needed for MyInfo
      - MYINFO_BANNER_CONTENT
      - MYINFO_CLIENT_CONFIG=dev
      # Use mockpass key pairs and endpoints
      - MYINFO_FORMSG_KEY_PATH=./node_modules/@opengovsg/mockpass/static/certs/key.pem
      - MYINFO_CERT_PATH=./node_modules/@opengovsg/mockpass/static/certs/spcp.crt
      - MYINFO_CLIENT_ID=mockClientId
      - MYINFO_CLIENT_SECRET=mockClientSecret
      - MYINFO_JWT_SECRET=mockJwtSecret
      - SGID_HOSTNAME=http://localhost:5156/sgid
      - SGID_CLIENT_ID=sgidclientid
      - SGID_CLIENT_SECRET=sgidclientsecret
      - SGID_REDIRECT_URI=http://localhost:5001/sgid/login
      - SGID_PRIVATE_KEY=./node_modules/@opengovsg/mockpass/static/certs/key.pem
      - SGID_PUBLIC_KEY=./node_modules/@opengovsg/mockpass/static/certs/server.crt
      - SES_PASS
      - SES_USER
      - OTP_LIFE_SPAN
      - AWS_REGION
      # this needs to be replaced with the ID of a feedback form that you create
      # in your local environment
      - REACT_SWITCH_ENV_FEEDBACK_FORM_ID_ADMIN=6386ecc0bdf691005457c67e
      - REACT_SWITCH_ENV_FEEDBACK_FORM_ID_RESPONDENT=6386e4ba847f280069797a54
      - REACT_MIGRATION_ANGULAR_END_DATE=15 September 2022
      - REACT_MIGRATION_RESP_ROLLOUT_EMAIL=100
      - REACT_MIGRATION_RESP_ROLLOUT_STORAGE=100
      - REACT_MIGRATION_ADMIN_ROLLOUT=100
      - REACT_MIGRATION_REMOVE_INFOBOX_THRESHOLD_ADMIN=101
      - REACT_MIGRATION_REMOVE_INFOBOX_THRESHOLD_RESPONDENT=101
      - REACT_MIGRATION_USE_FETCH_FOR_SUBMISSIONS=false
      # env vars for stripe payment integration
      - PAYMENT_STRIPE_PUBLISHABLE_KEY=publishableKey
      # duplicate PAYMENT_STRIPE_SECRET_KEY to STRIPE_API_KEY in stripe-webhook-listener container
      - PAYMENT_STRIPE_SECRET_KEY=secretKey
      - PAYMENT_STRIPE_CLIENT_ID=clientId
      - PAYMENT_STRIPE_WEBHOOK_SECRET=webhookSecret
      - PAYMENT_MAX_PAYMENT_AMOUNT_CENTS
      - PAYMENT_MIN_PAYMENT_AMOUNT_CENTS=50
      - SSM_ENV_SITE_NAME=development
<<<<<<< HEAD
      - API_KEY_VERSION=v1
=======
      - PAYMENT_GUIDE_LINK
      # Cron secrets
      - CRON_PAYMENT_API_SECRET=secretKey
>>>>>>> 7aff5870

  mockpass:
    build: https://github.com/opengovsg/mockpass.git#v3.1.3
    depends_on:
      - backend
    environment:
      - MOCKPASS_NRIC=S6005038D
      - MOCKPASS_UEN=123456789A
      - SHOW_LOGIN_PAGE=true
      - SP_RP_JWKS_ENDPOINT=http://localhost:5000/singpass/.well-known/jwks.json
      - CP_RP_JWKS_ENDPOINT=http://localhost:5000/api/v3/corppass/.well-known/jwks.json
    network_mode: 'service:backend' # reuse backend service's network stack so that it can resolve localhost:5156 to mockpass:5156

  database:
    image: 'bitnami/mongodb:4.4'
    container_name: 'formsg-db'
    environment:
      - MONGODB_DATABASE=formsg
      - MONGODB_ADVERTISED_HOSTNAME=database
      - MONGODB_REPLICA_SET_MODE=primary
      - ALLOW_EMPTY_PASSWORD=yes
    volumes:
      - mongodb_data:/bitnami/mongodb
      - ./init-mongo.js:/docker-entrypoint-initdb.d/init-mongo.js:ro
    ports:
      - '27017:27017'

  localstack:
    image: localstack/localstack:0.11.5
    container_name: formsg-localstack
    depends_on:
      - backend
    environment:
      - SERVICES=s3,sqs,secretsmanager
      - DATA_DIR=/tmp/localstack/data
    volumes:
      - './.localstack:/tmp/localstack'
      - '/var/run/docker.sock:/var/run/docker.sock'
    network_mode: 'service:backend' # reuse backend service's network stack so that it can resolve localhost:4566 to localstack:4566
    logging:
      driver: none

  maildev:
    image: maildev/maildev
    ports:
      - '1080:1080'

  stripe-cli:
    image: stripe/stripe-cli
    container_name: stripe-webhook-listener
    command: 'listen --api-key ${STRIPE_API_KEY} --device-name ${STRIPE_DEVICE_NAME} --forward-to host.docker.internal:5001/api/v3/notifications/stripe'
    environment:
      - STRIPE_API_KEY=secretKey
      - STRIPE_DEVICE_NAME=StripeWebhookListener

  mocktwilio:
    image: stoplight/prism:4
    container_name: formsg-mocktwilio
    depends_on:
      - backend
    network_mode: 'service:backend' # reuse backend service's network stack so that it can resolve localhost:4010 to prismtwilio:4010
    command: mock https://raw.githubusercontent.com/twilio/twilio-oai/main/spec/json/twilio_api_v2010.json

volumes:
  mongodb_data:
    driver: local<|MERGE_RESOLUTION|>--- conflicted
+++ resolved
@@ -111,13 +111,11 @@
       - PAYMENT_MAX_PAYMENT_AMOUNT_CENTS
       - PAYMENT_MIN_PAYMENT_AMOUNT_CENTS=50
       - SSM_ENV_SITE_NAME=development
-<<<<<<< HEAD
-      - API_KEY_VERSION=v1
-=======
       - PAYMENT_GUIDE_LINK
       # Cron secrets
       - CRON_PAYMENT_API_SECRET=secretKey
->>>>>>> 7aff5870
+      # Bearer token API key format
+      - API_KEY_VERSION=v1
 
   mockpass:
     build: https://github.com/opengovsg/mockpass.git#v3.1.3
