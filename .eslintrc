--- conflicted
+++ resolved
@@ -4,11 +4,7 @@
     "es6": true,
     "node": true
   },
-<<<<<<< HEAD
-  "ignorePatterns": ["./shared"],
-=======
   "ignorePatterns": ["./shared", "./frontend"],
->>>>>>> ddadbd19
   "extends": ["eslint:recommended", "plugin:prettier/recommended"],
   "globals": {
     "Atomics": "readonly",
