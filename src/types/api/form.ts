--- conflicted
+++ resolved
@@ -2,11 +2,7 @@
 import { ConditionalPick, Primitive } from 'type-fest'
 
 import { FormField, FormFieldSchema, FormFieldWithId } from '../field'
-<<<<<<< HEAD
-import { FormSettings, Permission } from '../form'
-=======
-import { EndPage, FormSettings } from '../form'
->>>>>>> 1184c854
+import { EndPage, FormSettings, Permission } from '../form'
 
 export type SettingsUpdateDto = Partial<FormSettings>
 
@@ -22,8 +18,6 @@
   Primitive
 >
 
-<<<<<<< HEAD
 export type PermissionsUpdateDto = Permission[]
-=======
-export type EndPageUpdateDto = EndPage
->>>>>>> 1184c854
+
+export type EndPageUpdateDto = EndPage