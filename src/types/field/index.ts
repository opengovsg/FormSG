import { Document } from 'mongoose'
import { ConditionalExcept, Merge } from 'type-fest'

import { IAttachmentFieldSchema } from './attachmentField'
import { ICheckboxFieldSchema } from './checkboxField'
import { ICountryFieldSchema } from './countryField'
import { IDateFieldSchema } from './dateField'
import { IDecimalFieldSchema } from './decimalField'
import { IDropdownFieldSchema } from './dropdownField'
import { IEmailFieldSchema } from './emailField'
import { IHomenoFieldSchema } from './homeNoField'
import { IImageFieldSchema } from './imageField'
import { ILongTextFieldSchema } from './longTextField'
import { IMobileFieldSchema } from './mobileField'
import { INricFieldSchema } from './nricField'
import { INumberFieldSchema } from './numberField'
import { IRadioFieldSchema } from './radioField'
import { IRatingFieldSchema } from './ratingField'
import { ISectionFieldSchema } from './sectionField'
import { IShortTextFieldSchema } from './shortTextField'
import { IStatementFieldSchema } from './statementField'
import { ITableFieldSchema } from './tableField'
import { IUenFieldSchema } from './uenField'
import { IYesNoFieldSchema } from './yesNoField'

export * from './attachmentField'
export * from './baseField'
export * from './checkboxField'
export * from './dateField'
export * from './decimalField'
export * from './dropdownField'
export * from './emailField'
export * from './homeNoField'
export * from './imageField'
export * from './longTextField'
export * from './mobileField'
export * from './myinfoField'
export * from './nricField'
export * from './numberField'
export * from './radioField'
export * from './ratingField'
export * from './sectionField'
export * from './shortTextField'
export * from './statementField'
export * from './tableField'
export * from './uenField'
export * from './yesNoField'
<<<<<<< HEAD
export * from './countryField'
export { BasicField, MyInfoAttribute, FormField }
=======
>>>>>>> 3fac962c

export enum SPCPFieldTitle {
  SpNric = 'SingPass Validated NRIC',
  CpUid = 'CorpPass Validated UID',
  CpUen = 'CorpPass Validated UEN',
}

export enum SgidFieldTitle {
  SgidNric = 'sgID Validated NRIC',
}

export type FormFieldSchema =
  | IAttachmentFieldSchema
  | ICheckboxFieldSchema
  | IDateFieldSchema
  | IDecimalFieldSchema
  | IDropdownFieldSchema
  | IEmailFieldSchema
  | IHomenoFieldSchema
  | IImageFieldSchema
  | ILongTextFieldSchema
  | IMobileFieldSchema
  | INricFieldSchema
  | INumberFieldSchema
  | IRadioFieldSchema
  | IRatingFieldSchema
  | ISectionFieldSchema
  | IShortTextFieldSchema
  | IStatementFieldSchema
  | ITableFieldSchema
  | IUenFieldSchema
  | IYesNoFieldSchema
  | ICountryFieldSchema

/**
 * Helper type to only retain from FormFieldSchema the props required to create
 * a validator for that field.
 * I have created a monster.
 */
export type OmitUnusedValidatorProps<F extends FormFieldSchema> = Merge<
  Omit<
    // Remove all functions from the given field schema.
    // eslint-disable-next-line @typescript-eslint/ban-types
    ConditionalExcept<F, Function>,
    // Remove unused
    'disabled' | 'description' | keyof Document
  >,
  // Omitting keyof Document removes the _id prop, but it is still needed for
  // some validator functions.
  { _id?: F['_id'] }
>

export type FieldValidationSchema =
  | OmitUnusedValidatorProps<IAttachmentFieldSchema>
  | OmitUnusedValidatorProps<ICheckboxFieldSchema>
  | OmitUnusedValidatorProps<IDateFieldSchema>
  | OmitUnusedValidatorProps<IDecimalFieldSchema>
  | OmitUnusedValidatorProps<IDropdownFieldSchema>
  | OmitUnusedValidatorProps<IEmailFieldSchema>
  | OmitUnusedValidatorProps<IHomenoFieldSchema>
  | OmitUnusedValidatorProps<IImageFieldSchema>
  | OmitUnusedValidatorProps<ILongTextFieldSchema>
  | OmitUnusedValidatorProps<IMobileFieldSchema>
  | OmitUnusedValidatorProps<INricFieldSchema>
  | OmitUnusedValidatorProps<INumberFieldSchema>
  | OmitUnusedValidatorProps<IRadioFieldSchema>
  | OmitUnusedValidatorProps<IRatingFieldSchema>
  | OmitUnusedValidatorProps<ISectionFieldSchema>
  | OmitUnusedValidatorProps<IShortTextFieldSchema>
  | OmitUnusedValidatorProps<IStatementFieldSchema>
  | OmitUnusedValidatorProps<ITableFieldSchema>
  | OmitUnusedValidatorProps<IUenFieldSchema>
<<<<<<< HEAD
  | OmitUnusedValidatorProps<IYesNoFieldSchema>
  | OmitUnusedValidatorProps<ICountryFieldSchema>

/**
 * Form field POJO with id
 */
export type FormFieldWithId = FormFieldDto
=======
  | OmitUnusedValidatorProps<IYesNoFieldSchema>
>>>>>>> 3fac962c
<|MERGE_RESOLUTION|>--- conflicted
+++ resolved
@@ -45,11 +45,7 @@
 export * from './tableField'
 export * from './uenField'
 export * from './yesNoField'
-<<<<<<< HEAD
 export * from './countryField'
-export { BasicField, MyInfoAttribute, FormField }
-=======
->>>>>>> 3fac962c
 
 export enum SPCPFieldTitle {
   SpNric = 'SingPass Validated NRIC',
@@ -122,14 +118,5 @@
   | OmitUnusedValidatorProps<IStatementFieldSchema>
   | OmitUnusedValidatorProps<ITableFieldSchema>
   | OmitUnusedValidatorProps<IUenFieldSchema>
-<<<<<<< HEAD
   | OmitUnusedValidatorProps<IYesNoFieldSchema>
-  | OmitUnusedValidatorProps<ICountryFieldSchema>
-
-/**
- * Form field POJO with id
- */
-export type FormFieldWithId = FormFieldDto
-=======
-  | OmitUnusedValidatorProps<IYesNoFieldSchema>
->>>>>>> 3fac962c
+  | OmitUnusedValidatorProps<ICountryFieldSchema>