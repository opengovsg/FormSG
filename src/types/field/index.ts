import type { Document } from 'mongoose'
import type { ConditionalExcept, Merge } from 'type-fest'

import type { IAttachmentFieldSchema } from './attachmentField'
import type { ICheckboxFieldSchema } from './checkboxField'
<<<<<<< HEAD
import type { ICountryRegionFieldSchema } from './countryRegionField'
=======
import type { IChildrenCompoundFieldSchema } from './childrenCompoundField'
>>>>>>> 3177870a
import type { IDateFieldSchema } from './dateField'
import type { IDecimalFieldSchema } from './decimalField'
import type { IDropdownFieldSchema } from './dropdownField'
import type { IEmailFieldSchema } from './emailField'
import type { IHomenoFieldSchema } from './homeNoField'
import type { IImageFieldSchema } from './imageField'
import type { ILongTextFieldSchema } from './longTextField'
import type { IMobileFieldSchema } from './mobileField'
import type { INricFieldSchema } from './nricField'
import type { INumberFieldSchema } from './numberField'
import type { IRadioFieldSchema } from './radioField'
import type { IRatingFieldSchema } from './ratingField'
import type { ISectionFieldSchema } from './sectionField'
import type { IShortTextFieldSchema } from './shortTextField'
import type { IStatementFieldSchema } from './statementField'
import type { ITableFieldSchema } from './tableField'
import type { IUenFieldSchema } from './uenField'
import type { IYesNoFieldSchema } from './yesNoField'

export * from './attachmentField'
export * from './baseField'
export * from './checkboxField'
export * from './dateField'
export * from './decimalField'
export * from './dropdownField'
export * from './countryRegionField'
export * from './emailField'
export * from './homeNoField'
export * from './imageField'
export * from './longTextField'
export * from './mobileField'
export * from './myinfoField'
export * from './nricField'
export * from './numberField'
export * from './radioField'
export * from './ratingField'
export * from './sectionField'
export * from './shortTextField'
export * from './statementField'
export * from './tableField'
export * from './uenField'
export * from './yesNoField'
export * from './childrenCompoundField'

export enum SPCPFieldTitle {
  SpNric = 'SingPass Validated NRIC',
  CpUid = 'CorpPass Validated UID',
  CpUen = 'CorpPass Validated UEN',
}

export enum SgidFieldTitle {
  SgidNric = 'sgID Validated NRIC',
}

export type FormFieldSchema =
  | IAttachmentFieldSchema
  | ICheckboxFieldSchema
  | IDateFieldSchema
  | IDecimalFieldSchema
  | IDropdownFieldSchema
  | ICountryRegionFieldSchema
  | IEmailFieldSchema
  | IHomenoFieldSchema
  | IImageFieldSchema
  | ILongTextFieldSchema
  | IMobileFieldSchema
  | INricFieldSchema
  | INumberFieldSchema
  | IRadioFieldSchema
  | IRatingFieldSchema
  | ISectionFieldSchema
  | IShortTextFieldSchema
  | IStatementFieldSchema
  | ITableFieldSchema
  | IUenFieldSchema
  | IYesNoFieldSchema
  | IChildrenCompoundFieldSchema

/**
 * Helper type to only retain from FormFieldSchema the props required to create
 * a validator for that field.
 * I have created a monster.
 */
export type OmitUnusedValidatorProps<F extends FormFieldSchema> = Merge<
  Omit<
    // Remove all functions from the given field schema.
    // eslint-disable-next-line @typescript-eslint/ban-types
    ConditionalExcept<F, Function>,
    // Remove unused
    'disabled' | 'description' | keyof Document
  >,
  // Omitting keyof Document removes the _id prop, but it is still needed for
  // some validator functions.
  { _id?: F['_id'] }
>

export type FieldValidationSchema =
  | OmitUnusedValidatorProps<IAttachmentFieldSchema>
  | OmitUnusedValidatorProps<ICheckboxFieldSchema>
  | OmitUnusedValidatorProps<IDateFieldSchema>
  | OmitUnusedValidatorProps<IDecimalFieldSchema>
  | OmitUnusedValidatorProps<IDropdownFieldSchema>
  | OmitUnusedValidatorProps<ICountryRegionFieldSchema>
  | OmitUnusedValidatorProps<IEmailFieldSchema>
  | OmitUnusedValidatorProps<IHomenoFieldSchema>
  | OmitUnusedValidatorProps<IImageFieldSchema>
  | OmitUnusedValidatorProps<ILongTextFieldSchema>
  | OmitUnusedValidatorProps<IMobileFieldSchema>
  | OmitUnusedValidatorProps<INricFieldSchema>
  | OmitUnusedValidatorProps<INumberFieldSchema>
  | OmitUnusedValidatorProps<IRadioFieldSchema>
  | OmitUnusedValidatorProps<IRatingFieldSchema>
  | OmitUnusedValidatorProps<ISectionFieldSchema>
  | OmitUnusedValidatorProps<IShortTextFieldSchema>
  | OmitUnusedValidatorProps<IStatementFieldSchema>
  | OmitUnusedValidatorProps<ITableFieldSchema>
  | OmitUnusedValidatorProps<IUenFieldSchema>
  | OmitUnusedValidatorProps<IYesNoFieldSchema>
  | OmitUnusedValidatorProps<IChildrenCompoundFieldSchema><|MERGE_RESOLUTION|>--- conflicted
+++ resolved
@@ -3,11 +3,8 @@
 
 import type { IAttachmentFieldSchema } from './attachmentField'
 import type { ICheckboxFieldSchema } from './checkboxField'
-<<<<<<< HEAD
+import type { IChildrenCompoundFieldSchema } from './childrenCompoundField'
 import type { ICountryRegionFieldSchema } from './countryRegionField'
-=======
-import type { IChildrenCompoundFieldSchema } from './childrenCompoundField'
->>>>>>> 3177870a
 import type { IDateFieldSchema } from './dateField'
 import type { IDecimalFieldSchema } from './decimalField'
 import type { IDropdownFieldSchema } from './dropdownField'
