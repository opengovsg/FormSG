import { BasicField, MobileFieldBase } from '../../../shared/types/field'

import { IFieldSchema } from './baseField'

export { MobileFieldBase }

<<<<<<< HEAD
export interface IMobileFieldSchema extends MobileFieldBase, IFieldSchema {
=======
export interface IVerifiableMobileField extends IMobileField {
  isVerifiable: true
}

export interface IMobileFieldSchema extends IMobileField, IFieldSchema {
>>>>>>> d4e5da92
  fieldType: BasicField.Mobile
  isVerifiable: boolean
}<|MERGE_RESOLUTION|>--- conflicted
+++ resolved
@@ -3,16 +3,10 @@
 import { IFieldSchema } from './baseField'
 
 export { MobileFieldBase }
-
-<<<<<<< HEAD
-export interface IMobileFieldSchema extends MobileFieldBase, IFieldSchema {
-=======
-export interface IVerifiableMobileField extends IMobileField {
+export interface IVerifiableMobileField extends MobileFieldBase {
   isVerifiable: true
 }
-
-export interface IMobileFieldSchema extends IMobileField, IFieldSchema {
->>>>>>> d4e5da92
+export interface IMobileFieldSchema extends MobileFieldBase, IFieldSchema {
   fieldType: BasicField.Mobile
   isVerifiable: boolean
 }