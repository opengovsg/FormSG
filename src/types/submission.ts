import { AxiosResponse } from 'axios'
import { Document, Model, QueryCursor } from 'mongoose'

import { MyInfoAttribute } from './field'
import { AuthType, IFormSchema } from './form'

export enum SubmissionType {
  Email = 'emailSubmission',
  Encrypt = 'encryptSubmission',
}

export type SubmissionMetadata = {
  number: number
  refNo: IEncryptedSubmissionSchema['_id']
  submissionTime: string
}

<<<<<<< HEAD
export type SubmissionMetadataList = {
  metadata: SubmissionMetadata[]
  count: number
}
=======
export type EncryptedSubmissionDto = {
  refNo: IEncryptedSubmissionSchema['_id']
  submissionTime: string
  content: IEncryptedSubmissionSchema['encryptedContent']
  verified: IEncryptedSubmissionSchema['verifiedContent']
  attachmentMetadata: Record<string, string>
}

>>>>>>> 2a112aff
export interface ISubmission {
  form: IFormSchema['_id']
  authType?: AuthType
  myInfoFields?: MyInfoAttribute[]
  submissionType: SubmissionType
  created?: Date
  lastModified?: Date
  recipientEmails?: string[]
  responseHash?: string
  responseSalt?: string
  hasBounced?: boolean
  encryptedContent?: string
  verifiedContent?: string
  version?: number
  attachmentMetadata?: Map<string, string>
  webhookResponses?: IWebhookResponse[]
}

export interface WebhookData {
  formId: string
  submissionId: string
  encryptedContent: IEncryptedSubmissionSchema['encryptedContent']
  verifiedContent: IEncryptedSubmissionSchema['verifiedContent']
  version: IEncryptedSubmissionSchema['version']
  created: IEncryptedSubmissionSchema['created']
}

export interface WebhookView {
  data: WebhookData
}

export interface ISubmissionSchema extends ISubmission, Document {
  getWebhookView(): WebhookView | null
}

export type FindFormsWithSubsAboveResult = {
  _id: IFormSchema['_id']
  count: number
}

export interface ISubmissionModel extends Model<ISubmissionSchema> {
  findFormsWithSubsAbove(
    minSubCount: number,
  ): Promise<FindFormsWithSubsAboveResult[]>
}

export interface IEmailSubmission extends ISubmission {
  recipientEmails: string[]
  responseHash: string
  responseSalt: string
  hasBounced?: boolean
  encryptedContent: never
  verifiedContent: never
  version: never
  attachmentMetadata: never
  webhookResponses: never
  getWebhookView(): WebhookView | null
}

export type IEmailSubmissionSchema = IEmailSubmission & ISubmissionSchema

export interface IEncryptedSubmission extends ISubmission {
  recipientEmails: never
  responseHash: never
  responseSalt: never
  hasBounced: never
  encryptedContent: string
  verifiedContent?: string
  version: number
  attachmentMetadata?: Map<string, string>
  webhookResponses?: IWebhookResponse[]
  getWebhookView(): WebhookView | null
}

export type IEncryptedSubmissionSchema = IEncryptedSubmission &
  ISubmissionSchema

export interface IWebhookResponse {
  webhookUrl: string
  signature: string
  errorMessage?: string
  response?: Omit<AxiosResponse<string>, 'config' | 'request' | 'headers'> & {
    headers: string
  }
}

// When retrieving from database, the attachmentMetadata type becomes an object
// instead of a Map.
// Due to schema changes, some objects may not have attachmentMetadata key.
export type SubmissionCursorData = Pick<
  IEncryptedSubmissionSchema,
  'encryptedContent' | 'verifiedContent' | 'created' | 'id'
> & { attachmentMetadata?: Record<string, string> } & Document

export type SubmissionData = Omit<
  IEncryptedSubmissionSchema,
  'version' | 'webhookResponses'
>

export type IEmailSubmissionModel = Model<IEmailSubmissionSchema> &
  ISubmissionModel
export type IEncryptSubmissionModel = Model<IEncryptedSubmissionSchema> &
  ISubmissionModel & {
    /**
     * Return submission metadata for a single submissionId of form with formId.
     * @param formId formId to filter submissions for
     * @param submissionId specific submissionId to retrieve metadata for
     *
     * @returns submission metadata if available, `null` otherwise.
     */
    findSingleMetadata(
      formId: string,
      submissionId: string,
    ): Promise<SubmissionMetadata | null>

    /**
     * Returns all submission metadata of the form for the given formId. The
     * metadata returned is offset by the page and the pageSize options.
     * @param formId the form id to return submission metadata for
     * @param options.page the page of metadata list to return
     * @param options.pageSize the number of metadata per page
     *
     * @returns limited list of metadata, along with the total number of metadata count
     */
    findAllMetadataByFormId(
      formId: string,
      params?: { page?: number; pageSize?: number },
    ): Promise<{
      metadata: SubmissionMetadata[]
      count: number
    }>

    /**
     * Returns a cursor for all submissions of the given formId. May further be
     * limited by a given date range provided both dateRange.startDate and
     * dateRange.endDate is valid.
     * @param formId the form id to return the submissions cursor for
     * @param dateRange optional. If provided, will limit the submissions to the given range
     * @returns a cursor to the submissions retrieved
     */
    getSubmissionCursorByFormId(
      formId: string,
      dateRange: {
        startDate?: string
        endDate?: string
      },
    ): QueryCursor<SubmissionCursorData>

    findEncryptedSubmissionById(
      formId: string,
      submissionId: string,
    ): Promise<SubmissionData | null>
  }

export interface IWebhookResponseSchema extends IWebhookResponse, Document {}<|MERGE_RESOLUTION|>--- conflicted
+++ resolved
@@ -15,12 +15,6 @@
   submissionTime: string
 }
 
-<<<<<<< HEAD
-export type SubmissionMetadataList = {
-  metadata: SubmissionMetadata[]
-  count: number
-}
-=======
 export type EncryptedSubmissionDto = {
   refNo: IEncryptedSubmissionSchema['_id']
   submissionTime: string
@@ -29,7 +23,10 @@
   attachmentMetadata: Record<string, string>
 }
 
->>>>>>> 2a112aff
+export type SubmissionMetadataList = {
+  metadata: SubmissionMetadata[]
+  count: number
+}
 export interface ISubmission {
   form: IFormSchema['_id']
   authType?: AuthType
