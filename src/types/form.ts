--- conflicted
+++ resolved
@@ -114,15 +114,9 @@
   lastModified?: Date
 
   publicKey?: string
-<<<<<<< HEAD
-  // Allow string in addition to string[] due to setter on schema converting
-  // strings to arrays.
-  emails?: string | string[]
-=======
   // string type is allowed due to a setter on the form schema that transforms
   // strings to string array.
   emails?: string[] | string
->>>>>>> a4a797a0
 }
 
 export interface IFormSchema extends IForm, Document {
