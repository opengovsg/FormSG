--- conflicted
+++ resolved
@@ -5,29 +5,23 @@
 export interface IFormFeedback {
   formId: IFormSchema['_id']
   rating: number
-<<<<<<< HEAD
-  comment?: string
-=======
   comment: string
   _id?: Document['_id']
 }
 
 export interface IFormFeedbackSchema extends IFormFeedback, Document {
   _id: Document['_id']
->>>>>>> 61cb6545
 }
 export interface IFormFeedbackDocument extends IFormFeedbackSchema {
   created: Date
   lastModified: Date
 }
 
-<<<<<<< HEAD
 export interface IFormFeedbackSchema extends Document, IFormFeedback {}
 
 export interface IFormFeedbackDoc extends IFormFeedbackSchema {
   lastModified: Date
   created: Date
 }
-=======
-export type IFormFeedbackModel = Model<IFormFeedbackSchema>
->>>>>>> 61cb6545
+
+export type IFormFeedbackModel = Model<IFormFeedbackSchema>