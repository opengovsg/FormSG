--- conflicted
+++ resolved
@@ -14,13 +14,10 @@
   myInfoBannerContent: string | null
   GATrackingID: string | null
   spcpCookieDomain: string | null
-<<<<<<< HEAD
-  angularPhaseOutDate: string | null
-=======
   respondentRolloutEmail: number
   respondentRolloutStorage: number
   adminRollout: number
->>>>>>> b4af4099
+  angularPhaseOutDate: string | null
 }
 
 // NOTE: As these variables are not injected until runtime
@@ -42,11 +39,4 @@
   myInfoBannerContent: formsgWindow.myInfoBannerContent ?? null,
   GATrackingID: formsgWindow.GATrackingID ?? null,
   spcpCookieDomain: formsgWindow.spcpCookieDomain ?? null,
-<<<<<<< HEAD
-  angularPhaseOutDate: formsgWindow.angularPhaseOutDate ?? null,
-=======
-  respondentRolloutEmail: formsgWindow.respondentRolloutEmail,
-  respondentRolloutStorage: formsgWindow.respondentRolloutStorage,
-  adminRollout: formsgWindow.adminRollout,
->>>>>>> b4af4099
 }