--- conflicted
+++ resolved
@@ -43,15 +43,9 @@
   FormSgSdk,
 ) {
   const submitAdminUrl = '/:formId/adminform/submissions'
-<<<<<<< HEAD
   const publicSubmitUrl = '/v2/submissions/:responseMode/:formId'
   const previewSubmitUrl =
     '/api/v3/admin/forms/:formId/preview/submissions/:responseMode'
-=======
-  const publicSubmitUrl = '/api/v3/forms/:formId/submissions/:responseMode'
-
-  const previewSubmitUrl = '/v2/submissions/:responseMode/preview/:formId'
->>>>>>> 0041fca5
 
   const ADMIN_FORMS_PREFIX = '/api/v3/admin/forms'
 
