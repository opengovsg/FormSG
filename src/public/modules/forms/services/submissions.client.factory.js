--- conflicted
+++ resolved
@@ -42,16 +42,9 @@
   responseModeEnum,
   FormSgSdk,
 ) {
-<<<<<<< HEAD
-  const submitAdminUrl = '/:formId/adminform/submissions'
-  const publicSubmitUrl = '/v2/submissions/:responseMode/:formId'
-  const previewSubmitUrl =
-    '/api/v3/admin/forms/:formId/preview/submissions/:responseMode'
-=======
   const previewSubmitUrl =
     '/api/v3/admin/forms/:formId/preview/submissions/:responseMode'
   const publicSubmitUrl = '/api/v3/forms/:formId/submissions/:responseMode'
->>>>>>> b99b40c7
 
   const ADMIN_FORMS_PREFIX = '/api/v3/admin/forms'
 
