'use strict'
const { cloneDeep } = require('lodash')
<<<<<<< HEAD
const FieldVerificationService = require('../../../../services/FieldVerificationService')

=======
const MyInfoService = require('../../../../services/MyInfoService')
>>>>>>> 5c596c83
const {
  getVisibleFieldIds,
  getLogicUnitPreventingSubmit,
} = require('../../../../../shared/util/logic')

/**
 * @typedef {number} FormState
 */
/**
 * @enum {FormState}
 */
const FORM_STATES = {
  DEFAULT: 0,
  SUBMITTING: 1,
  SUBMITTED: 2,
  SUBMISSION_ERROR: 3,
  SUBMIT_PREVENTED: 4,
}

angular
  .module('forms')
  .directive('submitFormDirective', [
    '$q',
    '$window',
    '$q',
    'GTag',
    'SpcpRedirect',
    'SpcpSession',
    'captchaService',
    'Toastr',
    '$filter',
    'Submissions',
    '$uibModal',
    '$timeout',
<<<<<<< HEAD
    'MyInfoRedirect',
=======
    'Verification',
>>>>>>> 5c596c83
    submitFormDirective,
  ])

function submitFormDirective(
  $q,
  $window,
  $q,
  GTag,
  SpcpRedirect,
  SpcpSession,
  captchaService,
  Toastr,
  $filter,
  Submissions,
  $uibModal,
  $timeout,
<<<<<<< HEAD
  MyInfoRedirect,
=======
  Verification,
>>>>>>> 5c596c83
) {
  return {
    restrict: 'E',
    templateUrl:
      'modules/forms/base/directiveViews/submit-form.directive.view.html',
    scope: {
      form: '=',
      logoUrl: '<',
      myInfoError: '<',
      disableSubmitButton: '<',
    },
    link: function (scope, _element, _attrs, _ctrl) {
      const startDate = Date.now() // Used to calculate time spent on form
      scope.captchaService = captchaService
      scope.SpcpSession = SpcpSession

      // Necessary to pass scope.forms.myForm to field directives
      scope.forms = {}

      scope.uiState = {
        submitButtonClicked: false,
        savedForm: null,
        formSubmitted: false,
        progressModal: null,
        submitPrevented: false,
      }

      // Also used to store a backup of the form state during submission, the state
      // of the progress modal
      scope.controllerState = {}

      const setReferrerToNull = () => {
        const meta = document.createElement('meta')
        meta.setAttribute('name', 'referrer')
        meta.setAttribute('content', 'no-referrer')
        meta.style.display = 'none'
        $('head').append(meta)
      }

      scope.formLogin = function (authType, rememberMe) {
        if (authType === 'MyInfo') {
          return $q
            .when(MyInfoService.createRedirectURL(scope.form._id))
            .then((response) => {
              setReferrerToNull()
              $window.location.href = response.redirectURL
            })
            .catch((error) => {
              console.error(error)
              Toastr.error(
                'Sorry, there was a problem with your login. Please try again.',
              )
            })
        }
        // Fire GA tracking event
        if (rememberMe) {
          GTag.persistentLoginUse(scope.form)
        }

        // redirect to SPCP log in page
        let destination =
          '/' + scope.form._id + (scope.form.isPreview ? '/preview' : '')
        rememberMe = authType === 'SP' ? rememberMe : false
        // We are not following corppass's official spec for
        // the target parameter
        let target = `${destination},${rememberMe}`
        let esrvcId = scope.form.esrvcId
        SpcpRedirect(target, authType, esrvcId).then(
          function (response) {
            setReferrerToNull()
            $window.location.href = response.redirectURL
          },
          function (error) {
            console.error(error)
          },
        )
      }
      /*
       ** Private function that shows all invalid fields and fade in
       *  error message if Submit is pressed.
       */
      function displayInvalidSubmit() {
        Toastr.error(
          'Sorry, your submission has errors. Correct them and submit again.',
        )
        // Display error messages of all fields
        let invalidElements = angular.element('.field-input .ng-invalid')
        // force all the "Please fill in required field" message to appear by touching all fields
        for (let i = 0; i < invalidElements.length; i++) {
          if (
            !invalidElements[i].id ||
            !scope.forms.myForm[invalidElements[i].id]
          ) {
            continue
          }
          scope.forms.myForm[invalidElements[i].id].$setTouched()
        }
      }

      const isAnyFieldInvalid = () => {
        // Check the validity of each individual field. We do this due to
        // a possible bug in WebKit where form submission may not be correctly
        // prevented when the form is invalid.
        return (
          scope.forms.myForm.$invalid ||
          scope.form.form_fields.some(
            ({ _id }) =>
              scope.forms.myForm[_id] && scope.forms.myForm[_id].$invalid,
          )
        )
      }

      scope.checkCaptchaAndSubmit = () => {
        if (isAnyFieldInvalid()) {
          displayInvalidSubmit()
          return
        }

        // Manually retry captcha if captcha not set yet
        // unless in preview mode.
        // or captcha feature not enabled
        if (
          scope.form.hasCaptcha &&
          !scope.form.isPreview &&
          !captchaService.isValid()
        ) {
          captchaService.challenge() // captcha service will call submitForm on success
          return
        } else {
          scope.submitForm()
        }
      }

      function advanceLogic() {
        const visibleFieldIds = getVisibleFieldIds(
          scope.form.form_fields,
          scope.form,
        )
        scope.form.form_fields.forEach(function (field) {
          const fieldWasVisibleBeforeUpdate = field.isVisible
          field.isVisible = visibleFieldIds.has(field._id)
          // If the field goes from shown to hidden, then clear its contents
          if (fieldWasVisibleBeforeUpdate && !field.isVisible) {
            field.clear(false)
          }
        })
        const preventSubmitLogicUnit = getLogicUnitPreventingSubmit(
          scope.form.form_fields,
          scope.form,
          visibleFieldIds,
        )
        setPreventSubmitState(preventSubmitLogicUnit)
      }

      /**
       * Sets the form state based on a logic unit that prevents submission.
       * @param {Object} preventSubmitLogicUnit Return value of getLogicUnitPreventingSubmit
       */
      function setPreventSubmitState(preventSubmitLogicUnit) {
        // Edge case: advanceLogic is also called when the user has just clicked submit,
        // in which case we shouldn't set the form state back to default. This relies on
        // the event loop to set scope.uiState.submitButtonClicked = true before calling
        // advanceLogic.
        if (preventSubmitLogicUnit) {
          setFormState(
            FORM_STATES.SUBMIT_PREVENTED,
            preventSubmitLogicUnit.preventSubmitMessage,
          )
        } else if (!scope.uiState.submitButtonClicked) {
          setFormState(FORM_STATES.DEFAULT)
        }
      }

      const setFormState = (state, preventSubmitMessage) => {
        switch (state) {
          case FORM_STATES.DEFAULT:
            closeProgressModal()
            scope.uiState.submitButtonClicked = false
            // This check is necessary to prevent clearing of submission error Toast
            if (scope.uiState.submitPrevented) {
              Toastr.remove()
              scope.uiState.submitPrevented = false
            }
            break
          case FORM_STATES.SUBMITTING:
            scope.controllerState.savedForm = cloneDeep(scope.form)
            scope.form.lockFields()
            scope.uiState.submitButtonClicked = true
            if (scope.form.hasAttachments()) {
              openProgressModal()
            }
            break
          case FORM_STATES.SUBMITTED:
            if (scope.form.hasAttachments()) {
              $timeout(() => {
                closeProgressModal()
                scope.uiState.formSubmitted = true
                $window.scrollTo(0, 0)
              }, 1500)
            } else {
              scope.uiState.formSubmitted = true
              $window.scrollTo(0, 0)
            }
            break
          case FORM_STATES.SUBMISSION_ERROR:
            scope.form = scope.controllerState.savedForm
            setFormState(FORM_STATES.DEFAULT)
            break
          case FORM_STATES.SUBMIT_PREVENTED:
            if (!preventSubmitMessage) {
              preventSubmitMessage =
                'The form admin has disabled submission for forms with these answers.'
            }
            Toastr.permanentError(preventSubmitMessage)
            scope.uiState.submitPrevented = true
            break
          default:
            throw new Error('setFormState called with invalid input.')
        }
      }

      /**
       * Opens the submission progress modal.
       */
      const openProgressModal = function () {
        scope.controllerState.progressModal = $uibModal.open({
          animation: true,
          backdrop: 'static',
          keyboard: false,
          templateUrl:
            'modules/forms/base/views/submit-progress.client.modal.html',
          windowClass: 'submit-progress-modal-window',
        })
      }

      /**
       * Closes the submission progress modal if it is currently open.
       */
      const closeProgressModal = () => {
        if (scope.controllerState.progressModal) {
          scope.controllerState.progressModal.close()
          scope.controllerState.progressModal = null
        }
      }

      /**
       * Listener for submit button. Wraps main submission flow to catch
       * and handle any errors.
       */
      scope.submitForm = () => {
        try {
          submitFormMain(scope.form)
        } catch (error) {
          handleSubmitFailure(error, 'Please try again later.')
        }
      }

      /**
       * Processes and submits form to backend.
       * @param {Object} form Copy of form to submit
       */
      const submitFormMain = async (form) => {
        // Disable UI and optionally open progress modal while processing
        setFormState(FORM_STATES.SUBMITTING)

        // submissionContent is the POST body to backend when we submit the form
        let submissionContent

        try {
          submissionContent = Object.assign(
            { captchaResponse: captchaService.response },
            await form.getSubmissionContent(),
          )
        } catch (err) {
          return handleSubmitFailure(
            err,
            'There was an error while processing your submission. Please refresh and try again. ' +
              'If the problem persists, try using a different browser.',
          )
        }

        Submissions.post(
          {
            formId: scope.form._id,
            responseMode: form.responseMode,
          },
          submissionContent, // POST body
        ).then(handleSubmitSuccess, handleSubmitFailure)
      }

      /**
       * Helper function for Google Analytics to check for persistent login.
       */
      const shouldTrackPersistentLoginUse = () => {
        scope.form.authType === 'SP' && SpcpSession.isRememberMeSet()
      }
      /**
       * Returns a callback for form submission success, which updates UI
       * state and Google Analytics.
       */
      const handleSubmitSuccess = () => {
        setFormState(FORM_STATES.SUBMITTED)
        GTag.submitFormSuccess(scope.form, startDate, Date.now())
        if (shouldTrackPersistentLoginUse()) {
          GTag.formSubmitWithPersistentSession(
            scope.form,
            SpcpSession.getIssuedAt(),
            Date.now(),
          )
        }
      }

      /**
       * Returns a callback for form submission failure, which updates UI
       * state and Google Analytics.
       * @param {Error} error the error object that caused the submission failure.
       * @param {string?} toastMessage The toast message to display, if any.
       */
      const handleSubmitFailure = (error, toastMessage) => {
        const form = scope.form
        console.error('Submission error:\t', error)
        setFormState(FORM_STATES.SUBMISSION_ERROR)
        if (!toastMessage) {
          toastMessage = error
        }
        Toastr.error(
          toastMessage,
          {
            timeOut: 5000,
            extendedTimeOut: 1000,
            closeButton: false,
          },
          'Submission Error',
        )
        GTag.submitFormFailure(form, startDate, Date.now(), error)
        if (error.spcpSubmissionFailure) {
          SpcpSession.logout()
        }

        // Expire captcha if form has captcha
        if (form.hasCaptcha) {
          captchaService.expire()
        }
      }

      scope.isSubmitButtonDisabled = () => {
        return (
          scope.uiState.submitPrevented ||
          (!scope.uiState.submitButtonClicked &&
            scope.form.isTemplate &&
            !scope.form.isPreview)
        )
      }
      // Monitor logic changes
      scope.$watch(
        function () {
          return JSON.stringify(scope.form.form_fields)
        },
        function (_newVal, _oldVal) {
          advanceLogic()
          // Update field numbers depending on what fields are shown
          scope.form.form_fields = $filter('addFieldNumber')(
            scope.form.form_fields,
          )
        },
        true,
      )

      // Create a transaction if there are fields to be verified and the form is intended for submission
      if (!scope.disableSubmitButton) {
        $q.resolve(
          FieldVerificationService.createTransactionForForm(scope.form._id),
        ).then((res) => {
          if (res.transactionId) {
            scope.transactionId = res.transactionId
          }
        })
      }
    },
  }
}<|MERGE_RESOLUTION|>--- conflicted
+++ resolved
@@ -1,11 +1,8 @@
 'use strict'
 const { cloneDeep } = require('lodash')
-<<<<<<< HEAD
+
 const FieldVerificationService = require('../../../../services/FieldVerificationService')
-
-=======
 const MyInfoService = require('../../../../services/MyInfoService')
->>>>>>> 5c596c83
 const {
   getVisibleFieldIds,
   getLogicUnitPreventingSubmit,
@@ -30,7 +27,6 @@
   .directive('submitFormDirective', [
     '$q',
     '$window',
-    '$q',
     'GTag',
     'SpcpRedirect',
     'SpcpSession',
@@ -40,18 +36,12 @@
     'Submissions',
     '$uibModal',
     '$timeout',
-<<<<<<< HEAD
-    'MyInfoRedirect',
-=======
-    'Verification',
->>>>>>> 5c596c83
     submitFormDirective,
   ])
 
 function submitFormDirective(
   $q,
   $window,
-  $q,
   GTag,
   SpcpRedirect,
   SpcpSession,
@@ -61,11 +51,6 @@
   Submissions,
   $uibModal,
   $timeout,
-<<<<<<< HEAD
-  MyInfoRedirect,
-=======
-  Verification,
->>>>>>> 5c596c83
 ) {
   return {
     restrict: 'E',
