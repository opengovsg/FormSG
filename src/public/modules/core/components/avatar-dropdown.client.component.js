const get = require('lodash/get')

const AuthService = require('../../../services/AuthService')
const UserService = require('../../../services/UserService')

angular.module('core').component('avatarDropdownComponent', {
  templateUrl: 'modules/core/componentViews/avatar-dropdown.html',
  bindings: {},
  controller: [
    '$q',
    '$scope',
    '$state',
    '$uibModal',
    '$window',
<<<<<<< HEAD
    'Features',
=======
    'Auth',
>>>>>>> 3cf26b8b
    'Toastr',
    avatarDropdownController,
  ],
  controllerAs: 'vm',
})

function avatarDropdownController(
  $q,
  $scope,
  $state,
  $uibModal,
  $window,
<<<<<<< HEAD
  Features,
=======
  Auth,
>>>>>>> 3cf26b8b
  Toastr,
) {
  const vm = this

  // Preload user with current details, redirect to signin if unable to get user
  vm.user = UserService.getUserFromLocalStorage() || $state.go('signin')
  vm.avatarText = generateAvatarText()

  vm.isDropdownHover = false
  vm.isDropdownFocused = false

  // Attempt to retrieve the most updated user.
  retrieveUser()

  async function retrieveUser() {
    try {
      const trueUser = await UserService.fetchUser()
        .then((user) => {
          UserService.saveUserToLocalStorage(user)
          return user
        })
        .catch(() => {
          UserService.clearUserFromLocalStorage()
          return null
        })

      if (!trueUser) {
        $state.go('signin')
        return
      }

      vm.user = trueUser

      // Early return if user already has contact information.
      if (trueUser.contact) return

      // Only show exclamation mark in avatar if sms feature is enabled.
      vm.showExclamation = !vm.user.contact

      // If retrieved user does not have contact, prompt user to add one.
      // If user has the key in the browser's storage the modal will not be
      // shown.
      const hasBeenDismissed = $window.localStorage.getItem(
        'contactBannerDismissed',
      )
      if (!hasBeenDismissed) {
        vm.openContactNumberModal()
      }
    } catch (err) {
      Toastr.error(err)
    }
  }

  vm.isDropdownOpen = false

  $scope.$watchGroup(
    ['vm.isDropdownHover', 'vm.isDropdownFocused'],
    function (newValues) {
      vm.isDropdownOpen = newValues[0] || newValues[1]
    },
  )

  vm.logout = () => {
    return $q
      .when(AuthService.logout())
      .then(() => {
        // Clear user and contact banner on logout
        UserService.clearUserFromLocalStorage()
        $window.localStorage.removeItem('contactBannerDismissed')
        // Redirect to landing page
        $state.go('landing')
      })
      .catch((error) => {
        console.error('sign out failed:', error)
      })
  }

  vm.openContactNumberModal = () => {
    $uibModal
      .open({
        animation: false,
        keyboard: false,
        backdrop: 'static',
        windowClass: 'ecm-modal-window',
        templateUrl: 'modules/core/views/edit-contact-number-modal.view.html',
        controller: 'EditContactNumberModalController',
        controllerAs: 'vm',
      })
      .result.then((returnVal) => {
        // Update success, update user.
        if (returnVal) {
          vm.user = returnVal
          UserService.saveUserToLocalStorage(returnVal)
          vm.showExclamation = !returnVal.contact
        }
      })
      .finally(angular.noop)
  }

  function generateAvatarText() {
    const userEmail = get(vm.user, 'email')
    if (userEmail) {
      // Get first two characters of name.
      return userEmail.split('@')[0].slice(0, 2) || '?'
    }

    return '?'
  }
}<|MERGE_RESOLUTION|>--- conflicted
+++ resolved
@@ -12,11 +12,6 @@
     '$state',
     '$uibModal',
     '$window',
-<<<<<<< HEAD
-    'Features',
-=======
-    'Auth',
->>>>>>> 3cf26b8b
     'Toastr',
     avatarDropdownController,
   ],
@@ -29,11 +24,6 @@
   $state,
   $uibModal,
   $window,
-<<<<<<< HEAD
-  Features,
-=======
-  Auth,
->>>>>>> 3cf26b8b
   Toastr,
 ) {
   const vm = this
