--- conflicted
+++ resolved
@@ -10,12 +10,8 @@
   SubmissionResponseQueryDto,
 } from 'src/types/api'
 
-<<<<<<< HEAD
-import { ADMIN_FORM_ENDPOINT } from './AdminFormService'
 import { FormSgSdk } from './FormSgSdkService'
-=======
 import { ADMIN_FORM_ENDPOINT } from './UpdateFormService'
->>>>>>> 3cf26b8b
 
 /**
  * Counts the number of submissions for a given form
