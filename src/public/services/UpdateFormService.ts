--- conflicted
+++ resolved
@@ -13,26 +13,14 @@
   LogicDto,
   PermissionsUpdateDto,
   SettingsUpdateDto,
-<<<<<<< HEAD
-} from '../../../shared/types/form/form'
-import { LogicDto } from '../../../shared/types/form/form_logic'
+  StartPageUpdateDto,
+} from '../../../shared/types/form'
 import {
   EmailModeSubmissionContentDto,
   StorageModeSubmissionContentDto,
   SubmissionResponseDto,
 } from '../../../shared/types/submission'
-import {
-  EndPageUpdateDto,
-=======
-  StartPageUpdateDto,
-} from '../../../shared/types/form'
-import { SubmissionResponseDto } from '../../../shared/types/submission'
-import {
-  EmailSubmissionDto,
-  EncryptSubmissionDto,
->>>>>>> 9c140b41
-  FormUpdateParams,
-} from '../../types/api'
+import { FormUpdateParams } from '../../types/api'
 import { createEmailSubmissionFormData } from '../utils/submission'
 
 // Exported for testing
