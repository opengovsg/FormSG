--- conflicted
+++ resolved
@@ -112,10 +112,6 @@
   get<K extends FeatureNames>(name: K): RegisteredFeature<K> {
     return {
       isEnabled: this.isEnabled(name),
-<<<<<<< HEAD
-      // TODO (#317): remove usage of non-null assertion
-=======
->>>>>>> df086186
       props: this.props<K>(name),
     }
   }
