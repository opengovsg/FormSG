--- conflicted
+++ resolved
@@ -84,13 +84,9 @@
 }
 
 // Environment variables with defaults
-<<<<<<< HEAD
-const isDev = process.env.NODE_ENV !== Environment.Prod
-=======
 const isDev =
   process.env.NODE_ENV === Environment.Dev ||
   process.env.NODE_ENV === Environment.Test
->>>>>>> f86a4a06
 const nodeEnv = isDev ? Environment.Dev : Environment.Prod
 const port = parseInt(process.env.PORT, 10) || defaults.app.port
 const sessionSecret = process.env.SESSION_SECRET || defaults.app.sessionSecret
@@ -398,46 +394,6 @@
   return value.join('')
 }
 
-<<<<<<< HEAD
-// TODO(#42): Remove this once no models rely on this and use mongoose's own
-// timestamps.
-/**
- * Generates created and last modified fields for several mongo models.
- * Taken from mongoose-utilities's timestamp function.
- * Should really be inside a utils.js file.
- * @param  schema  Mongoose schema
- * @param  options Dictionary of created and modified
- */
-const mongoTimestamp = (schema: Schema, options: any) => {
-  options || (options = {})
-
-  // Options
-  let fields = {}
-  let createdPath = options.createdPath || 'created'
-  let modifiedPath = options.modifiedPath || 'modified'
-
-  // Add paths to schema if not present
-  if (!schema.paths[createdPath]) {
-    fields[modifiedPath] = { type: Date }
-  }
-  if (!schema.paths[createdPath]) {
-    fields[createdPath] = {
-      type: Date,
-      default: Date.now,
-    }
-  }
-
-  schema.add(fields)
-
-  // Update the modified timestamp on save
-  schema.pre('save', function (next) {
-    this[modifiedPath] = new Date()
-    return next()
-  })
-}
-
-=======
->>>>>>> f86a4a06
 const config: Config = {
   app: appConfig,
   db: dbConfig,
