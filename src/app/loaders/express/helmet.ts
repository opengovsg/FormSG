--- conflicted
+++ resolved
@@ -29,77 +29,8 @@
     policy: 'strict-origin-when-cross-origin',
   })
 
-<<<<<<< HEAD
-  const cspCoreDirectives: ContentSecurityPolicyOptions['directives'] = {
-    imgSrc: [
-      "'self'",
-      'blob:',
-      'data:',
-      'https://www.googletagmanager.com/', // TODO #4279: This is used for Universal Analytics, so remove after react rollout
-      'https://www.google-analytics.com/',
-      `https://s3-${config.aws.region}.amazonaws.com/agency.form.sg/`, // Agency logos
-      config.aws.imageBucketUrl, // Image field
-      config.aws.logoBucketUrl, // Form logo
-      '*', // TODO: Remove when we host our own images for Image field and Form Logo
-      'https://*.google-analytics.com', // GA4 https://developers.google.com/tag-platform/tag-manager/web/csp
-      'https://*.googletagmanager.com',
-    ],
-    fontSrc: ["'self'", 'data:', 'https://fonts.gstatic.com/'],
-    scriptSrc: [
-      "'self'",
-      'https://ssl.google-analytics.com/',
-      'https://www.google-analytics.com/',
-      'https://www.tagmanager.google.com/',
-      'https://www.google.com/recaptcha/',
-      'https://www.recaptcha.net/recaptcha/',
-      'https://www.gstatic.com/recaptcha/releases/',
-      'https://challenges.cloudflare.com',
-      'https://js.stripe.com/v3',
-      // GA4 https://developers.google.com/tag-platform/tag-manager/web/csp
-      // not actively used yet, loading specific files due to CSP bypass issue
-      'https://*.googletagmanager.com/gtag/',
-      'https://www.gstatic.com/charts/',
-    ],
-    connectSrc: [
-      "'self'",
-      'https://www.google-analytics.com/',
-      'https://ssl.google-analytics.com/',
-      'https://*.browser-intake-datadoghq.com', // https://docs.datadoghq.com/real_user_monitoring/faq/content_security_policy/
-      'https://sentry.io/api/',
-      config.aws.attachmentBucketUrl, // Attachment downloads
-      config.aws.imageBucketUrl, // Image field
-      config.aws.logoBucketUrl, // Form logo
-      config.aws.virusScannerQuarantineS3BucketUrl, // Virus scanning
-      'https://*.google-analytics.com', // GA4 https://developers.google.com/tag-platform/tag-manager/web/csp
-      'https://*.analytics.google.com',
-      'https://*.googletagmanager.com',
-    ],
-    frameSrc: [
-      "'self'",
-      'https://www.google.com/recaptcha/',
-      'https://www.recaptcha.net/recaptcha/',
-      'https://challenges.cloudflare.com',
-      'https://js.stripe.com/',
-    ],
-    styleSrc: [
-      "'self'",
-      'https://www.google.com/recaptcha/',
-      'https://www.recaptcha.net/recaptcha/',
-      'https://www.gstatic.com/recaptcha/',
-      'https://www.gstatic.cn/',
-      'https://www.gstatic.com/charts/',
-      "'unsafe-inline'",
-    ],
-    workerSrc: [
-      "'self'",
-      'blob:', // DataDog RUM session replay - https://docs.datadoghq.com/real_user_monitoring/faq/content_security_policy/
-    ],
-    frameAncestors: ['*'],
-  }
-=======
   const cspCoreDirectives: ContentSecurityPolicyOptions['directives'] =
     CSP_CORE_DIRECTIVES
->>>>>>> 42b172a5
 
   const reportUri = sentryConfig.cspReportUri
 
