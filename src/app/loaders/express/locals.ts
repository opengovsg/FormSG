--- conflicted
+++ resolved
@@ -25,15 +25,12 @@
   reactMigrationRespondentCookieName:
     config.reactMigration.respondentCookieName,
   reactMigrationAdminCookieName: config.reactMigration.adminCookieName,
-<<<<<<< HEAD
-  reactMigrationAngularPhaseOutDate: config.reactMigration.angularPhaseOutDate,
-=======
   reactMigrationRespondentRolloutEmail:
     config.reactMigration.respondentRolloutEmail,
   reactMigrationRespondentRolloutStorage:
     config.reactMigration.respondentRolloutStorage,
   reactMigrationAdminRollout: config.reactMigration.adminRollout,
->>>>>>> b4af4099
+  reactMigrationAngularPhaseOutDate: config.reactMigration.angularPhaseOutDate,
 }
 const environment = ejs.render(
   `
@@ -60,13 +57,10 @@
     // React Migration
     var reactMigrationRespondentCookieName = "<%= reactMigrationRespondentCookieName%>"
     var reactMigrationAdminCookieName = "<%= reactMigrationAdminCookieName%>"
-<<<<<<< HEAD
-    var reactMigrationAngularPhaseOutDate = "<%= reactMigrationAngularPhaseOutDate%>"
-=======
     var reactMigrationRespondentRolloutEmail = "<%= reactMigrationRespondentRolloutEmail%>"
     var reactMigrationRespondentRolloutStorage = "<%= reactMigrationRespondentRolloutStorage%>"
     var reactMigrationAdminRollout = "<%= reactMigrationAdminRollout%>"
->>>>>>> b4af4099
+    var reactMigrationAngularPhaseOutDate = "<%= reactMigrationAngularPhaseOutDate%>"
   `,
   frontendVars,
 )
