--- conflicted
+++ resolved
@@ -130,13 +130,6 @@
       appendVerifiedSPCPResponses: (req, res, next) => next(),
       encryptedVerifiedFields: (req, res, next) => next(),
       passThroughSpcp: (req, res, next) => next(),
-<<<<<<< HEAD
-=======
-      getLoginStats: (req, res) =>
-        res.json({
-          loginStats: [],
-        }),
->>>>>>> 058958b5
       verifyMyInfoVals: (req, res, next) => next(),
       returnSpcpRedirectURL: (req, res) =>
         res.status(StatusCodes.INTERNAL_SERVER_ERROR).json({ message: errMsg }),
