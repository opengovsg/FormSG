import { get } from 'lodash'

<<<<<<< HEAD
import { types as basicTypes } from '../../../shared/resources/basic'
import {
  BasicField,
  IEmailFieldSchema,
  IField,
  IMobileField,
  ITableRow,
  IVerifiableMobileField,
} from '../../../types'
=======
import { types as basicTypes } from '../../../../shared/constants/field/basic'
import { BasicField, IEmailFieldSchema, ITableRow } from '../../../types'
>>>>>>> 05fb3b5e
import {
  ColumnResponse,
  ProcessedAttachmentResponse,
  ProcessedCheckboxResponse,
  ProcessedFieldResponse,
  ProcessedSingleAnswerResponse,
  ProcessedTableResponse,
} from '../../modules/submission/submission.types'

const singleAnswerFieldTypes = basicTypes
  .filter((field) => !field.answerArray && field.name !== BasicField.Attachment)
  .map((f) => f.name)

export const isProcessedSingleAnswerResponse = (
  response: ProcessedFieldResponse,
): response is ProcessedSingleAnswerResponse => {
  return (
    singleAnswerFieldTypes.includes(response.fieldType) &&
    'answer' in response &&
    typeof response.answer === 'string'
  )
}

export const isProcessedCheckboxResponse = (
  response: ProcessedFieldResponse,
): response is ProcessedCheckboxResponse => {
  return (
    response.fieldType === BasicField.Checkbox &&
    'answerArray' in response &&
    isStringArray(response.answerArray)
  )
}

const isStringArray = (arr: unknown): arr is string[] =>
  Array.isArray(arr) && arr.every((item) => typeof item === 'string')

// Check that the row contains a single array of only string (including empty string)
export const isTableRow = (row: unknown): row is ITableRow =>
  isStringArray(row) && row.length > 0

export const isProcessedTableResponse = (
  response: ProcessedFieldResponse,
): response is ProcessedTableResponse => {
  if (
    response.fieldType === BasicField.Table &&
    'answerArray' in response &&
    Array.isArray(response.answerArray) &&
    response.answerArray.length > 0 &&
    response.answerArray.every(isTableRow)
  ) {
    // Check that all arrays in answerArray have the same length
    const subArrLength: number = response.answerArray[0].length
    return response.answerArray.every((arr) => arr.length === subArrLength)
  }
  return false
}

export const isColumnResponseContainingAnswer = (
  response: ColumnResponse,
): response is ProcessedSingleAnswerResponse => {
  return 'answer' in response
}

export const isProcessedAttachmentResponse = (
  response: ProcessedFieldResponse,
): response is ProcessedAttachmentResponse => {
  return (
    response.fieldType === BasicField.Attachment &&
    'answer' in response &&
    typeof response.answer === 'string'
    // No check for response.filename as response.filename is generated only when actual file is uploaded
    // Hence hidden attachment fields - which still return empty response - will not have response.filename property
  )
}

/**
 * Utility to check if the given field is a possible IEmailFieldSchema object.
 * Can be used to assign IEmailFieldSchema variables safely.
 * @param field the field to check
 * @returns true if given field's fieldType is BasicField.Email.
 */
export const isPossibleEmailFieldSchema = (
  field: unknown,
): field is Partial<IEmailFieldSchema> => {
  return get(field, 'fieldType') === BasicField.Email
}

const isMobileNumberField = (formField: IField): formField is IMobileField => {
  return formField.fieldType === BasicField.Mobile
}

export const isVerifiableMobileField = (
  formField: IField,
): formField is IVerifiableMobileField => {
  return isMobileNumberField(formField) && formField.isVerifiable
}<|MERGE_RESOLUTION|>--- conflicted
+++ resolved
@@ -1,7 +1,6 @@
 import { get } from 'lodash'
 
-<<<<<<< HEAD
-import { types as basicTypes } from '../../../shared/resources/basic'
+import { types as basicTypes } from '../../../../shared/constants/field/basic'
 import {
   BasicField,
   IEmailFieldSchema,
@@ -10,10 +9,6 @@
   ITableRow,
   IVerifiableMobileField,
 } from '../../../types'
-=======
-import { types as basicTypes } from '../../../../shared/constants/field/basic'
-import { BasicField, IEmailFieldSchema, ITableRow } from '../../../types'
->>>>>>> 05fb3b5e
 import {
   ColumnResponse,
   ProcessedAttachmentResponse,
