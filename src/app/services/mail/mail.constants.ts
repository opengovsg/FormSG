--- conflicted
+++ resolved
@@ -21,9 +21,6 @@
   EmailConfirmation = 'Email confirmation',
   AdminBounce = 'Admin (bounce notification)',
   PaymentConfirmation = 'Payment confirmation',
-<<<<<<< HEAD
+  PaymentOnboarding = 'Payment onboarding',
   IssueReportedNotification = 'Issue reported notification',
-=======
-  PaymentOnboarding = 'Payment onboarding',
->>>>>>> 6b91b642
 }