import BSON, { ObjectId } from 'bson-ext'
import { compact, omit, pick, uniq } from 'lodash'
import mongoose, {
  ClientSession,
  Mongoose,
  Query,
  Schema,
  SchemaOptions,
  Types,
} from 'mongoose'
import validator from 'validator'

import {
  ADMIN_FORM_META_FIELDS,
  EMAIL_FORM_SETTINGS_FIELDS,
  EMAIL_PUBLIC_FORM_FIELDS,
  MB,
  STORAGE_FORM_SETTINGS_FIELDS,
  STORAGE_PUBLIC_FORM_FIELDS,
} from '../../../shared/constants'
import {
  AdminDashboardFormMetaDto,
  BasicField,
  EmailFormSettings,
  FormAuthType,
  FormColorTheme,
  FormEndPage,
  FormField,
  FormFieldDto,
  FormLogoState,
  FormPermission,
  FormResponseMode,
  FormSettings,
  FormStartPage,
  FormStatus,
  LogicConditionState,
  LogicDto,
  LogicType,
  StorageFormSettings,
} from '../../../shared/types'
import { reorder } from '../../../shared/utils/immutable-array-fns'
import { getApplicableIfStates } from '../../shared/util/logic'
import {
  FormLogicSchema,
  FormOtpData,
  IEmailFormModel,
  IEmailFormSchema,
  IEncryptedFormModel,
  IEncryptedFormSchema,
  IFieldSchema,
  IFormDocument,
  IFormModel,
  IFormSchema,
  ILogicSchema,
  IPopulatedForm,
  PickDuplicateForm,
  PublicForm,
} from '../../types'
import { IPopulatedUser, IUserSchema } from '../../types/user'
import { OverrideProps } from '../modules/form/admin-form/admin-form.types'
import { getFormFieldById, transformEmails } from '../modules/form/form.utils'
import { validateWebhookUrl } from '../modules/webhook/webhook.validation'

import getAgencyModel from './agency.server.model'
import {
  BaseFieldSchema,
  createAttachmentFieldSchema,
  createCheckboxFieldSchema,
  createDateFieldSchema,
  createDecimalFieldSchema,
  createDropdownFieldSchema,
  createEmailFieldSchema,
  createHomenoFieldSchema,
  createImageFieldSchema,
  createLongTextFieldSchema,
  createMobileFieldSchema,
  createNricFieldSchema,
  createNumberFieldSchema,
  createRadioFieldSchema,
  createRatingFieldSchema,
  createSectionFieldSchema,
  createShortTextFieldSchema,
  createStatementFieldSchema,
  createTableFieldSchema,
  createUenFieldSchema,
  createYesNoFieldSchema,
} from './field'
import LogicSchema, {
  PreventSubmitLogicSchema,
  ShowFieldsLogicSchema,
} from './form_logic.server.schema'
import { CustomFormLogoSchema, FormLogoSchema } from './form_logo.server.schema'
import getUserModel from './user.server.model'

export const FORM_SCHEMA_ID = 'Form'

const bson = new BSON([
  BSON.Binary,
  BSON.Code,
  BSON.DBRef,
  BSON.Decimal128,
  BSON.Double,
  BSON.Int32,
  BSON.Long,
  BSON.Map,
  BSON.MaxKey,
  BSON.MinKey,
  BSON.ObjectId,
  BSON.BSONRegExp,
  BSON.Symbol,
  BSON.Timestamp,
])

const formSchemaOptions: SchemaOptions = {
  id: false,
  toJSON: {
    getters: true,
  },
  discriminatorKey: 'responseMode',
  read: 'nearest',
  timestamps: {
    createdAt: 'created',
    updatedAt: 'lastModified',
  },
}

const EncryptedFormSchema = new Schema<IEncryptedFormSchema>({
  publicKey: {
    type: String,
    required: true,
  },
})

const EmailFormSchema = new Schema<IEmailFormSchema, IEmailFormModel>({
  emails: {
    type: [
      {
        type: String,
        trim: true,
      },
    ],
    set: transformEmails,
    validate: {
      validator: (v: string[]) => {
        if (!Array.isArray(v)) return false
        if (v.length === 0) return false
        return v.every((email) => validator.isEmail(email))
      },
      message: 'Please provide valid email addresses',
    },
    // Mongoose v5 only checks if the type is an array, not whether the array
    // is non-empty.
    required: true,
  },
})

const compileFormModel = (db: Mongoose): IFormModel => {
  const Agency = getAgencyModel(db)
  const User = getUserModel(db)

  // Schema
  const FormSchema = new Schema<IFormSchema, IFormModel>(
    {
      title: {
        type: String,
<<<<<<< HEAD
        validate: [
          /^[a-zA-Z0-9_\-./()[\] &`;'"]*$/,
          'Form name cannot contain special characters',
        ],
=======
>>>>>>> 697a81b1
        required: 'Form name cannot be blank',
        minlength: [4, 'Form name must be at least 4 characters'],
        maxlength: [200, 'Form name can have a maximum of 200 characters'],
        // eslint-disable-next-line @typescript-eslint/ban-ts-comment
        // @ts-ignore
        trim: true,
      },

      form_fields: {
        type: [BaseFieldSchema],
        validate: {
          validator: function (this: IFormSchema) {
            const myInfoFieldCount = (this.form_fields ?? []).reduce(
              (acc, field) => acc + (field.myInfo ? 1 : 0),
              0,
            )
            return (
              myInfoFieldCount === 0 ||
              (this.authType === FormAuthType.MyInfo &&
                this.responseMode === FormResponseMode.Email &&
                myInfoFieldCount <= 30)
            )
          },
          message:
            'Check that your form is MyInfo-authenticated, is an email mode form and has 30 or fewer MyInfo fields.',
        },
      },
      form_logics: {
        type: [LogicSchema],
        validate: {
          validator(this: IFormSchema, v: ILogicSchema[]) {
            /**
             * A validatable condition is incomplete if there is a possibility
             * that its fieldType is null, which is a sign that a condition's
             * field property references a non-existent form_field.
             */
            type IncompleteValidatableCondition = {
              state: LogicConditionState
              fieldType?: BasicField
            }

            /**
             * A condition object is said to be validatable if it contains the two
             * necessary for validation: fieldType and state
             */
            type ValidatableCondition = IncompleteValidatableCondition & {
              fieldType: BasicField
            }

            const isConditionReferencesExistingField = (
              condition: IncompleteValidatableCondition,
            ): condition is ValidatableCondition => !!condition.fieldType

            const conditions = v.flatMap((logic) => {
              return logic.conditions.map<IncompleteValidatableCondition>(
                (condition) => {
                  const {
                    field,
                    state,
                  }: { field: ObjectId | string; state: LogicConditionState } =
                    condition
                  return {
                    state,
                    fieldType: this.form_fields?.find(
                      (f: IFieldSchema) => String(f._id) === String(field),
                    )?.fieldType,
                  }
                },
              )
            })

            return conditions.every((condition) => {
              /**
               * Form fields can get deleted by form admins, which causes logic
               * conditions to reference invalid fields. Here we bypass validation
               * and allow these conditions to be saved, so we don't make life
               * difficult for form admins.
               */
              if (!isConditionReferencesExistingField(condition)) return true

              const { fieldType, state } = condition
              const applicableIfStates = getApplicableIfStates(fieldType)
              return applicableIfStates.includes(state)
            })
          },
          message: 'Form logic condition validation failed.',
        },
      },

      admin: {
        type: Schema.Types.ObjectId,
        ref: 'User',
        required: 'Form must have an Admin',
      },

      permissionList: {
        type: [
          {
            email: {
              type: String,
              trim: true,
              required: true,
              // Set email to lowercase for consistency
              set: (v: string) => v.toLowerCase(),
            },
            write: {
              type: Boolean,
              default: false,
            },
          },
        ],
        validate: {
          validator: async (users: FormPermission[]) => {
            // Retrieve count of users that exist in the Agency collection.
            // Map is used instead of for...of loop so that this runs in
            // parallel.
            const areUsersExist = await Promise.all(
              users.map(async (user) => {
                const userEmail = user.email
                if (!userEmail) {
                  return false
                }
                const emailDomain = userEmail.split('@').pop()
                const result = await Agency.findOne({ emailDomain })
                return !!result
              }),
            )

            // Check if number of truthy values equal initial array length.
            return areUsersExist.filter(Boolean).length === users.length
          },
          message: 'Failed to update collaborators list.',
        },
      },

      startPage: {
        paragraph: String,
        estTimeTaken: Number,
        colorTheme: {
          type: String,
          enum: Object.values(FormColorTheme),
          default: FormColorTheme.Blue,
        },
        logo: {
          type: FormLogoSchema,
          default: () => ({}),
        },
      },

      endPage: {
        title: {
          type: String,
          default: 'Thank you for filling out the form.',
        },
        paragraph: String,
        buttonLink: String,
        buttonText: {
          type: String,
          default: 'Submit another response',
        },
      },

      hasCaptcha: {
        type: Boolean,
        default: true,
      },

      authType: {
        type: String,
        enum: Object.values(FormAuthType),
        default: FormAuthType.NIL,
        set: function (this: IFormSchema, v: FormAuthType) {
          // TODO (#1222): Convert to validator
          // Do not allow authType to be changed if form is published
          if (this.authType !== v && this.status === FormStatus.Public) {
            return this.authType
            // Singpass/Corppass/SGID authentication is available for both email
            // and storage mode
            // Important - this case must come before the MyInfo + storage
            // mode case, or else we may accidentally set Singpass/Corppass/SGID
            // storage mode forms to FormAuthType.NIL
          } else if (
            [FormAuthType.SP, FormAuthType.CP, FormAuthType.SGID].includes(v)
          ) {
            return v
          } else if (
            this.responseMode === FormResponseMode.Encrypt &&
            // MyInfo is not available for storage mode
            v === FormAuthType.MyInfo
          ) {
            return FormAuthType.NIL
          } else {
            return v
          }
        },
      },

      status: {
        type: String,
        enum: Object.values(FormStatus),
        default: FormStatus.Private,
        set: function (this: IFormSchema, v: FormStatus) {
          if (
            this.status === FormStatus.Private &&
            v === FormStatus.Public &&
            this.authType !== FormAuthType.NIL &&
            !this.esrvcId
          ) {
            return FormStatus.Private
          }

          return v
        },
      },

      // The subtext of the message shown on the error page if it is deactivated -
      // the header is "{{ title }} is not available."
      inactiveMessage: {
        type: String,
        default:
          'If you think this is a mistake, please contact the agency that gave you the form link.',
      },

      isListed: {
        type: Boolean,
        default: true,
      },
      esrvcId: {
        type: String,
        required: false,
        validate: [/^\S*$/i, 'e-service ID must not contain whitespace'],
      },

      webhook: {
        url: {
          type: String,
          default: '',
          validate: {
            validator: async (v: string) => !v || validateWebhookUrl(v),
            message:
              'Webhook must be a valid URL over HTTPS and point to a public IP.',
          },
        },
        isRetryEnabled: {
          type: Boolean,
          default: false,
        },
      },

      msgSrvcName: {
        // Name of credentials for messaging service, stored in secrets manager
        type: String,
        required: false,
      },

      submissionLimit: {
        type: Number,
        default: null,
        min: 1,
      },
    },
    formSchemaOptions,
  )

  // Add discriminators for the various field types.
  const FormFieldPath = FormSchema.path(
    'form_fields',
  ) as Schema.Types.DocumentArray

  const TableFieldSchema = createTableFieldSchema()

  FormFieldPath.discriminator(BasicField.Email, createEmailFieldSchema())
  FormFieldPath.discriminator(BasicField.Rating, createRatingFieldSchema())
  FormFieldPath.discriminator(
    BasicField.Attachment,
    createAttachmentFieldSchema(),
  )
  FormFieldPath.discriminator(BasicField.Dropdown, createDropdownFieldSchema())
  FormFieldPath.discriminator(BasicField.Radio, createRadioFieldSchema())
  FormFieldPath.discriminator(BasicField.Checkbox, createCheckboxFieldSchema())
  FormFieldPath.discriminator(
    BasicField.ShortText,
    createShortTextFieldSchema(),
  )
  FormFieldPath.discriminator(BasicField.HomeNo, createHomenoFieldSchema())
  FormFieldPath.discriminator(BasicField.Mobile, createMobileFieldSchema())
  FormFieldPath.discriminator(BasicField.LongText, createLongTextFieldSchema())
  FormFieldPath.discriminator(BasicField.Number, createNumberFieldSchema())
  FormFieldPath.discriminator(BasicField.Decimal, createDecimalFieldSchema())
  FormFieldPath.discriminator(BasicField.Image, createImageFieldSchema())
  FormFieldPath.discriminator(BasicField.Date, createDateFieldSchema())
  FormFieldPath.discriminator(BasicField.Nric, createNricFieldSchema())
  FormFieldPath.discriminator(BasicField.Uen, createUenFieldSchema())
  FormFieldPath.discriminator(BasicField.YesNo, createYesNoFieldSchema())
  FormFieldPath.discriminator(
    BasicField.Statement,
    createStatementFieldSchema(),
  )
  FormFieldPath.discriminator(BasicField.Section, createSectionFieldSchema())
  FormFieldPath.discriminator(BasicField.Table, TableFieldSchema)
  const TableColumnPath = TableFieldSchema.path(
    'columns',
  ) as Schema.Types.DocumentArray
  TableColumnPath.discriminator(
    BasicField.ShortText,
    createShortTextFieldSchema(),
  )
  TableColumnPath.discriminator(
    BasicField.Dropdown,
    createDropdownFieldSchema(),
  )

  // Discriminator defines all possible values of startPage.logo
  const StartPageLogoPath = FormSchema.path(
    'startPage.logo',
  ) as Schema.Types.DocumentArray
  StartPageLogoPath.discriminator(FormLogoState.Custom, CustomFormLogoSchema)

  // Discriminator defines different logic types
  const FormLogicPath = FormSchema.path(
    'form_logics',
  ) as Schema.Types.DocumentArray

  FormLogicPath.discriminator(LogicType.ShowFields, ShowFieldsLogicSchema)
  FormLogicPath.discriminator(LogicType.PreventSubmit, PreventSubmitLogicSchema)

  // Methods

  // Method to return myInfo attributes
  FormSchema.methods.getUniqueMyInfoAttrs = function () {
    if (this.authType !== FormAuthType.MyInfo) {
      return []
    }

    // Compact is used to remove undefined from array
    return compact(uniq(this.form_fields?.map((field) => field.myInfo?.attr)))
  }

  // Return essential form creation parameters with the given properties
  FormSchema.methods.getDuplicateParams = function (
    overrideProps: OverrideProps,
  ) {
    const newForm = pick(this, [
      'form_fields',
      'form_logics',
      'startPage',
      'endPage',
      'authType',
      'inactiveMessage',
      'responseMode',
      'submissionLimit',
    ]) as PickDuplicateForm
    return { ...newForm, ...overrideProps }
  }

  // Archives form.
  FormSchema.methods.archive = function () {
    // Return instantly when form is already archived.
    if (this.status === FormStatus.Archived) {
      return Promise.resolve(this)
    }

    this.status = FormStatus.Archived
    return this.save()
  }

  FormSchema.methods.updateMsgSrvcName = async function (
    msgSrvcName: string,
    session?: ClientSession,
  ) {
    this.msgSrvcName = msgSrvcName

    return this.save({ session })
  }

  FormSchema.methods.deleteMsgSrvcName = async function (
    session?: ClientSession,
  ) {
    this.msgSrvcName = undefined
    return this.save({ session })
  }

  const FormDocumentSchema = FormSchema as unknown as Schema<IFormDocument>

  FormDocumentSchema.methods.getDashboardView = function (
    admin: IPopulatedUser,
  ) {
    return {
      _id: this._id,
      title: this.title,
      status: this.status,
      lastModified: this.lastModified,
      responseMode: this.responseMode,
      admin,
    }
  }

  FormDocumentSchema.methods.getSettings = function (): FormSettings {
    const formSettings =
      this.responseMode === FormResponseMode.Encrypt
        ? (pick(this, STORAGE_FORM_SETTINGS_FIELDS) as StorageFormSettings)
        : (pick(this, EMAIL_FORM_SETTINGS_FIELDS) as EmailFormSettings)

    return formSettings
  }

  FormDocumentSchema.methods.getPublicView = function (): PublicForm {
    const basePublicView =
      this.responseMode === FormResponseMode.Encrypt
        ? (pick(this, STORAGE_PUBLIC_FORM_FIELDS) as PublicForm)
        : (pick(this, EMAIL_PUBLIC_FORM_FIELDS) as PublicForm)

    // Return non-populated public fields of form if not populated.
    if (!this.populated('admin')) {
      return basePublicView
    }

    // Populated, return public view with user's public view.
    return {
      ...basePublicView,
      admin: (this.admin as IUserSchema).getPublicView(),
    }
  }

  // Transfer ownership of the form to another user
  FormDocumentSchema.methods.transferOwner = async function (
    currentOwner: IUserSchema,
    newOwner: IUserSchema,
  ) {
    // Update form's admin to new owner's id.
    this.admin = newOwner._id

    // Remove new owner from perm list and include previous owner as an editor.
    this.permissionList = this.permissionList.filter(
      (item) => item.email !== newOwner.email,
    )
    this.permissionList.push({ email: currentOwner.email, write: true })

    return this.save()
  }

  FormDocumentSchema.methods.updateFormCollaborators = async function (
    updatedPermissions: FormPermission[],
  ) {
    this.permissionList = updatedPermissions
    return this.save()
  }

  FormDocumentSchema.methods.updateFormFieldById = function (
    fieldId: string,
    newField: FormFieldDto,
  ) {
    const fieldToUpdate = getFormFieldById(this.form_fields, fieldId)
    if (!fieldToUpdate) return Promise.resolve(null)

    if (fieldToUpdate.fieldType !== newField.fieldType) {
      this.invalidate('form_fields', 'Changing form field type is not allowed')
    } else {
      fieldToUpdate.set(newField)
    }

    return this.save()
  }

  FormDocumentSchema.methods.insertFormField = function (
    newField: FormField,
    to?: number,
  ) {
    const formFields = this.form_fields as Types.DocumentArray<IFieldSchema>
    // Must use undefined check since number can be 0; i.e. falsey.
    if (to !== undefined) {
      formFields.splice(to, 0, newField as any) // Typings are not complete for splice.
    } else {
      formFields.push(newField)
    }
    return this.save()
  }

  FormDocumentSchema.methods.duplicateFormFieldById = function (
    fieldId: string,
  ) {
    const fieldToDuplicate = getFormFieldById(this.form_fields, fieldId)
    if (!fieldToDuplicate) return Promise.resolve(null)
    const duplicatedField = omit(fieldToDuplicate, ['_id', 'globalId'])

    // eslint-disable-next-line @typescript-eslint/no-extra-semi
    ;(this.form_fields as Types.DocumentArray<IFieldSchema>).push(
      duplicatedField,
    )
    return this.save()
  }

  FormDocumentSchema.methods.reorderFormFieldById = function (
    fieldId: string,
    newPosition: number,
  ): Promise<IFormDocument | null> {
    const existingFieldPosition = this.form_fields.findIndex(
      (f) => String(f._id) === fieldId,
    )

    if (existingFieldPosition === -1) return Promise.resolve(null)

    // Exist, reorder form fields and save.
    const updatedFormFields = reorder(
      this.form_fields,
      existingFieldPosition,
      newPosition,
    )
    this.form_fields = updatedFormFields
    return this.save()
  }

  // Statics
  // Method to retrieve data for OTP verification
  FormSchema.statics.getOtpData = async function (formId: string) {
    try {
      const data = await this.findById(formId, 'msgSrvcName admin').populate({
        path: 'admin',
        select: 'email',
      })
      return data
        ? ({
            form: data._id,
            formAdmin: {
              email: data.admin.email,
              userId: data.admin._id,
            },
            msgSrvcName: data.msgSrvcName,
          } as FormOtpData)
        : null
    } catch {
      return null
    }
  }

  // Returns the form with populated admin details
  FormSchema.statics.getFullFormById = async function (
    formId: string,
    fields?: (keyof IPopulatedForm)[],
  ): Promise<IPopulatedForm | null> {
    return this.findById(formId, fields).populate({
      path: 'admin',
      populate: {
        path: 'agency',
      },
    }) as Query<IPopulatedForm, IFormDocument>
  }

  // Deactivate form by ID
  FormSchema.statics.deactivateById = async function (
    formId: string,
  ): Promise<IFormSchema | null> {
    const form = await this.findById(formId)
    if (!form) return null
    if (form.status === FormStatus.Public) {
      form.status = FormStatus.Private
    }
    return form.save()
  }

  FormDocumentSchema.statics.getMetaByUserIdOrEmail = async function (
    userId: IUserSchema['_id'],
    userEmail: IUserSchema['email'],
  ): Promise<AdminDashboardFormMetaDto[]> {
    return (
      this.find()
        // List forms when either the user is an admin or collaborator.
        .or([
          { 'permissionList.email': userEmail.toLowerCase() },
          { admin: userId },
        ])
        // Filter out archived forms.
        .where('status')
        .ne(FormStatus.Archived)
        // Project selected fields.
        // `responseMode` is a discriminator key and is returned regardless,
        // selection is made for explicitness.
        // `_id` is also returned regardless and selection is made for
        // explicitness.
        .select(ADMIN_FORM_META_FIELDS.join(' '))
        .sort('-lastModified')
        .populate({
          path: 'admin',
          populate: {
            path: 'agency',
          },
        })
        .lean()
        .exec()
    )
  }

  // Deletes specified form logic.
  FormSchema.statics.deleteFormLogic = async function (
    formId: string,
    logicId: string,
  ): Promise<IFormSchema | null> {
    return this.findByIdAndUpdate(
      mongoose.Types.ObjectId(formId),
      {
        $pull: { form_logics: { _id: logicId } },
      },
      {
        new: true,
        runValidators: true,
      },
    ).exec()
  }

  // Creates specified form logic.
  FormSchema.statics.createFormLogic = async function (
    formId: string,
    createLogicBody: LogicDto,
  ): Promise<IFormSchema | null> {
    const form = await this.findById(formId).exec()
    if (!form?.form_logics) return null
    const newLogic = (
      form.form_logics as Types.DocumentArray<FormLogicSchema>
    ).create(createLogicBody)
    form.form_logics.push(newLogic)
    return form.save()
  }

  // Deletes specified form field by id.
  FormSchema.statics.deleteFormFieldById = async function (
    formId: string,
    fieldId: string,
  ): Promise<IFormSchema | null> {
    return this.findByIdAndUpdate(
      formId,
      { $pull: { form_fields: { _id: fieldId } } },
      { new: true, runValidators: true },
    ).exec()
  }

  // Updates specified form logic.
  FormSchema.statics.updateFormLogic = async function (
    formId: string,
    logicId: string,
    updatedLogic: LogicDto,
  ): Promise<IFormSchema | null> {
    let form = await this.findById(formId).exec()
    if (!form?.form_logics) return null
    const index = form.form_logics.findIndex(
      (logic) => String(logic._id) === logicId,
    )
    form = form.set(`form_logics.${index}`, updatedLogic, {
      new: true,
    })
    return form.save()
  }

  FormSchema.statics.updateEndPageById = async function (
    formId: string,
    newEndPage: FormEndPage,
  ) {
    return this.findByIdAndUpdate(
      formId,
      { endPage: newEndPage },
      { new: true, runValidators: true },
    ).exec()
  }

  FormSchema.statics.updateStartPageById = async function (
    formId: string,
    newStartPage: FormStartPage,
  ) {
    return this.findByIdAndUpdate(
      formId,
      { startPage: newStartPage },
      { new: true, runValidators: true },
    ).exec()
  }

  FormSchema.statics.disableSmsVerificationsForUser = async function (
    userId: IUserSchema['_id'],
  ) {
    return this.updateMany(
      // Filter the collection so that only specified user is selected
      // Only update forms without message service name
      // As it implies that those forms are using default (our) credentials
      {
        admin: userId,
        msgSrvcName: {
          $exists: false,
        },
      },
      // Next, set the isVerifiable property for each field in form_fields
      // Refer here for $[identifier] syntax: https://docs.mongodb.com/manual/reference/operator/update/positional-filtered/
      { $set: { 'form_fields.$[field].isVerifiable': false } },
      {
        // Only set if the field has fieldType equal to mobile
        arrayFilters: [{ 'field.fieldType': 'mobile' }],
        // NOTE: Not updating the timestamp because we should preserve ordering due to user-level modifications
        timestamps: false,
      },
    ).exec()
  }

  /**
   * Retrieves all the public forms for a user which has sms verifications enabled
   * This only retrieves forms that are using FormSG credentials
   * @param userId The userId to retrieve the forms for
   * @returns All public forms that have sms verifications enabled
   */
  FormSchema.statics.retrievePublicFormsWithSmsVerification = async function (
    userId: IUserSchema['_id'],
  ) {
    return this.find({
      admin: userId,
      'form_fields.fieldType': BasicField.Mobile,
      'form_fields.isVerifiable': true,
      status: FormStatus.Public,
      msgSrvcName: {
        $exists: false,
      },
    })
      .read('secondary')
      .exec()
  }

  // Hooks
  FormSchema.pre<IFormSchema>('validate', function (next) {
    // Reject save if form document is too large
    if (bson.calculateObjectSize(this) > 10 * MB) {
      const err = new Error('Form size exceeded.')
      err.name = 'FormSizeError'
      return next(err)
    }

    // Webhooks only allowed if encrypt mode
    if (
      this.responseMode !== FormResponseMode.Encrypt &&
      (this.webhook?.url?.length ?? 0) > 0
    ) {
      const validationError = this.invalidate(
        'webhook',
        'Webhook only allowed on storage mode form',
      ) as mongoose.Error.ValidationError
      return next(validationError)
    }

    // Validate that admin exists before form is created.
    return User.findById(this.admin).then((admin) => {
      if (!admin) {
        const validationError = this.invalidate(
          'admin',
          'Admin for this form is not found.',
        ) as mongoose.Error.ValidationError
        return next(validationError)
      }

      // Remove admin from the permission list if they exist.
      // This prevents the form owner from being both an admin and another role.
      this.permissionList = this.permissionList?.filter(
        (item) => item.email !== admin.email,
      )

      return next()
    })
  })

  // Indexes
  // Provide an index to allow text search for form examples
  FormSchema.index({
    'startPage.paragraph': 'text',
    title: 'text',
  })

  FormSchema.index({
    'permissionList.email': 1,
    lastModified: -1,
  })

  FormSchema.index({
    admin: 1,
    lastModified: -1,
  })

  const FormModel = db.model<IFormSchema, IFormModel>(
    FORM_SCHEMA_ID,
    FormSchema,
  )

  // Adding form discriminators
  FormModel.discriminator(FormResponseMode.Email, EmailFormSchema)
  FormModel.discriminator(FormResponseMode.Encrypt, EncryptedFormSchema)

  return FormModel
}

const getFormModel = (db: Mongoose): IFormModel => {
  try {
    return db.model(FORM_SCHEMA_ID) as IFormModel
  } catch {
    return compileFormModel(db)
  }
}

export const getEmailFormModel = (db: Mongoose): IEmailFormModel => {
  // Load or build base model first
  getFormModel(db)
  return db.model(FormResponseMode.Email) as IEmailFormModel
}

export const getEncryptedFormModel = (db: Mongoose): IEncryptedFormModel => {
  // Load or build base model first
  getFormModel(db)
  return db.model(FormResponseMode.Encrypt) as IEncryptedFormModel
}

export default getFormModel<|MERGE_RESOLUTION|>--- conflicted
+++ resolved
@@ -163,13 +163,6 @@
     {
       title: {
         type: String,
-<<<<<<< HEAD
-        validate: [
-          /^[a-zA-Z0-9_\-./()[\] &`;'"]*$/,
-          'Form name cannot contain special characters',
-        ],
-=======
->>>>>>> 697a81b1
         required: 'Form name cannot be blank',
         minlength: [4, 'Form name must be at least 4 characters'],
         maxlength: [200, 'Form name can have a maximum of 200 characters'],
