--- conflicted
+++ resolved
@@ -20,12 +20,8 @@
   ResponseMode,
   Status,
 } from '../../types'
-<<<<<<< HEAD
 import { MB } from '../constants/filesize'
-=======
-import { MB } from '../utils/constants'
-
->>>>>>> 56e9b890
+
 import getAgencyModel from './agency.server.model'
 import {
   createAttachmentFieldSchema,
