--- conflicted
+++ resolved
@@ -696,30 +696,30 @@
     }
   }
 
-<<<<<<< HEAD
-  FormDocumentSchema.method('getSettings', function (): FormSettings {
-    const formSettings =
-      this.responseMode === FormResponseMode.Encrypt
-        ? (pick(this, STORAGE_FORM_SETTINGS_FIELDS) as StorageFormSettings)
-        : (pick(this, EMAIL_FORM_SETTINGS_FIELDS) as EmailFormSettings)
-
-    return formSettings
-  })
-=======
-  FormDocumentSchema.methods.getSettings = function (): FormSettings {
-    switch (this.responseMode) {
-      case FormResponseMode.Email:
-        return pick(this, EMAIL_FORM_SETTINGS_FIELDS) as EmailFormSettings
-      case FormResponseMode.Encrypt:
-        return pick(this, STORAGE_FORM_SETTINGS_FIELDS) as StorageFormSettings
-      case FormResponseMode.Multirespondent:
-        return pick(
-          this,
-          MULTIRESPONDENT_FORM_SETTINGS_FIELDS,
-        ) as MultirespondentFormSettings
-    }
-  }
->>>>>>> fa328c28
+  // FormDocumentSchema.method('getSettings', function (): FormSettings {
+  //   const formSettings =
+  //     this.responseMode === FormResponseMode.Encrypt
+  //       ? (pick(this, STORAGE_FORM_SETTINGS_FIELDS) as StorageFormSettings)
+  //       : (pick(this, EMAIL_FORM_SETTINGS_FIELDS) as EmailFormSettings)
+
+  //   return formSettings
+  // })
+  FormDocumentSchema.method<IFormDocument>(
+    'getSettings',
+    function (): FormSettings {
+      switch (this.responseMode) {
+        case FormResponseMode.Email:
+          return pick(this, EMAIL_FORM_SETTINGS_FIELDS) as EmailFormSettings
+        case FormResponseMode.Encrypt:
+          return pick(this, STORAGE_FORM_SETTINGS_FIELDS) as StorageFormSettings
+        case FormResponseMode.Multirespondent:
+          return pick(
+            this,
+            MULTIRESPONDENT_FORM_SETTINGS_FIELDS,
+          ) as MultirespondentFormSettings
+      }
+    },
+  )
 
   FormDocumentSchema.methods.getWebhookAndResponseModeSettings =
     function (): FormWebhookSettings {
@@ -730,34 +730,37 @@
       return formSettings
     }
 
-  FormDocumentSchema.methods.getPublicView = function (): PublicForm {
-    let basePublicView
-    switch (this.responseMode) {
-      case FormResponseMode.Encrypt:
-        basePublicView = pick(this, STORAGE_PUBLIC_FORM_FIELDS) as PublicForm
-        break
-      case FormResponseMode.Email:
-        basePublicView = pick(this, EMAIL_PUBLIC_FORM_FIELDS) as PublicForm
-        break
-      case FormResponseMode.Multirespondent:
-        basePublicView = pick(
-          this,
-          MULTIRESPONDENT_PUBLIC_FORM_FIELDS,
-        ) as PublicForm
-        break
-    }
-
-    // Return non-populated public fields of form if not populated.
-    if (!this.populated('admin')) {
-      return basePublicView
-    }
-
-    // Populated, return public view with user's public view.
-    return {
-      ...basePublicView,
-      admin: (this.admin as IUserSchema).getPublicView(),
-    }
-  }
+  FormDocumentSchema.method<IFormDocument>(
+    'getPublicView',
+    function (): PublicForm {
+      let basePublicView
+      switch (this.responseMode) {
+        case FormResponseMode.Encrypt:
+          basePublicView = pick(this, STORAGE_PUBLIC_FORM_FIELDS) as PublicForm
+          break
+        case FormResponseMode.Email:
+          basePublicView = pick(this, EMAIL_PUBLIC_FORM_FIELDS) as PublicForm
+          break
+        case FormResponseMode.Multirespondent:
+          basePublicView = pick(
+            this,
+            MULTIRESPONDENT_PUBLIC_FORM_FIELDS,
+          ) as PublicForm
+          break
+      }
+
+      // Return non-populated public fields of form if not populated.
+      if (!this.populated('admin')) {
+        return basePublicView
+      }
+
+      // Populated, return public view with user's public view.
+      return {
+        ...basePublicView,
+        admin: (this.admin as IUserSchema).getPublicView(),
+      }
+    },
+  )
 
   // Transfer ownership of the form to another user
   FormDocumentSchema.method<IFormDocument>(
