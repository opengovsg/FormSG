--- conflicted
+++ resolved
@@ -1,17 +1,12 @@
 import { calculateObjectSize } from 'bson-ext'
 import { compact, omit, pick, uniq } from 'lodash'
-<<<<<<< HEAD
 import mongoose, {
   ClientSession,
   Mongoose,
-  Query,
   Schema,
   SchemaOptions,
   Types,
 } from 'mongoose'
-=======
-import mongoose, { Mongoose, Schema, SchemaOptions, Types } from 'mongoose'
->>>>>>> d5ada10e
 import validator from 'validator'
 
 import {
