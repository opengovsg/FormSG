--- conflicted
+++ resolved
@@ -1,13 +1,8 @@
 import dbHandler from '__tests__/unit/backend/helpers/jest-db'
 import { pick, times } from 'lodash'
 import moment from 'moment-timezone'
-<<<<<<< HEAD
 import mongoose, { Types } from 'mongoose'
-import { StorageModeSubmissionMetadata, SubmissionType } from 'shared/types'
-=======
-import mongoose from 'mongoose'
 import { SubmissionMetadata, SubmissionType } from 'shared/types'
->>>>>>> fa328c28
 
 import getSubmissionModel, {
   getEmailSubmissionModel,
