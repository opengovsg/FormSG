--- conflicted
+++ resolved
@@ -467,14 +467,10 @@
     type: Number,
     required: true,
   },
-<<<<<<< HEAD
-  //TODO (FRM-1577): add workflow step
   workflowStep: {
     type: Number,
     required: true,
   },
-=======
->>>>>>> 142dc10a
 })
 
 MultirespondentSubmissionSchema.statics.findSingleMetadata = function (
@@ -613,10 +609,7 @@
       attachmentMetadata: 1,
       created: 1,
       version: 1,
-<<<<<<< HEAD
       workflowStep: 1,
-=======
->>>>>>> 142dc10a
     })
     .exec()
 }
