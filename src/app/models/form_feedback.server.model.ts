import { Mongoose, Schema } from 'mongoose'

import { IFormFeedbackModel, IFormFeedbackSchema } from '../../types'

import { FORM_SCHEMA_ID } from './form.server.model'

export const FORM_FEEDBACK_SCHEMA_ID = 'FormFeedback'
export const FORM_FEEDBACK_COLLECTION_NAME = 'formfeedback'

const FormFeedbackSchema = new Schema<IFormFeedbackSchema>(
  {
    formId: {
      type: Schema.Types.ObjectId,
      ref: FORM_SCHEMA_ID,
      required: true,
    },
    rating: {
      type: Number,
      min: 1,
      max: 5,
      required: true,
    },
    comment: {
      type: String,
      required: false,
      trim: true,
    },
  },
  {
    timestamps: {
      createdAt: 'created',
      updatedAt: 'lastModified',
    },
  },
)

/**
 * Form Feedback Schema
 * @param db Active DB Connection
 * @return Mongoose Model
 */
<<<<<<< HEAD
const getFormFeedbackModel = (db: Mongoose): Model<IFormFeedbackSchema> => {
=======
const getFormFeedbackModel = (db: Mongoose): IFormFeedbackModel => {
>>>>>>> 61cb6545
  try {
    return db.model(FORM_FEEDBACK_SCHEMA_ID) as IFormFeedbackModel
  } catch {
    return db.model<IFormFeedbackSchema>(
      FORM_FEEDBACK_SCHEMA_ID,
      FormFeedbackSchema,
      FORM_FEEDBACK_COLLECTION_NAME,
    ) as IFormFeedbackModel
  }
}

export default getFormFeedbackModel<|MERGE_RESOLUTION|>--- conflicted
+++ resolved
@@ -39,11 +39,7 @@
  * @param db Active DB Connection
  * @return Mongoose Model
  */
-<<<<<<< HEAD
-const getFormFeedbackModel = (db: Mongoose): Model<IFormFeedbackSchema> => {
-=======
 const getFormFeedbackModel = (db: Mongoose): IFormFeedbackModel => {
->>>>>>> 61cb6545
   try {
     return db.model(FORM_FEEDBACK_SCHEMA_ID) as IFormFeedbackModel
   } catch {
