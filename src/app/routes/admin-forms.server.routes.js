--- conflicted
+++ resolved
@@ -21,12 +21,8 @@
   PermissionLevel,
 } = require('../modules/form/admin-form/admin-form.types')
 const SpcpController = require('../modules/spcp/spcp.controller')
-<<<<<<< HEAD
-const { ResponseMode, BasicField } = require('../../types')
-=======
 const { BasicField, ResponseMode } = require('../../types')
 
->>>>>>> a4a797a0
 const YYYY_MM_DD_REGEX = /([12]\d{3}-(0[1-9]|1[0-2])-(0[1-9]|[12]\d|3[01]))/
 
 const emailValOpts = {
@@ -99,41 +95,7 @@
   app
     .route('/adminform')
     .get(withUserAuthentication, AdminFormController.handleListDashboardForms)
-    .post(
-      withUserAuthentication,
-      celebrate({
-        [Segments.BODY]: {
-          form: Joi.object()
-            .keys({
-              // Require valid responsesMode field.
-              responseMode: Joi.string()
-                .valid(...Object.values(ResponseMode))
-                .required(),
-              // Require title field.
-              title: Joi.string().min(4).max(200).required(),
-              // Require emails string (for backwards compatibility) or string
-              // array if form to be created in Email mode.
-              emails: Joi.alternatives()
-                .try(Joi.array().items(Joi.string()), Joi.string())
-                .when('responseMode', {
-                  is: ResponseMode.Email,
-                  then: Joi.required(),
-                }),
-              // Require publicKey field if form to be created in Storage mode.
-              publicKey: Joi.string()
-                .allow('')
-                .when('responseMode', {
-                  is: ResponseMode.Encrypt,
-                  then: Joi.string().required().disallow(''),
-                }),
-            })
-            .required()
-            // Allow other form schema keys to be passed for form creation.
-            .unknown(true),
-        },
-      }),
-      AdminFormController.handleCreateForm,
-    )
+    .post(withUserAuthentication, adminForms.create)
 
   /**
    * @typedef AdminForm
