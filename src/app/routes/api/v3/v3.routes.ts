import { Router } from 'express'

import { AdminRouter } from './admin'
<<<<<<< HEAD
import { UserRouter } from './user'
=======
import { AuthRouter } from './auth'
>>>>>>> 6d276bfc

export const V3Router = Router()

V3Router.use('/admin', AdminRouter)
<<<<<<< HEAD
V3Router.use('/user', UserRouter)
=======
V3Router.use('/auth', AuthRouter)
>>>>>>> 6d276bfc
<|MERGE_RESOLUTION|>--- conflicted
+++ resolved
@@ -1,17 +1,11 @@
 import { Router } from 'express'
 
 import { AdminRouter } from './admin'
-<<<<<<< HEAD
 import { UserRouter } from './user'
-=======
 import { AuthRouter } from './auth'
->>>>>>> 6d276bfc
 
 export const V3Router = Router()
 
 V3Router.use('/admin', AdminRouter)
-<<<<<<< HEAD
 V3Router.use('/user', UserRouter)
-=======
-V3Router.use('/auth', AuthRouter)
->>>>>>> 6d276bfc
+V3Router.use('/auth', AuthRouter)