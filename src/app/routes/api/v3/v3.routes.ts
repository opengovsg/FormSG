--- conflicted
+++ resolved
@@ -3,12 +3,9 @@
 import { AdminRouter } from './admin'
 import { AnalyticsRouter } from './analytics'
 import { AuthRouter } from './auth'
-<<<<<<< HEAD
+import { BillingsRouter } from './billings'
 import { ClientRouter } from './client'
-=======
-import { BillingsRouter } from './billings'
 import { NotificationsRouter } from './notifications'
->>>>>>> f36a7f47
 import { UserRouter } from './user'
 
 export const V3Router = Router()
@@ -16,10 +13,7 @@
 V3Router.use('/admin', AdminRouter)
 V3Router.use('/user', UserRouter)
 V3Router.use('/auth', AuthRouter)
-<<<<<<< HEAD
 V3Router.use('/client', ClientRouter)
-=======
 V3Router.use('/notifications', NotificationsRouter)
 V3Router.use('/billings', BillingsRouter)
-V3Router.use('/analytics', AnalyticsRouter)
->>>>>>> f36a7f47
+V3Router.use('/analytics', AnalyticsRouter)