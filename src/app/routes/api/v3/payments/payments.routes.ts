import { Router } from 'express'

import { rateLimitConfig } from '../../../../config/config'
import * as StripeController from '../../../../modules/payments/stripe.controller'
import { limitRate } from '../../../../utils/limit-rate'

export const PaymentsRouter = Router()

PaymentsRouter.get('/stripe')

/**
 * Checks if the payment receipt is ready
 * @route GET /payments/receipt/:formId/:paymentId/status
 *
 * @returns 200 if receipt URL exists
 * @returns 404 if receipt URL does not exist or payment does not exist
 */
<<<<<<< HEAD
PaymentsRouter.route('/receipt/:formId([a-fA-F0-9]{24})/:paymentId/status').get(
  StripeController.checkPaymentReceiptStatus,
)

/**
 * Downloads the receipt pdf
 * @route GET /payments/receipt/:formId/:submissionId/download
=======
PaymentsRouter.route(
  '/receipt/:formId([a-fA-F0-9]{24})/:paymentId([a-fA-F0-9]{24})/status',
).get(StripeController.checkPaymentReceiptStatus)

/**
 * Downloads the receipt pdf
 * @route GET /payments/receipt/:formId/:paymentId/download
>>>>>>> 1544f2b6
 *
 * @returns 200 with receipt attatchment as content in PDF
 * @returns 404 if receipt url doesn't exist or payment does not exist
 */
PaymentsRouter.route(
<<<<<<< HEAD
  // '/receipt/:formId([a-fA-F0-9]{24})/:submissionId([a-fA-F0-9]{24})/download',
  '/receipt/:formId([a-fA-F0-9]{24})/:paymentId/download',
=======
  '/receipt/:formId([a-fA-F0-9]{24})/:paymentId([a-fA-F0-9]{24})/download',
>>>>>>> 1544f2b6
).get(
  limitRate({ max: rateLimitConfig.downloadPaymentReceipt }),
  StripeController.downloadPaymentReceipt,
)

PaymentsRouter.route('/stripe/callback').get(
  StripeController.handleConnectOauthCallback,
)

/**
 * returns clientSecret and publishableKey from paymentId
 * @route /payments/:paymentId/getinfo
<<<<<<< HEAD
 */
PaymentsRouter.route('/:paymentId/getinfo').get(StripeController.getPaymentInfo)
=======
 *
 * @returns 200 with payment information if payment id exist
 * @returns 404 when no pending submission is associated with the payment id
 * @returns 422 if the form associated is not in encrypted mode
 * @returns 500 if the form associated did not contain payment information
 * @returns 500 if error occured whilst retrieving payment information from stripe
 */
PaymentsRouter.route('/:paymentId([a-fA-F0-9]{24})/getinfo').get(
  StripeController.getPaymentInfo,
)
>>>>>>> 1544f2b6
<|MERGE_RESOLUTION|>--- conflicted
+++ resolved
@@ -15,15 +15,6 @@
  * @returns 200 if receipt URL exists
  * @returns 404 if receipt URL does not exist or payment does not exist
  */
-<<<<<<< HEAD
-PaymentsRouter.route('/receipt/:formId([a-fA-F0-9]{24})/:paymentId/status').get(
-  StripeController.checkPaymentReceiptStatus,
-)
-
-/**
- * Downloads the receipt pdf
- * @route GET /payments/receipt/:formId/:submissionId/download
-=======
 PaymentsRouter.route(
   '/receipt/:formId([a-fA-F0-9]{24})/:paymentId([a-fA-F0-9]{24})/status',
 ).get(StripeController.checkPaymentReceiptStatus)
@@ -31,18 +22,12 @@
 /**
  * Downloads the receipt pdf
  * @route GET /payments/receipt/:formId/:paymentId/download
->>>>>>> 1544f2b6
  *
  * @returns 200 with receipt attatchment as content in PDF
  * @returns 404 if receipt url doesn't exist or payment does not exist
  */
 PaymentsRouter.route(
-<<<<<<< HEAD
-  // '/receipt/:formId([a-fA-F0-9]{24})/:submissionId([a-fA-F0-9]{24})/download',
-  '/receipt/:formId([a-fA-F0-9]{24})/:paymentId/download',
-=======
   '/receipt/:formId([a-fA-F0-9]{24})/:paymentId([a-fA-F0-9]{24})/download',
->>>>>>> 1544f2b6
 ).get(
   limitRate({ max: rateLimitConfig.downloadPaymentReceipt }),
   StripeController.downloadPaymentReceipt,
@@ -55,10 +40,6 @@
 /**
  * returns clientSecret and publishableKey from paymentId
  * @route /payments/:paymentId/getinfo
-<<<<<<< HEAD
- */
-PaymentsRouter.route('/:paymentId/getinfo').get(StripeController.getPaymentInfo)
-=======
  *
  * @returns 200 with payment information if payment id exist
  * @returns 404 when no pending submission is associated with the payment id
@@ -68,5 +49,4 @@
  */
 PaymentsRouter.route('/:paymentId([a-fA-F0-9]{24})/getinfo').get(
   StripeController.getPaymentInfo,
-)
->>>>>>> 1544f2b6
+)