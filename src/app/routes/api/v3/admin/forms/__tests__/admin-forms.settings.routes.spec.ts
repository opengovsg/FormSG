--- conflicted
+++ resolved
@@ -14,10 +14,7 @@
 import dbHandler from 'tests/unit/backend/helpers/jest-db'
 import { jsonParseStringify } from 'tests/unit/backend/helpers/serialize-data'
 
-<<<<<<< HEAD
-=======
 import { jsonParseStringify } from '../../../../../../../../tests/unit/backend/helpers/serialize-data'
->>>>>>> bf2efda5
 import * as UserService from '../../../../../../modules/user/user.service'
 import { AdminFormsRouter } from '../admin-forms.routes'
 
@@ -274,18 +271,140 @@
     })
   })
 
-<<<<<<< HEAD
-  describe('GET /admin/forms/:formId/collaborators', () => {
-=======
   describe('PUT /admin/forms/:formId/collaborators', () => {
->>>>>>> bf2efda5
     const MOCK_COLLABORATORS = [
       {
         email: `fakeuser@test.gov.sg`,
         write: false,
       },
     ]
-<<<<<<< HEAD
+    it('should return 200 when the collaborators are updated successfully', async () => {
+      // Arrange
+      const { form, user } = await dbHandler.insertEmailForm()
+      const session = await createAuthedSession(user.email, request)
+      const expectedResponse = jsonParseStringify(MOCK_COLLABORATORS)
+
+      // Act
+      const response = await session
+        .put(`/admin/forms/${form._id}/collaborators`)
+        .send(MOCK_COLLABORATORS)
+
+      // Assert
+      expect(response.status).toEqual(200)
+      // NOTE: This is not strict equality because mongoose attaches an extra _id parameter
+      expect(response.body).toMatchObject(expectedResponse)
+    })
+
+    it('should return 403 when the current session user does not have sufficient permissions to update the collaborators', async () => {
+      // Arrange
+      const { form } = await dbHandler.insertEmailForm()
+      const fakeUser = await dbHandler.insertUser({
+        mailName: 'fakeUser',
+        agencyId: new ObjectId(),
+      })
+      const session = await createAuthedSession(fakeUser.email, request)
+      const expectedResponse = jsonParseStringify({
+        message: `User ${fakeUser.email} not authorized to perform write operation on Form ${form._id} with title: ${form.title}.`,
+      })
+
+      // Act
+      const response = await session
+        .put(`/admin/forms/${form._id}/collaborators`)
+        .send(MOCK_COLLABORATORS)
+
+      // Assert
+      expect(response.status).toEqual(403)
+      expect(response.body).toEqual(expectedResponse)
+    })
+
+    it('should return 404 when the form could not be found', async () => {
+      // Arrange
+      const { user } = await dbHandler.insertEmailForm()
+      const session = await createAuthedSession(user.email, request)
+      const expectedResponse = jsonParseStringify({
+        message: 'Form not found',
+      })
+
+      // Act
+      const response = await session
+        .put(`/admin/forms/${new ObjectId().toHexString()}/collaborators`)
+        .send(MOCK_COLLABORATORS)
+
+      // Assert
+      expect(response.status).toEqual(404)
+      expect(response.body).toEqual(expectedResponse)
+    })
+
+    it('should return 410 when the form has been archived', async () => {
+      // Arrange
+      const { form, user } = await dbHandler.insertEmailForm({
+        formOptions: {
+          status: Status.Archived,
+        },
+      })
+      const session = await createAuthedSession(user.email, request)
+      const expectedResponse = jsonParseStringify({
+        message: 'Form has been archived',
+      })
+
+      // Act
+      const response = await session
+        .put(`/admin/forms/${form._id}/collaborators`)
+        .send(MOCK_COLLABORATORS)
+
+      // Assert
+      expect(response.status).toEqual(410)
+      expect(response.body).toEqual(expectedResponse)
+    })
+
+    it('should return 422 when the current session user cannot be retrieved', async () => {
+      // Arrange
+      const { form, user } = await dbHandler.insertEmailForm()
+      const session = await createAuthedSession(user.email, request)
+      const expectedResponse = jsonParseStringify({
+        message: 'User not found',
+      })
+      await dbHandler.clearCollection(UserModel.collection.name)
+
+      // Act
+      const response = await session
+        .put(`/admin/forms/${form._id}/collaborators`)
+        .send(MOCK_COLLABORATORS)
+
+      // Assert
+      expect(response.status).toEqual(422)
+      expect(response.body).toEqual(expectedResponse)
+    })
+
+    it('should return 500 when a database error occurs', async () => {
+      // Arrange
+      const { form, user } = await dbHandler.insertEmailForm()
+      const session = await createAuthedSession(user.email, request)
+      const expectedResponse = jsonParseStringify({
+        message: 'Something went wrong. Please try again.',
+      })
+      jest
+        .spyOn(UserService, 'getPopulatedUserById')
+        .mockReturnValueOnce(errAsync(new DatabaseError()))
+
+      // Act
+      const response = await session
+        .put(`/admin/forms/${form._id}/collaborators`)
+        .send(MOCK_COLLABORATORS)
+
+      // Assert
+      expect(response.status).toEqual(500)
+      expect(response.body).toEqual(expectedResponse)
+    })
+  })
+
+  describe('GET /admin/forms/:formId/collaborators', () => {
+    const MOCK_COLLABORATORS = [
+      {
+        email: `fakeuser@test.gov.sg`,
+        write: false,
+      },
+    ]
     it('should return the list of collaborators on a valid request', async () => {
       // Arrange
       const { form, user } = await dbHandler.insertEmailForm({
@@ -314,35 +433,12 @@
           permissionList: MOCK_COLLABORATORS,
         },
       })
-=======
-    it('should return 200 when the collaborators are updated successfully', async () => {
-      // Arrange
-      const { form, user } = await dbHandler.insertEmailForm()
-      const session = await createAuthedSession(user.email, request)
-      const expectedResponse = jsonParseStringify(MOCK_COLLABORATORS)
-
-      // Act
-      const response = await session
-        .put(`/admin/forms/${form._id}/collaborators`)
-        .send(MOCK_COLLABORATORS)
-
-      // Assert
-      expect(response.status).toEqual(200)
-      // NOTE: This is not strict equality because mongoose attaches an extra _id parameter
-      expect(response.body).toMatchObject(expectedResponse)
-    })
-
-    it('should return 403 when the current session user does not have sufficient permissions to update the collaborators', async () => {
-      // Arrange
-      const { form } = await dbHandler.insertEmailForm()
->>>>>>> bf2efda5
       const fakeUser = await dbHandler.insertUser({
         mailName: 'fakeUser',
         agencyId: new ObjectId(),
       })
       const session = await createAuthedSession(fakeUser.email, request)
       const expectedResponse = jsonParseStringify({
-<<<<<<< HEAD
         message: `User ${fakeUser.email} not authorized to perform read operation on Form ${form._id} with title: ${form.title}.`,
       })
 
@@ -354,19 +450,6 @@
       // Assert
       expect(response.status).toEqual(403)
       expect(response.body).toMatchObject(jsonParseStringify(expectedResponse))
-=======
-        message: `User ${fakeUser.email} not authorized to perform write operation on Form ${form._id} with title: ${form.title}.`,
-      })
-
-      // Act
-      const response = await session
-        .put(`/admin/forms/${form._id}/collaborators`)
-        .send(MOCK_COLLABORATORS)
-
-      // Assert
-      expect(response.status).toEqual(403)
-      expect(response.body).toEqual(expectedResponse)
->>>>>>> bf2efda5
     })
 
     it('should return 404 when the form could not be found', async () => {
@@ -378,15 +461,9 @@
       })
 
       // Act
-<<<<<<< HEAD
       const response = await session.get(
         `/admin/forms/${new ObjectId().toHexString()}/collaborators`,
       )
-=======
-      const response = await session
-        .put(`/admin/forms/${new ObjectId().toHexString()}/collaborators`)
-        .send(MOCK_COLLABORATORS)
->>>>>>> bf2efda5
 
       // Assert
       expect(response.status).toEqual(404)
@@ -406,15 +483,9 @@
       })
 
       // Act
-<<<<<<< HEAD
       const response = await session.get(
         `/admin/forms/${form._id}/collaborators`,
       )
-=======
-      const response = await session
-        .put(`/admin/forms/${form._id}/collaborators`)
-        .send(MOCK_COLLABORATORS)
->>>>>>> bf2efda5
 
       // Assert
       expect(response.status).toEqual(410)
@@ -431,15 +502,9 @@
       await dbHandler.clearCollection(UserModel.collection.name)
 
       // Act
-<<<<<<< HEAD
       const response = await session.get(
         `/admin/forms/${form._id}/collaborators`,
       )
-=======
-      const response = await session
-        .put(`/admin/forms/${form._id}/collaborators`)
-        .send(MOCK_COLLABORATORS)
->>>>>>> bf2efda5
 
       // Assert
       expect(response.status).toEqual(422)
@@ -458,15 +523,9 @@
         .mockReturnValueOnce(errAsync(new DatabaseError()))
 
       // Act
-<<<<<<< HEAD
       const response = await session.get(
         `/admin/forms/${form._id}/collaborators`,
       )
-=======
-      const response = await session
-        .put(`/admin/forms/${form._id}/collaborators`)
-        .send(MOCK_COLLABORATORS)
->>>>>>> bf2efda5
 
       // Assert
       expect(response.status).toEqual(500)
