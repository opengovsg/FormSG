--- conflicted
+++ resolved
@@ -5,16 +5,5 @@
 
 export const AdminRouter = Router()
 
-<<<<<<< HEAD
 AdminRouter.use('/forms', AdminFormsRouter)
-AdminRouter.use('/workspaces', WorkspacesRouter)
-
-// TODO #4279: Remove after React rollout is complete
-// This endpoint doesn't reaaaallly need to be a verified admin to be used
-AdminRouter.get(
-  '/environment/:ui(react|angular)',
-  ReactMigrationController.adminChooseEnvironment,
-)
-=======
-AdminRouter.use('/forms', AdminFormsRouter)
->>>>>>> 784569af
+AdminRouter.use('/workspaces', WorkspacesRouter)