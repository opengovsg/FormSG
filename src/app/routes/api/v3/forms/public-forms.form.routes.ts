import { Router } from 'express'

import * as PublicFormController from '../../../../modules/form/public-form/public-form.controller'

export const PublicFormsFormRouter = Router()

/**
 * Returns the specified form to the user, along with any
 * identify information obtained from Singpass/Corppass/MyInfo.
 *
 * WARNING: TemperatureSG batch jobs rely on this endpoint to
 * retrieve the master list of personnel for daily reporting.
 * Please strictly ensure backwards compatibility.
 * @route GET /:formId
 *
 * @returns 200 with form when form exists and is public
 * @returns 404 when form is private or form with given ID does not exist
 * @returns 410 when form is archived
 * @returns 500 when database error occurs
 */
PublicFormsFormRouter.route('/:formId([a-fA-F0-9]{24})').get(
  PublicFormController.handleGetPublicForm,
<<<<<<< HEAD
)

/**
 * Returns a sample submission response of the specified form to the user
 *
 * @route GET /:formId/sample-submission
 *
 * @returns 200 with form when form exists and is public
 * @returns 404 when form is private or form with given ID does not exist
 * @returns 410 when form is archived
 * @returns 500 when database error occurs
 */
PublicFormsFormRouter.route('/:formId([a-fA-F0-9]{24})/sample-submission').get(
  PublicFormController.handleGetPublicFormSampleSubmission,
)

// TODO #4279: Remove after React rollout is complete
/**
 * Returns the React to Angular switch feedback form to the user
 * @route GET /switchenvfeedback
 * @returns 200 with form when form exists and is public
 * @returns 404 when form is private or form with given ID does not exist
 * @returns 410 when form is archived
 * @returns 500 when database error occurs
 */
PublicFormsFormRouter.route(`/switchenvfeedback`).get(
  injectFeedbackFormUrl,
  PublicFormController.handleGetPublicForm,
)

/**
 * Switches the environment cookie for a public form
 * @route GET /environment/:ui
 */
PublicFormsFormRouter.route('/environment/:ui(react|angular)').get(
  ReactMigrationController.publicChooseEnvironment,
=======
>>>>>>> 93fa10b2
)<|MERGE_RESOLUTION|>--- conflicted
+++ resolved
@@ -20,7 +20,6 @@
  */
 PublicFormsFormRouter.route('/:formId([a-fA-F0-9]{24})').get(
   PublicFormController.handleGetPublicForm,
-<<<<<<< HEAD
 )
 
 /**
@@ -35,28 +34,4 @@
  */
 PublicFormsFormRouter.route('/:formId([a-fA-F0-9]{24})/sample-submission').get(
   PublicFormController.handleGetPublicFormSampleSubmission,
-)
-
-// TODO #4279: Remove after React rollout is complete
-/**
- * Returns the React to Angular switch feedback form to the user
- * @route GET /switchenvfeedback
- * @returns 200 with form when form exists and is public
- * @returns 404 when form is private or form with given ID does not exist
- * @returns 410 when form is archived
- * @returns 500 when database error occurs
- */
-PublicFormsFormRouter.route(`/switchenvfeedback`).get(
-  injectFeedbackFormUrl,
-  PublicFormController.handleGetPublicForm,
-)
-
-/**
- * Switches the environment cookie for a public form
- * @route GET /environment/:ui
- */
-PublicFormsFormRouter.route('/environment/:ui(react|angular)').get(
-  ReactMigrationController.publicChooseEnvironment,
-=======
->>>>>>> 93fa10b2
 )