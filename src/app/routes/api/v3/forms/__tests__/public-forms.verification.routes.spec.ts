--- conflicted
+++ resolved
@@ -1,18 +1,12 @@
 import bcrypt from 'bcrypt'
 import { ObjectId } from 'bson-ext'
-<<<<<<< HEAD
 import { subMinutes, subYears } from 'date-fns'
-import { StatusCodes } from 'http-status-codes'
+import { getReasonPhrase, StatusCodes } from 'http-status-codes'
 import _ from 'lodash'
 import mongoose from 'mongoose'
 import { okAsync } from 'neverthrow'
-=======
-import { subMinutes } from 'date-fns'
-import { getReasonPhrase, StatusCodes } from 'http-status-codes'
-import mongoose from 'mongoose'
 import nodemailer from 'nodemailer'
 import Mail from 'nodemailer/lib/mailer'
->>>>>>> f26f292a
 import session, { Session } from 'supertest-session'
 import { MockedObjectDeep } from 'ts-jest/dist/utils/testing'
 import { mocked } from 'ts-jest/utils'
@@ -24,14 +18,14 @@
   MOCK_SIGNED_DATA,
 } from 'src/app/modules/verification/__tests__/verification.test.helpers'
 import getVerificationModel from 'src/app/modules/verification/verification.model'
-<<<<<<< HEAD
 import MailService from 'src/app/services/mail/mail.service'
+import { SmsSendError } from 'src/app/services/sms/sms.errors'
+import * as SmsService from 'src/app/services/sms/sms.service'
 import * as OtpUtils from 'src/app/utils/otp'
-import { NUM_OTP_RETRIES } from 'src/shared/util/verification'
-=======
-import { SmsSendError } from 'src/app/services/sms/sms.errors'
-import { WAIT_FOR_OTP_SECONDS } from 'src/shared/util/verification'
->>>>>>> f26f292a
+import {
+  NUM_OTP_RETRIES,
+  WAIT_FOR_OTP_SECONDS,
+} from 'src/shared/util/verification'
 import { BasicField, IVerificationSchema } from 'src/types'
 
 import { setupApp } from 'tests/integration/helpers/express-setup'
@@ -61,12 +55,10 @@
   let mockEmailFieldId: string
   let mockMobileFieldId: string
   let request: Session
-<<<<<<< HEAD
+  const MOCK_MOBILE_NUMBER = '+6582990039'
   const MOCK_VALID_EMAIL_DOMAIN = 'example.com'
   const MOCK_EMAIL = `mock@${MOCK_VALID_EMAIL_DOMAIN}`
-=======
   let MockTransport: MockedObjectDeep<Mail>
->>>>>>> f26f292a
 
   beforeAll(async () => {
     await dbHandler.connect()
@@ -259,7 +251,310 @@
     })
   })
 
-<<<<<<< HEAD
+  describe('POST /forms/:formId/fieldverifications/:transactionId/fields/:fieldId/otp/generate', () => {
+    beforeEach(() => {
+      MockTwilio.messages.create.mockResolvedValue({
+        sid: 'mockSid',
+      })
+    })
+
+    it('should return 201 when parameters for email field are valid', async () => {
+      // Act
+      const response = await request
+        .post(
+          `/forms/${mockVerifiableFormId}/fieldverifications/${mockTransactionId}/fields/${mockEmailFieldId}/otp/generate`,
+        )
+        .send({
+          answer: 'open@gov.sg',
+        })
+
+      // Assert
+      expect(response.status).toBe(StatusCodes.CREATED)
+      expect(response.text).toBe(getReasonPhrase(StatusCodes.CREATED))
+    })
+
+    it('should return 201 when parameters for mobile field are valid', async () => {
+      // Act
+      const response = await request
+        .post(
+          `/forms/${mockVerifiableFormId}/fieldverifications/${mockTransactionId}/fields/${mockMobileFieldId}/otp/generate`,
+        )
+        .send({
+          answer: '+6512345678',
+        })
+
+      // Assert
+      expect(response.status).toBe(StatusCodes.CREATED)
+      expect(response.text).toBe(getReasonPhrase(StatusCodes.CREATED))
+    })
+
+    it('should return 400 when fieldType is email but the provided email is not valid', async () => {
+      // Arrange
+      const expectedResponse = {
+        message:
+          'Sorry, we were unable to send the email out at this time. Please ensure that the email entered is correct. If this problem persists, please refresh and try again later.',
+      }
+
+      // Act
+      const response = await request
+        .post(
+          `/forms/${mockVerifiableFormId}/fieldverifications/${mockTransactionId}/fields/${mockEmailFieldId}/otp/generate`,
+        )
+        .send({
+          answer: 'notanemail',
+        })
+
+      // Assert
+      expect(response.status).toBe(StatusCodes.BAD_REQUEST)
+      expect(response.body).toEqual(expectedResponse)
+    })
+
+    it('should return 400 when fieldType is mobile but the provided phone number is not valid', async () => {
+      // Arrange
+      const expectedResponse = {
+        message:
+          'This phone number does not seem to be valid. Please try again with a valid phone number.',
+      }
+
+      // Act
+      const response = await request
+        .post(
+          `/forms/${mockVerifiableFormId}/fieldverifications/${mockTransactionId}/fields/${mockMobileFieldId}/otp/generate`,
+        )
+        .send({
+          // 7 digits after +65 instead of 8
+          answer: '+651234567',
+        })
+
+      // Assert
+      expect(response.status).toBe(StatusCodes.BAD_REQUEST)
+      expect(response.body).toEqual(expectedResponse)
+    })
+
+    it('should return 400 when otp data could not be retrieved from the form due to parameters being malformed', async () => {
+      // Arrange
+      // NOTE: This error is only thrown on interaction with the db, hence the db is mocked here
+      jest.spyOn(Form, 'getOtpData').mockResolvedValueOnce(null)
+      const expectedResponse = {
+        message: 'Sorry, something went wrong. Please refresh and try again.',
+      }
+
+      // Act
+      const response = await request
+        .post(
+          `/forms/${mockVerifiableFormId}/fieldverifications/${mockTransactionId}/fields/${mockMobileFieldId}/otp/generate`,
+        )
+        .send({
+          answer: '+6512345678',
+        })
+
+      // Assert
+      expect(response.status).toBe(StatusCodes.BAD_REQUEST)
+      expect(response.body).toEqual(expectedResponse)
+    })
+
+    it('should return 400 when the transaction has expired', async () => {
+      // Arrange
+      const { _id: expiredTransactionId } = await VerificationModel.create({
+        formId: mockVerifiableFormId,
+        expireAt: Date.now(),
+        fields: [],
+      })
+      const expectedResponse = {
+        message: 'Your session has expired, please refresh and try again.',
+      }
+
+      // Act
+      const response = await request
+        .post(
+          `/forms/${mockVerifiableFormId}/fieldverifications/${expiredTransactionId}/fields/${mockMobileFieldId}/otp/generate`,
+        )
+        .send({
+          answer: '+6512345678',
+        })
+
+      // Assert
+      expect(response.status).toBe(StatusCodes.BAD_REQUEST)
+      expect(response.body).toEqual(expectedResponse)
+    })
+
+    it('should return 400 when the otp could not be sent and fieldType is mobile', async () => {
+      // Arrange
+      MockTwilio.messages.create.mockRejectedValueOnce(new SmsSendError())
+      const expectedResponse = {
+        message: 'Sorry, something went wrong. Please refresh and try again.',
+      }
+
+      // Act
+      const response = await request
+        .post(
+          `/forms/${mockVerifiableFormId}/fieldverifications/${mockTransactionId}/fields/${mockMobileFieldId}/otp/generate`,
+        )
+        .send({
+          // 7 digits after +65 instead of 8
+          answer: '+6512345678',
+        })
+
+      // Assert
+      expect(response.status).toBe(StatusCodes.BAD_REQUEST)
+      expect(response.body).toEqual(expectedResponse)
+    })
+
+    it('should return 400 when the otp could not be sent and fieldType is email', async () => {
+      // Arrange
+      // Retries on failure until limit hit, hence cannot just mock once
+      MockTransport.sendMail.mockRejectedValueOnce('no')
+      const expectedResponse = {
+        message:
+          'Sorry, we were unable to send the email out at this time. Please ensure that the email entered is correct. If this problem persists, please refresh and try again later.',
+      }
+
+      // Act
+      const response = await request
+        .post(
+          `/forms/${mockVerifiableFormId}/fieldverifications/${mockTransactionId}/fields/${mockEmailFieldId}/otp/generate`,
+        )
+        .send({
+          answer: 'mail@me.com',
+        })
+
+      // Assert
+      expect(response.status).toBe(StatusCodes.BAD_REQUEST)
+      expect(response.body).toEqual(expectedResponse)
+    })
+
+    it('should return 404 when the requested form was not found', async () => {
+      // Arrange
+      const expectedResponse = {
+        message: 'Sorry, something went wrong. Please refresh and try again.',
+      }
+
+      // Act
+      const response = await request
+        .post(
+          `/forms/${new ObjectId().toHexString()}/fieldverifications/${mockTransactionId}/fields/${mockMobileFieldId}/otp/generate`,
+        )
+        .send({
+          answer: '+6512345678',
+        })
+
+      // Assert
+      expect(response.status).toBe(StatusCodes.NOT_FOUND)
+      expect(response.body).toEqual(expectedResponse)
+    })
+
+    it('should return 404 when the transaction was not found', async () => {
+      // Arrange
+      const expectedResponse = {
+        message: 'Sorry, something went wrong. Please refresh and try again.',
+      }
+
+      // Act
+      const response = await request
+        .post(
+          `/forms/${mockVerifiableFormId}/fieldverifications/${new ObjectId().toHexString()}/fields/${mockMobileFieldId}/otp/generate`,
+        )
+        .send({
+          answer: '+6512345678',
+        })
+
+      // Assert
+      expect(response.status).toBe(StatusCodes.NOT_FOUND)
+      expect(response.body).toEqual(expectedResponse)
+    })
+
+    it('should return 404 when the field was not found', async () => {
+      // Arrange
+      const expectedResponse = {
+        message: 'Sorry, something went wrong. Please refresh and try again.',
+      }
+
+      // Act
+      const response = await request
+        .post(
+          `/forms/${mockVerifiableFormId}/fieldverifications/${mockTransactionId}/fields/${new ObjectId().toHexString()}/otp/generate`,
+        )
+        .send({
+          answer: '+6512345678',
+        })
+
+      // Assert
+      expect(response.status).toBe(StatusCodes.NOT_FOUND)
+      expect(response.body).toEqual(expectedResponse)
+    })
+
+    it('should return 422 when the user requested for otp without waiting', async () => {
+      // Arrange
+      const expectedResponse = {
+        message: `You must wait for ${WAIT_FOR_OTP_SECONDS} seconds between each OTP request.`,
+      }
+
+      // Act
+      await request
+        .post(
+          `/forms/${mockVerifiableFormId}/fieldverifications/${mockTransactionId}/fields/${mockMobileFieldId}/otp/generate`,
+        )
+        .send({
+          answer: '+6512345678',
+        })
+      const response = await request
+        .post(
+          `/forms/${mockVerifiableFormId}/fieldverifications/${mockTransactionId}/fields/${mockMobileFieldId}/otp/generate`,
+        )
+        .send({
+          answer: '+6512345678',
+        })
+
+      // Assert
+      expect(response.status).toBe(StatusCodes.UNPROCESSABLE_ENTITY)
+      expect(response.body).toEqual(expectedResponse)
+    })
+
+    it('should return 500 when the otp could not be hashed', async () => {
+      // Arrange
+      jest.spyOn(bcrypt, 'hash').mockRejectedValueOnce('hashbrowns')
+      const expectedResponse = {
+        message: 'Sorry, something went wrong. Please refresh and try again.',
+      }
+
+      // Act
+      const response = await request
+        .post(
+          `/forms/${mockVerifiableFormId}/fieldverifications/${mockTransactionId}/fields/${mockMobileFieldId}/otp/generate`,
+        )
+        .send({
+          answer: '+6512345678',
+        })
+
+      // Assert
+      expect(response.status).toBe(StatusCodes.INTERNAL_SERVER_ERROR)
+      expect(response.body).toEqual(expectedResponse)
+    })
+
+    it('should return 500 when there is a database error', async () => {
+      // Arrange
+      jest.spyOn(VerificationModel, 'findById').mockReturnValueOnce({
+        exec: () => Promise.reject('no.'),
+      })
+      const expectedResponse = {
+        message: 'Sorry, something went wrong. Please refresh and try again.',
+      }
+
+      // Act
+      const response = await request
+        .post(
+          `/forms/${mockVerifiableFormId}/fieldverifications/${mockTransactionId}/fields/${mockMobileFieldId}/otp/generate`,
+        )
+        .send({
+          answer: '+6512345678',
+        })
+
+      // Assert
+      expect(response.status).toBe(StatusCodes.INTERNAL_SERVER_ERROR)
+      expect(response.body).toEqual(expectedResponse)
+    })
+  })
+
   describe('POST /forms/:formId/fieldverifications/:transactionId/fields/:fieldId/otp/verify', () => {
     // Mock the generation of otp so that the stored otp is the mock OTP
     beforeEach(async () => {
@@ -271,7 +566,7 @@
 
     it('should return 200 when the fieldType is email, request parameters are valid and the otp is correct', async () => {
       // Arrange
-      await requestForOtp(MOCK_EMAIL)
+      await requestForMailOtp(mockEmailFieldId, MOCK_EMAIL)
 
       // Act
       const response = await request
@@ -282,69 +577,23 @@
 
       // Assert
       expect(response.status).toBe(StatusCodes.OK)
-      expect(response.body).toBe(MOCK_SIGNED_DATA)
+      expect(response.body).toBeString()
     })
 
     it('should return 200 when the fieldType is mobile, request parameters are valid and the otp is correct', async () => {
       // Arrange
-      await requestForOtp(MOCK_EMAIL)
-=======
-  describe('POST /forms/:formId/fieldverifications/:transactionId/fields/:fieldId/otp/generate', () => {
-    beforeEach(() => {
-      MockTwilio.messages.create.mockResolvedValue({
-        sid: 'mockSid',
-      })
-    })
-
-    it('should return 201 when parameters for email field are valid', async () => {
-      // Act
-      const response = await request
-        .post(
-          `/forms/${mockVerifiableFormId}/fieldverifications/${mockTransactionId}/fields/${mockEmailFieldId}/otp/generate`,
-        )
-        .send({
-          answer: 'open@gov.sg',
-        })
-
-      // Assert
-      expect(response.status).toBe(StatusCodes.CREATED)
-      expect(response.text).toBe(getReasonPhrase(StatusCodes.CREATED))
-    })
-
-    it('should return 201 when parameters for mobile field are valid', async () => {
-      // Act
-      const response = await request
-        .post(
-          `/forms/${mockVerifiableFormId}/fieldverifications/${mockTransactionId}/fields/${mockMobileFieldId}/otp/generate`,
-        )
-        .send({
-          answer: '+6512345678',
-        })
-
-      // Assert
-      expect(response.status).toBe(StatusCodes.CREATED)
-      expect(response.text).toBe(getReasonPhrase(StatusCodes.CREATED))
-    })
-
-    it('should return 400 when fieldType is email but the provided email is not valid', async () => {
-      // Arrange
-      const expectedResponse = {
-        message:
-          'Sorry, we were unable to send the email out at this time. Please ensure that the email entered is correct. If this problem persists, please refresh and try again later.',
-      }
->>>>>>> f26f292a
-
-      // Act
-      const response = await request
-        .post(
-<<<<<<< HEAD
+      await requestForSmsOtp(mockMobileFieldId, MOCK_MOBILE_NUMBER)
+
+      // Act
+      const response = await request
+        .post(
           `/forms/${mockVerifiableFormId}/fieldverifications/${mockTransactionId}/fields/${mockMobileFieldId}/otp/verify`,
         )
         .send({ otp: MOCK_OTP })
 
       // Assert
       expect(response.status).toBe(StatusCodes.OK)
-      expect(response.body).toBe(MOCK_SIGNED_DATA)
+      expect(response.body).toBeString()
     })
 
     it('should return 400 when the transaction is expired', async () => {
@@ -356,68 +605,33 @@
       })
       const expectedResponse = {
         message: 'Your session has expired, please refresh and try again.',
-=======
-          `/forms/${mockVerifiableFormId}/fieldverifications/${mockTransactionId}/fields/${mockEmailFieldId}/otp/generate`,
-        )
-        .send({
-          answer: 'notanemail',
-        })
+      }
+
+      // Act
+      const response = await request
+        .post(
+          `/forms/${mockVerifiableFormId}/fieldverifications/${expiredTransactionId}/fields/${mockMobileFieldId}/otp/verify`,
+        )
+        .send({ otp: MOCK_OTP })
 
       // Assert
       expect(response.status).toBe(StatusCodes.BAD_REQUEST)
       expect(response.body).toEqual(expectedResponse)
     })
 
-    it('should return 400 when fieldType is mobile but the provided phone number is not valid', async () => {
-      // Arrange
-      const expectedResponse = {
-        message:
-          'This phone number does not seem to be valid. Please try again with a valid phone number.',
->>>>>>> f26f292a
-      }
-
-      // Act
-      const response = await request
-        .post(
-<<<<<<< HEAD
-          `/forms/${mockVerifiableFormId}/fieldverifications/${expiredTransactionId}/fields/${mockMobileFieldId}/otp/verify`,
-        )
-        .send({ otp: MOCK_OTP })
-=======
-          `/forms/${mockVerifiableFormId}/fieldverifications/${mockTransactionId}/fields/${mockMobileFieldId}/otp/generate`,
-        )
-        .send({
-          // 7 digits after +65 instead of 8
-          answer: '+651234567',
-        })
->>>>>>> f26f292a
-
-      // Assert
-      expect(response.status).toBe(StatusCodes.BAD_REQUEST)
-      expect(response.body).toEqual(expectedResponse)
-    })
-
-<<<<<<< HEAD
     it('should return 400 when the hash data could not be found', async () => {
       // Arrange
       // Remove the email field and persist to db
       await mockTransaction.fields[1].remove()
       await mockTransaction.save()
 
-=======
-    it('should return 400 when otp data could not be retrieved from the form due to parameters being malformed', async () => {
-      // Arrange
-      // NOTE: This error is only thrown on interaction with the db, hence the db is mocked here
-      jest.spyOn(Form, 'getOtpData').mockResolvedValueOnce(null)
->>>>>>> f26f292a
-      const expectedResponse = {
-        message: 'Sorry, something went wrong. Please refresh and try again.',
-      }
-
-      // Act
-      const response = await request
-        .post(
-<<<<<<< HEAD
+      const expectedResponse = {
+        message: 'Sorry, something went wrong. Please refresh and try again.',
+      }
+
+      // Act
+      const response = await request
+        .post(
           `/forms/${mockVerifiableFormId}/fieldverifications/${mockTransactionId}/fields/${mockMobileFieldId}/otp/verify`,
         )
         .send({ otp: MOCK_OTP })
@@ -431,34 +645,11 @@
       // Arrange
       const expectedResponse = {
         message: 'Sorry, something went wrong. Please refresh and try again.',
-=======
-          `/forms/${mockVerifiableFormId}/fieldverifications/${mockTransactionId}/fields/${mockMobileFieldId}/otp/generate`,
-        )
-        .send({
-          answer: '+6512345678',
-        })
-
-      // Assert
-      expect(response.status).toBe(StatusCodes.BAD_REQUEST)
-      expect(response.body).toEqual(expectedResponse)
-    })
-
-    it('should return 400 when the transaction has expired', async () => {
-      // Arrange
-      const { _id: expiredTransactionId } = await VerificationModel.create({
-        formId: mockVerifiableFormId,
-        expireAt: Date.now(),
-        fields: [],
-      })
-      const expectedResponse = {
-        message: 'Your session has expired, please refresh and try again.',
->>>>>>> f26f292a
-      }
-
-      // Act
-      const response = await request
-        .post(
-<<<<<<< HEAD
+      }
+
+      // Act
+      const response = await request
+        .post(
           `/forms/${new ObjectId().toHexString()}/fieldverifications/${mockTransactionId}/fields/${mockMobileFieldId}/otp/verify`,
         )
         .send({ otp: MOCK_OTP })
@@ -470,30 +661,13 @@
 
     it('should return 404 when the transaction could not be found', async () => {
       // Arrange
-=======
-          `/forms/${mockVerifiableFormId}/fieldverifications/${expiredTransactionId}/fields/${mockMobileFieldId}/otp/generate`,
-        )
-        .send({
-          answer: '+6512345678',
-        })
-
-      // Assert
-      expect(response.status).toBe(StatusCodes.BAD_REQUEST)
-      expect(response.body).toEqual(expectedResponse)
-    })
-
-    it('should return 400 when the otp could not be sent and fieldType is mobile', async () => {
-      // Arrange
-      MockTwilio.messages.create.mockRejectedValueOnce(new SmsSendError())
->>>>>>> f26f292a
-      const expectedResponse = {
-        message: 'Sorry, something went wrong. Please refresh and try again.',
-      }
-
-      // Act
-      const response = await request
-        .post(
-<<<<<<< HEAD
+      const expectedResponse = {
+        message: 'Sorry, something went wrong. Please refresh and try again.',
+      }
+
+      // Act
+      const response = await request
+        .post(
           `/forms/${mockVerifiableFormId}/fieldverifications/${new ObjectId().toHexString()}/fields/${mockMobileFieldId}/otp/verify`,
         )
         .send({ otp: MOCK_OTP })
@@ -504,70 +678,23 @@
     })
 
     it('should return 404 when the field could not be found', async () => {
-=======
-          `/forms/${mockVerifiableFormId}/fieldverifications/${mockTransactionId}/fields/${mockMobileFieldId}/otp/generate`,
-        )
-        .send({
-          // 7 digits after +65 instead of 8
-          answer: '+6512345678',
-        })
-
-      // Assert
-      expect(response.status).toBe(StatusCodes.BAD_REQUEST)
-      expect(response.body).toEqual(expectedResponse)
-    })
-
-    it('should return 400 when the otp could not be sent and fieldType is email', async () => {
-      // Arrange
-      // Retries on failure until limit hit, hence cannot just mock once
-      MockTransport.sendMail.mockRejectedValue('no')
-      const expectedResponse = {
-        message:
-          'Sorry, we were unable to send the email out at this time. Please ensure that the email entered is correct. If this problem persists, please refresh and try again later.',
-      }
-
-      // Act
-      const response = await request
-        .post(
-          `/forms/${mockVerifiableFormId}/fieldverifications/${mockTransactionId}/fields/${mockEmailFieldId}/otp/generate`,
-        )
-        .send({
-          answer: 'mail@me.com',
-        })
-
-      // Assert
-      expect(response.status).toBe(StatusCodes.BAD_REQUEST)
-      expect(response.body).toEqual(expectedResponse)
-    })
-
-    it('should return 404 when the requested form was not found', async () => {
->>>>>>> f26f292a
-      // Arrange
-      const expectedResponse = {
-        message: 'Sorry, something went wrong. Please refresh and try again.',
-      }
-
-      // Act
-      const response = await request
-        .post(
-<<<<<<< HEAD
+      // Arrange
+      const expectedResponse = {
+        message: 'Sorry, something went wrong. Please refresh and try again.',
+      }
+
+      // Act
+      const response = await request
+        .post(
           `/forms/${mockVerifiableFormId}/fieldverifications/${mockTransactionId}/fields/${new ObjectId().toHexString()}/otp/verify`,
         )
         .send({ otp: MOCK_OTP })
-=======
-          `/forms/${new ObjectId().toHexString()}/fieldverifications/${mockTransactionId}/fields/${mockMobileFieldId}/otp/generate`,
-        )
-        .send({
-          answer: '+6512345678',
-        })
->>>>>>> f26f292a
-
-      // Assert
-      expect(response.status).toBe(StatusCodes.NOT_FOUND)
-      expect(response.body).toEqual(expectedResponse)
-    })
-
-<<<<<<< HEAD
+
+      // Assert
+      expect(response.status).toBe(StatusCodes.NOT_FOUND)
+      expect(response.body).toEqual(expectedResponse)
+    })
+
     it('should return 422 when the otp is expired', async () => {
       // Arrange
       const mockOtpExpiredTransaction = await VerificationModel.create({
@@ -585,18 +712,11 @@
       })
       const expectedResponse = {
         message: 'Your OTP has expired, please request for a new one.',
-=======
-    it('should return 404 when the transaction was not found', async () => {
-      // Arrange
-      const expectedResponse = {
-        message: 'Sorry, something went wrong. Please refresh and try again.',
->>>>>>> f26f292a
-      }
-
-      // Act
-      const response = await request
-        .post(
-<<<<<<< HEAD
+      }
+
+      // Act
+      const response = await request
+        .post(
           `/forms/${mockVerifiableFormId}/fieldverifications/${mockOtpExpiredTransaction._id}/fields/${mockEmailFieldId}/otp/verify`,
         )
         .send({ otp: MOCK_OTP })
@@ -643,144 +763,59 @@
           `/forms/${mockVerifiableFormId}/fieldverifications/${mockTransactionId}/fields/${mockEmailFieldId}/otp/verify`,
         )
         .send({ otp: '000000' })
-=======
-          `/forms/${mockVerifiableFormId}/fieldverifications/${new ObjectId().toHexString()}/fields/${mockMobileFieldId}/otp/generate`,
-        )
-        .send({
-          answer: '+6512345678',
-        })
-
-      // Assert
-      expect(response.status).toBe(StatusCodes.NOT_FOUND)
-      expect(response.body).toEqual(expectedResponse)
-    })
-
-    it('should return 404 when the field was not found', async () => {
-      // Arrange
-      const expectedResponse = {
-        message: 'Sorry, something went wrong. Please refresh and try again.',
-      }
-
-      // Act
-      const response = await request
-        .post(
-          `/forms/${mockVerifiableFormId}/fieldverifications/${mockTransactionId}/fields/${new ObjectId().toHexString()}/otp/generate`,
-        )
-        .send({
-          answer: '+6512345678',
-        })
-
-      // Assert
-      expect(response.status).toBe(StatusCodes.NOT_FOUND)
-      expect(response.body).toEqual(expectedResponse)
-    })
-
-    it('should return 422 when the user requested for otp without waiting', async () => {
-      // Arrange
-      const expectedResponse = {
-        message: `You must wait for ${WAIT_FOR_OTP_SECONDS} seconds between each OTP request.`,
-      }
-
-      // Act
-      await request
-        .post(
-          `/forms/${mockVerifiableFormId}/fieldverifications/${mockTransactionId}/fields/${mockMobileFieldId}/otp/generate`,
-        )
-        .send({
-          answer: '+6512345678',
-        })
-      const response = await request
-        .post(
-          `/forms/${mockVerifiableFormId}/fieldverifications/${mockTransactionId}/fields/${mockMobileFieldId}/otp/generate`,
-        )
-        .send({
-          answer: '+6512345678',
-        })
->>>>>>> f26f292a
 
       // Assert
       expect(response.status).toBe(StatusCodes.UNPROCESSABLE_ENTITY)
       expect(response.body).toEqual(expectedResponse)
     })
 
-<<<<<<< HEAD
     it('should return 500 when hashing error occurs', async () => {
       // Arrange
       jest.spyOn(bcrypt, 'compare').mockRejectedValueOnce(false)
-=======
-    it('should return 500 when the otp could not be hashed', async () => {
-      // Arrange
-      jest.spyOn(bcrypt, 'hash').mockRejectedValueOnce('hashbrowns')
->>>>>>> f26f292a
-      const expectedResponse = {
-        message: 'Sorry, something went wrong. Please refresh and try again.',
-      }
-
-      // Act
-      const response = await request
-        .post(
-<<<<<<< HEAD
+      const expectedResponse = {
+        message: 'Sorry, something went wrong. Please refresh and try again.',
+      }
+
+      // Act
+      const response = await request
+        .post(
           `/forms/${mockVerifiableFormId}/fieldverifications/${mockTransactionId}/fields/${mockEmailFieldId}/otp/verify`,
         )
         .send({ otp: MOCK_OTP })
-=======
-          `/forms/${mockVerifiableFormId}/fieldverifications/${mockTransactionId}/fields/${mockMobileFieldId}/otp/generate`,
-        )
-        .send({
-          answer: '+6512345678',
-        })
->>>>>>> f26f292a
 
       // Assert
       expect(response.status).toBe(StatusCodes.INTERNAL_SERVER_ERROR)
       expect(response.body).toEqual(expectedResponse)
     })
 
-<<<<<<< HEAD
     it('should return 500 when database error occurs', async () => {
       // Arrange
       jest
         .spyOn(VerificationModel, 'findById')
         .mockReturnValue({ exec: jest.fn().mockRejectedValue('no') })
-=======
-    it('should return 500 when there is a database error', async () => {
-      // Arrange
-      jest.spyOn(VerificationModel, 'findById').mockReturnValue({
-        exec: () => Promise.reject('no.'),
-      })
->>>>>>> f26f292a
-      const expectedResponse = {
-        message: 'Sorry, something went wrong. Please refresh and try again.',
-      }
-
-      // Act
-      const response = await request
-        .post(
-<<<<<<< HEAD
+      const expectedResponse = {
+        message: 'Sorry, something went wrong. Please refresh and try again.',
+      }
+
+      // Act
+      const response = await request
+        .post(
           `/forms/${mockVerifiableFormId}/fieldverifications/${mockTransactionId}/fields/${mockEmailFieldId}/otp/verify`,
         )
         .send({ otp: MOCK_OTP })
-=======
-          `/forms/${mockVerifiableFormId}/fieldverifications/${mockTransactionId}/fields/${mockMobileFieldId}/otp/generate`,
-        )
-        .send({
-          answer: '+6512345678',
-        })
->>>>>>> f26f292a
 
       // Assert
       expect(response.status).toBe(StatusCodes.INTERNAL_SERVER_ERROR)
       expect(response.body).toEqual(expectedResponse)
     })
   })
-<<<<<<< HEAD
 
   // Helper functions
-  const requestForOtp = async (fieldId: string, answer: string) => {
+  const requestForMailOtp = async (fieldId: string, answer: string) => {
     // Set that so no real mail is sent.
     jest
       .spyOn(MailService, 'sendVerificationOtp')
-      .mockReturnValue(okAsync(true))
+      .mockReturnValueOnce(okAsync(true))
 
     const response = await request
       .post(
@@ -789,6 +824,18 @@
       .send({ answer })
     expect(response.status).toBe(StatusCodes.CREATED)
   }
-=======
->>>>>>> f26f292a
+
+  const requestForSmsOtp = async (fieldId: string, answer: string) => {
+    // Set that so no real mail is sent.
+    jest
+      .spyOn(SmsService, 'sendVerificationOtp')
+      .mockReturnValueOnce(okAsync(true))
+
+    const response = await request
+      .post(
+        `/forms/${mockVerifiableFormId}/fieldverifications/${mockTransactionId}/fields/${fieldId}/otp/generate`,
+      )
+      .send({ answer })
+    expect(response.status).toBe(StatusCodes.CREATED)
+  }
 })