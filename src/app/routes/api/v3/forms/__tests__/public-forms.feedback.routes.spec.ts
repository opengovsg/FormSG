import { ObjectId } from 'mongodb'
import { errAsync } from 'neverthrow'
import supertest, { Session } from 'supertest-session'

import { DatabaseError } from 'src/app/modules/core/core.errors'
import {
  DuplicateFeedbackSubmissionError,
  InvalidSubmissionIdError,
} from 'src/app/modules/feedback/feedback.errors'

import { setupApp } from 'tests/integration/helpers/express-setup'
import { buildCelebrateError } from 'tests/unit/backend/helpers/celebrate'
import dbHandler from 'tests/unit/backend/helpers/jest-db'

import { FormStatus } from '../../../../../../../shared/types'
import * as FormService from '../../../../../modules/form/form.service'
import { PublicFormsRouter } from '../public-forms.routes'

const app = setupApp('/forms', PublicFormsRouter)

// Avoid async refresh calls
jest.mock('src/app/modules/spcp/sp.oidc.client.ts')

<<<<<<< HEAD
=======
/**
 * TODO #3964: Remove 'public-form.feedback.routes' test, and keep 'public-form.submissions.feedback.routes' test
 * once `/api/v3/forms/{formId}/feedback` route is cleaned up
 */
>>>>>>> 4c085212
describe('public-form.feedback.routes', () => {
  let request: Session

  beforeAll(async () => await dbHandler.connect())
  beforeEach(async () => {
    request = supertest(app)
  })
  afterEach(async () => {
    await dbHandler.clearDatabase()
    jest.restoreAllMocks()
  })
  afterAll(async () => await dbHandler.closeDatabase())
  /**
   * TODO #3964: Remove /forms/:formId/feedback tests, and keep '/forms/:formId/submissions/:submissionId/feedback'
   * test once `/api/v3/forms/{formId}/feedback` route is cleaned up
   */
  describe('POST /forms/:formId/feedback', () => {
    it('should return 200 when feedback was successfully saved', async () => {
      // Arrange
      const { form } = await dbHandler.insertEmailForm({
        formOptions: {
          status: FormStatus.Public,
        },
      })
      const MOCK_FEEDBACK = {
        rating: 5,
        comment: 'great mock',
      }
      const expectedResponse = JSON.parse(
        JSON.stringify({ message: 'Successfully submitted feedback' }),
      )

      // Act
      const response = await request
        .post(`/forms/${form._id}/feedback`)
        .send(MOCK_FEEDBACK)

      // Assert
      expect(response.status).toEqual(200)
      expect(response.body).toEqual(expectedResponse)
    })

    it('should return 400 when form feedback submitted is malformed', async () => {
      // Arrange
      const { form } = await dbHandler.insertEmailForm()
      const MOCK_FEEDBACK = { rating: 6 }

      // Act
      const response = await request
        .post(`/forms/${form._id}/feedback`)
        .send(MOCK_FEEDBACK)

      // Assert
      expect(response.status).toEqual(400)
      expect(response.body).toEqual(
        buildCelebrateError({
          body: {
            key: 'rating',
            message: '"rating" must be less than or equal to 5',
          },
        }),
      )
    })

    it('should return 404 when form is private', async () => {
      // Arrange
      const { form } = await dbHandler.insertEmailForm()
      const MOCK_FEEDBACK = {
        rating: 5,
        comment: 'great mock',
      }
      const expectedResponse = JSON.parse(
        JSON.stringify({
          message: form.inactiveMessage,
          formTitle: form.title,
          isPageFound: true,
        }),
      )

      // Act
      const response = await request
        .post(`/forms/${form._id}/feedback`)
        .send(MOCK_FEEDBACK)

      // Assert
      expect(response.status).toEqual(404)
      expect(response.body).toEqual(expectedResponse)
    })

    it('should return 410 when form is archived', async () => {
      // Arrange
      const { form } = await dbHandler.insertEmailForm({
        formOptions: {
          status: FormStatus.Archived,
        },
      })
      const MOCK_FEEDBACK = {
        rating: 5,
        comment: 'great mock',
      }
      const expectedResponse = JSON.parse(
        JSON.stringify({
          message: 'This form is no longer active',
        }),
      )

      // Act
      const response = await request
        .post(`/forms/${form._id}/feedback`)
        .send(MOCK_FEEDBACK)

      // Assert
      expect(response.status).toEqual(410)
      expect(response.body).toEqual(expectedResponse)
    })

    it('should return 500 when form could not be retrieved due to a database error', async () => {
      // Arrange
      const { form } = await dbHandler.insertEmailForm({
        formOptions: {
          status: FormStatus.Public,
        },
      })
      const MOCK_ERROR_MESSAGE = 'mock me'
      const MOCK_FEEDBACK = {
        rating: 5,
        comment: 'great mock',
      }
      const expectedResponse = JSON.parse(
        JSON.stringify({
          message: MOCK_ERROR_MESSAGE,
        }),
      )
      jest
        .spyOn(FormService, 'retrieveFullFormById')
        .mockReturnValueOnce(errAsync(new DatabaseError(MOCK_ERROR_MESSAGE)))

      // Act
      const response = await request
        .post(`/forms/${form._id}/feedback`)
        .send(MOCK_FEEDBACK)

      // Assert
      expect(response.status).toEqual(500)
      expect(response.body).toEqual(expectedResponse)
    })
  })

  describe('POST /forms/:formId/submissions/:submissionId/feedback', () => {
    it('should return 200 when feedback was successfully saved', async () => {
      const MOCK_FEEDBACK = {
        rating: 5,
        comment: 'great mock',
      }

      const { form } = await dbHandler.insertEmailForm({
        formOptions: {
          status: FormStatus.Public,
        },
      })
      const { submission } = await dbHandler.insertFormSubmission({
        formId: form._id,
      })

      const expectedResp = JSON.parse(
        JSON.stringify({ message: 'Successfully submitted feedback' }),
      )
      const actualResp = await request
        .post(`/forms/${form._id}/submissions/${submission._id}/feedback`)
        .send(MOCK_FEEDBACK)

      expect(actualResp.status).toEqual(200)
      expect(actualResp.body).toEqual(expectedResp)
    })

    it('should return 400 when form feedback submitted is malformed', async () => {
      const MOCK_FEEDBACK = { rating: 6 }

      const { form } = await dbHandler.insertEmailForm()
      const { submission } = await dbHandler.insertFormSubmission({
        formId: form._id,
      })

      const actualResp = await request
        .post(`/forms/${form._id}/submissions/${submission._id}/feedback`)
        .send(MOCK_FEEDBACK)

      expect(actualResp.status).toEqual(400)
      expect(actualResp.body).toEqual(
        buildCelebrateError({
          body: {
            key: 'rating',
            message: '"rating" must be less than or equal to 5',
          },
        }),
      )
    })

    it('should return 404 when form is private', async () => {
      const MOCK_FEEDBACK = {
        rating: 5,
        comment: 'great mock',
      }

      const { form } = await dbHandler.insertEmailForm()
      const { submission } = await dbHandler.insertFormSubmission({
        formId: form._id,
      })
      const expectedResp = JSON.parse(
        JSON.stringify({
          message: form.inactiveMessage,
          formTitle: form.title,
          isPageFound: true,
        }),
      )

      const actualResp = await request
        .post(`/forms/${form._id}/submissions/${submission._id}/feedback`)
        .send(MOCK_FEEDBACK)

      expect(actualResp.status).toEqual(404)
      expect(actualResp.body).toEqual(expectedResp)
    })

    it('should return 404 when submissionId does not exist', async () => {
      const MOCK_FEEDBACK = {
        rating: 5,
        comment: 'great mock',
      }

      const { form } = await dbHandler.insertEmailForm()
      const expectedResp = JSON.parse(
        JSON.stringify({
          message: new InvalidSubmissionIdError().message,
        }),
      )

      const INVALID_SUBMISSION_ID = new ObjectId().toHexString()
      const actualResp = await request
        .post(
          `/forms/${form._id}/submissions/${INVALID_SUBMISSION_ID}/feedback`,
        )
        .send(MOCK_FEEDBACK)

      expect(actualResp.status).toEqual(404)
      expect(actualResp.body).toEqual(expectedResp)
    })

    it('should return 422 when form feedback for the submissionId has already been submitted', async () => {
      const MOCK_FEEDBACK = {
        rating: 5,
        comment: 'great mock',
      }

      const { form } = await dbHandler.insertEmailForm()
      const { submission } = await dbHandler.insertFormSubmission({
        formId: form._id,
      })
      await dbHandler.insertFormFeedback({
        formId: form._id,
        submissionId: submission._id,
      })

      const expectedResp = JSON.parse(
        JSON.stringify({
          message: new DuplicateFeedbackSubmissionError().message,
        }),
      )
      const actualResp = await request
        .post(`/forms/${form._id}/submissions/${submission._id}/feedback`)
        .send(MOCK_FEEDBACK)

      expect(actualResp.status).toEqual(422)
      expect(actualResp.body).toEqual(expectedResp)
    })

    it('should return 410 when form is archived', async () => {
      const MOCK_FEEDBACK = {
        rating: 5,
        comment: 'great mock',
      }

      const { form } = await dbHandler.insertEmailForm({
        formOptions: {
          status: FormStatus.Archived,
        },
      })
      const { submission } = await dbHandler.insertFormSubmission({
        formId: form._id,
      })

      const expectedResp = JSON.parse(
        JSON.stringify({
          message:
            'This form has been deleted, so feedback submissions are no longer accepted',
        }),
      )

      const actualResp = await request
        .post(`/forms/${form._id}/submissions/${submission._id}/feedback`)
        .send(MOCK_FEEDBACK)

      expect(actualResp.status).toEqual(410)
      expect(actualResp.body).toEqual(expectedResp)
    })

    it('should return 500 when form could not be retrieved due to a database error', async () => {
      const MOCK_ERROR_MESSAGE =
        'Sorry, something went wrong. Please refresh and try again.'
      const MOCK_FEEDBACK = {
        rating: 5,
        comment: 'great mock',
      }

      const { form } = await dbHandler.insertEmailForm({
        formOptions: {
          status: FormStatus.Public,
        },
      })
      const { submission } = await dbHandler.insertFormSubmission({
        formId: form._id,
      })

      const expectedResp = JSON.parse(
        JSON.stringify({
          message: MOCK_ERROR_MESSAGE,
        }),
      )
      jest
        .spyOn(FormService, 'retrieveFullFormById')
        .mockReturnValueOnce(errAsync(new DatabaseError(MOCK_ERROR_MESSAGE)))

      const actualResp = await request
        .post(`/forms/${form._id}/submissions/${submission._id}/feedback`)
        .send(MOCK_FEEDBACK)

      expect(actualResp.status).toEqual(500)
      expect(actualResp.body).toEqual(expectedResp)
    })
  })
})<|MERGE_RESOLUTION|>--- conflicted
+++ resolved
@@ -21,13 +21,10 @@
 // Avoid async refresh calls
 jest.mock('src/app/modules/spcp/sp.oidc.client.ts')
 
-<<<<<<< HEAD
-=======
 /**
  * TODO #3964: Remove 'public-form.feedback.routes' test, and keep 'public-form.submissions.feedback.routes' test
  * once `/api/v3/forms/{formId}/feedback` route is cleaned up
  */
->>>>>>> 4c085212
 describe('public-form.feedback.routes', () => {
   let request: Session
 
