--- conflicted
+++ resolved
@@ -1,36 +1,23 @@
 import { Router } from 'express'
+
+import { handleTwilioSmsUpdates } from '../../../../modules/twilio/twilio.controller'
 
 import { BouncesRouter } from './bounces'
 
 export const NotificationsRouter = Router()
 
-<<<<<<< HEAD
 NotificationsRouter.use('/bounces', BouncesRouter)
 
 /**
-<<<<<<< HEAD
- * Receives SMS delivery status updates from Twilio webhook
- *
- * Logs any errors or failures in SMS delivery while ignoring succesful
- * status updates
-=======
+
  * Receives and logs all SMS delivery status updates from Twilio webhook
->>>>>>> 8c7752b56a8e035e02cdc08e2637d22656f855e5
  *
  * Path here is required to be synced with statusCallbackRoute under
  * sms.service#sendSms
  *
  * @route POST /api/v3/notifications/twilio
- *
+ * 
  * @returns 200 when message succesfully received and logged
-<<<<<<< HEAD
- * @returns 400 when request is not coming from Twilio
- * @returns 403 when twilio request validation failed
-=======
  * @returns 400 when request is not coming from Twilio or request body s invalid
->>>>>>> 8c7752b56a8e035e02cdc08e2637d22656f855e5
  */
-NotificationsRouter.post('/twilio', handleTwilioSmsUpdates)
-=======
-NotificationsRouter.use('/bounces', BouncesRouter)
->>>>>>> 440835a1
+NotificationsRouter.post('/twilio', handleTwilioSmsUpdates)