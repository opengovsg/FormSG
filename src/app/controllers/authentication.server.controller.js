--- conflicted
+++ resolved
@@ -3,33 +3,9 @@
 /**
  * Module dependencies.
  */
-<<<<<<< HEAD
-const HttpStatus = require('http-status-codes')
-
-const PERMISSIONS = require('../utils/permission-levels.js')
-=======
-const mongoose = require('mongoose')
-const getUserModel = require('../models/user.server.model').default
-const getTokenModel = require('../models/token.server.model').default
-const getAgencyModel = require('../models/agency.server.model').default
-
-const User = getUserModel(mongoose)
-const Token = getTokenModel(mongoose)
-const Agency = getAgencyModel(mongoose)
-const bcrypt = require('bcrypt')
-const validator = require('validator')
 const { StatusCodes } = require('http-status-codes')
 
-const config = require('../../config/config')
-const defaults = require('../../config/defaults').default
 const PERMISSIONS = require('../utils/permission-levels').default
-const { getRequestIp } = require('../utils/request')
-const logger = require('../../config/logger').createLoggerWithLabel(module)
-const { generateOtp } = require('../utils/otp')
-const MailService = require('../services/mail.service').default
-
-const MAX_OTP_ATTEMPTS = 10
->>>>>>> f03dd1bc
 
 /**
  * Middleware that authenticates admin-user
@@ -48,53 +24,6 @@
 }
 
 /**
-<<<<<<< HEAD
-=======
- * Checks if domain is from a whitelisted agency
- * @param  {Object} req - Express request object
- * @param  {Object} res - Express response object
- */
-exports.validateDomain = function (req, res, next) {
-  let email = req.body.email
-  let emailDomain = String(validator.isEmail(email) && email.split('@').pop())
-  Agency.findOne({ emailDomain }, function (err, agency) {
-    // Database issues
-    if (err) {
-      return res
-        .status(StatusCodes.INTERNAL_SERVER_ERROR)
-        .send(
-          `Unable to validate email domain. If this issue persists, please submit a Support Form (${defaults.links.supportFormLink}).`,
-        )
-    }
-    // Agency not found
-    if (!agency) {
-      logger.error({
-        message: 'Agency not found',
-        meta: {
-          action: 'validateDomain',
-          email,
-          emailDomain,
-          ip: getRequestIp(req),
-        },
-        error: err,
-      })
-      return res
-        .status(StatusCodes.UNAUTHORIZED)
-        .send(
-          'This is not a whitelisted public service email domain. Please log in with your official government or government-linked email address.',
-        )
-    }
-    // Agency whitelisted
-    res.locals = {
-      agency,
-      email,
-    }
-    return next()
-  })
-}
-
-/**
->>>>>>> f03dd1bc
  * Returns a middleware function that ensures that only users with the requiredPermission will pass.
  * @param {String} requiredPermission - Either 'write' or 'delete', indicating what level of authorization
  *                                   the user needs
@@ -147,346 +76,4 @@
           '.',
       })
     }
-<<<<<<< HEAD
-  }
-=======
-  }
-
-/**
- * Create OTP using bcrypt and save to DB
- * @param  {Object} req - Express request object
- * @param  {Object} res - Express response object
- * @param  {Object} next - Express next middleware function
- */
-exports.createOtp = function (req, res, next) {
-  // 1. Create 6 digit OTP using crypto
-  // 2. Hash OTP using bcrypt. OTP expires in 15 mins
-  // 3. Save OTP to DB
-
-  let email = res.locals.email
-  let otp = generateOtp()
-  bcrypt.hash(otp, 10, function (bcryptErr, hashedOtp) {
-    if (bcryptErr) {
-      return res
-        .status(StatusCodes.INTERNAL_SERVER_ERROR)
-        .send(
-          'Error generating OTP. Please try again later and if the problem persists, contact us.',
-        )
-    }
-
-    let record = {
-      email: email,
-      hashedOtp: hashedOtp,
-      numOtpAttempts: 0,
-      expireAt: new Date(Date.now() + config.otpLifeSpan),
-    }
-
-    Token.findOneAndUpdate(
-      { email: email },
-      {
-        $set: record,
-      },
-      { w: 1, upsert: true, new: true },
-      function (updateErr, updatedRecord) {
-        if (updateErr) {
-          logger.error({
-            message: 'Token update error',
-            meta: {
-              action: 'createOtp',
-              ip: getRequestIp(req),
-              url: req.url,
-              headers: req.headers,
-            },
-            error: updateErr,
-          })
-          return res
-            .status(StatusCodes.INTERNAL_SERVER_ERROR)
-            .send(
-              'Error saving OTP. Please try again later and if the problem persists, contact us.',
-            )
-        }
-
-        res.locals.otp = otp
-        res.locals.expireAt = updatedRecord.expireAt
-        return next()
-      },
-    )
-  })
-}
-
-/**
- * Sends OTP using mail transport
- * @param  {Object} req - Express request object
- * @param  {Object} res - Express response object
- */
-exports.sendOtp = async function (req, res) {
-  // 1. Configure email with OTP to be sent to user email
-  // 2. Return success statement to front end
-
-  let otp = res.locals.otp
-  let recipient = res.locals.email
-
-  try {
-    await MailService.sendLoginOtp({
-      recipient,
-      otp,
-      ipAddress: getRequestIp(req),
-    })
-    logger.info({
-      message: 'Login OTP sent',
-      meta: {
-        action: 'sendOtp',
-        ip: getRequestIp(req),
-        email: recipient,
-      },
-    })
-    return res.status(StatusCodes.OK).send(`OTP sent to ${recipient}!`)
-  } catch (err) {
-    logger.error({
-      message: 'Mail otp error',
-      meta: {
-        action: 'sendOtp',
-        ip: getRequestIp(req),
-        url: req.url,
-        headers: req.headers,
-      },
-      error: err,
-    })
-    return res
-      .status(StatusCodes.INTERNAL_SERVER_ERROR)
-      .send(
-        'Error sending OTP. Please try again later and if the problem persists, contact us.',
-      )
-  }
-}
-
-/**
- * Verify OTP using bcrypt
- * @param  {Object} req - Express request object
- * @param  {Object} res - Express response object
- * @param  {Object} next - Express next middleware function
- */
-exports.verifyOtp = function (req, res, next) {
-  // 1. Increment the number of times this particular OTP has been attempted.
-  // * Upsert is false as we do not want OTP to be added to DB if not already present
-  // * We read and write to numOtpAttempts in findOneAndUpdate command to prevent concurrency issues
-  // 2. If number of attempts is more than max allowed, block user
-  // 3. Compare OTP given to hashed OTP in db
-  // 4. If OTP is correct, remove OTP from token table and call next()
-  let otp = req.body.otp
-  let email = res.locals.email
-
-  let upsertData = {
-    $inc: { numOtpAttempts: 1 },
-  }
-
-  Token.findOneAndUpdate(
-    { email: email },
-    upsertData,
-    { w: 1, upsert: false, new: true },
-    function (updateErr, updatedRecord) {
-      if (updateErr) {
-        logger.error({
-          message: 'Error updating Token in database',
-          meta: {
-            action: 'verifyOtp',
-            email,
-            ip: getRequestIp(req),
-          },
-          error: updateErr,
-        })
-        return res
-          .status(StatusCodes.INTERNAL_SERVER_ERROR)
-          .send(
-            `Unable to login at this time. Please submit a Support Form (${defaults.links.supportFormLink}).`,
-          )
-      }
-      if (!updatedRecord) {
-        logger.info({
-          message: 'Expired OTP',
-          meta: {
-            action: 'verifyOtp',
-            ip: getRequestIp(req),
-            email,
-          },
-        })
-        return res
-          .status(StatusCodes.UNPROCESSABLE_ENTITY)
-          .send('OTP has expired. Click Resend to receive a new OTP.')
-      }
-      if (updatedRecord.numOtpAttempts > MAX_OTP_ATTEMPTS) {
-        logger.info({
-          message: 'Exceeded max OTP attempts',
-          meta: {
-            action: 'verifyOtp',
-            ip: getRequestIp(req),
-            email,
-          },
-        })
-        return res
-          .status(StatusCodes.UNPROCESSABLE_ENTITY)
-          .send(
-            'You have hit the max number of attempts for this OTP. Click Resend to receive a new OTP.',
-          )
-      }
-      bcrypt.compare(otp, updatedRecord.hashedOtp, function (
-        bcryptErr,
-        isCorrect,
-      ) {
-        if (bcryptErr) {
-          logger.error({
-            message: 'Malformed OTP',
-            meta: {
-              action: 'verifyOtp',
-              ip: getRequestIp(req),
-            },
-            error: bcryptErr,
-          })
-          return res
-            .status(StatusCodes.INTERNAL_SERVER_ERROR)
-            .send(
-              'Malformed OTP. Please try again later and if the problem persists, contact us.',
-            )
-        }
-        if (isCorrect) {
-          Token.findOneAndRemove({ email: email }, function (removeErr) {
-            if (removeErr) {
-              logger.error({
-                message: 'Error removing Token in database',
-                meta: {
-                  action: 'verifyOtp',
-                  email,
-                  ip: getRequestIp(req),
-                },
-                error: removeErr,
-              })
-              return res
-                .status(StatusCodes.INTERNAL_SERVER_ERROR)
-                .send(
-                  'Failed to validate OTP. Please try again later and if the problem persists, contact us.',
-                )
-            } else {
-              return next()
-            }
-          })
-        } else {
-          logger.info({
-            message: 'Invalid OTP',
-            meta: {
-              action: 'verifyOtp',
-              email,
-              ip: getRequestIp(req),
-            },
-          })
-          return res
-            .status(StatusCodes.UNAUTHORIZED)
-            .send('OTP is invalid. Please try again.')
-        }
-      })
-    },
-  )
-}
-
-/**
- * Creates/updates user object and returns obj to client
- * @param  {Object} req - Express request object
- * @param  {Object} res - Express response object
- */
-exports.signIn = function (req, res) {
-  // 1. Save user information to DB. Set agency id for new users
-  // 2. Start session by adding user and agency information to session object. Return user object to front end
-
-  let email = res.locals.email
-  let agency = res.locals.agency
-
-  let record = {
-    email: email,
-    agency: agency._id,
-  }
-  let upsertData = {
-    $set: record,
-    $setOnInsert: {
-      created: new Date(),
-    },
-  }
-  User.findOneAndUpdate(
-    { email: email },
-    upsertData,
-    {
-      w: 1,
-      upsert: true,
-      new: true,
-      runValidators: true, // Update validators are off by default - need to specify the runValidators option.
-      setDefaultsOnInsert: true, // Otherwise, defaults will not be set on update and findOneAndUpdate
-    },
-    function (updateErr, user) {
-      if (updateErr || !user) {
-        return res
-          .status(StatusCodes.INTERNAL_SERVER_ERROR)
-          .send(
-            `User signin failed. Please try again later and if the problem persists, submit our Support Form (${defaults.links.supportFormLink}).`,
-          )
-      }
-      let userObj = {
-        agency: agency,
-        email: user.email,
-        contact: user.contact,
-        _id: user._id,
-        betaFlags: user.betaFlags,
-      }
-
-      // Add user info to session
-      req.session.user = userObj
-      logger.info({
-        message: 'Successful login',
-        meta: {
-          action: 'signIn',
-          email,
-          ip: getRequestIp(req),
-        },
-      })
-      return res.status(StatusCodes.OK).send(userObj)
-    },
-  )
-}
-
-/**
- * Sign out from session
- * @param  {Object} req - Express request object
- * @param  {Object} res - Express response object
- */
-exports.signOut = function (req, res) {
-  req.session.destroy(function (err) {
-    if (err) {
-      return res
-        .status(StatusCodes.INTERNAL_SERVER_ERROR)
-        .send('Sign out failed')
-    } else {
-      res.clearCookie('connect.sid')
-      return res.status(StatusCodes.OK).send('Sign out successful')
-    }
-  })
-}
-
-/**
- * Verifies if a request was sent by a user that has the beta flag enabled for a betaType
- * @param  {String} betaType - beta flag in User schema
- * @param  {Object} req - Express request object
- * @param  {Object} req.session - session from express-session
- * @param  {Object} [req.session.user] - user object with properties
- * @param  {Object} res - Express response object
- * @param  {Object} next - Express next object
- */
-
-exports.doesUserBeta = (betaType) => (req, res, next) => {
-  const { session } = req
-  const { user } = session
-  if (user && user.betaFlags && user.betaFlags[betaType]) {
-    return next()
-  } else {
-    return res.status(StatusCodes.FORBIDDEN).send({
-      message: `User is not authorized to access beta feature: ${betaType}`,
-    })
-  }
-}
->>>>>>> f03dd1bc
+  }