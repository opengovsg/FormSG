import {
  FieldResponse,
  FieldResponsesV3,
  ResponseMetadata,
} from '../../../../../shared/types'

export type ParsedMultipartForm<ResponsesType> = {
  responses: ResponsesType
  responseMetadata: ResponseMetadata
  version?: number
<<<<<<< HEAD
  workflowStep?: number
=======
>>>>>>> 142dc10a
}

export const isBodyVersion2AndBelow = (
  body: ParsedMultipartForm<unknown>,
): body is ParsedMultipartForm<FieldResponse[]> => {
  return (body.version ?? 0) < 3
}

export const isBodyVersion3AndAbove = (
  body: ParsedMultipartForm<unknown>,
): body is ParsedMultipartForm<FieldResponsesV3> => {
  return (body.version ?? 0) >= 3
}<|MERGE_RESOLUTION|>--- conflicted
+++ resolved
@@ -8,10 +8,19 @@
   responses: ResponsesType
   responseMetadata: ResponseMetadata
   version?: number
-<<<<<<< HEAD
   workflowStep?: number
-=======
->>>>>>> 142dc10a
+}
+
+export const isBodyVersion2AndBelow = (
+  body: ParsedMultipartForm<unknown>,
+): body is ParsedMultipartForm<FieldResponse[]> => {
+  return (body.version ?? 0) < 3
+}
+
+export const isBodyVersion3AndAbove = (
+  body: ParsedMultipartForm<unknown>,
+): body is ParsedMultipartForm<FieldResponsesV3> => {
+  return (body.version ?? 0) >= 3
 }
 
 export const isBodyVersion2AndBelow = (
