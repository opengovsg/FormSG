<<<<<<< HEAD
import {
  StorageModeAttachmentsMap,
  SubmissionErrorDto,
  SubmissionResponseDto,
} from '../../../../../shared/types'
import { IPopulatedEncryptedForm } from '../../../../types'
import {
  EncryptSubmissionBodyWithContextDto,
  EncryptSubmissionDto,
  FormsgContentOptionalSubmissionDto,
  ParsedStorageModeSubmissionBody,
  StorageModeSubmissionBodyWithContextDto,
} from '../../../../types/api'
import { ControllerHandler } from '../../core/core.types'
import { ProcessedFieldResponse } from '../submission.types'

export type EncryptSubmissionBodyAfterProcess = {
  encryptedContent: string
  attachments?: StorageModeAttachmentsMap
  isPreview: boolean
  version: number
  parsedResponses: ProcessedFieldResponse[]
}
=======
import { IPopulatedEncryptedForm } from '../../../../types'
>>>>>>> e34e650b

export type AttachmentMetadata = Map<string, string>

export type SaveEncryptSubmissionParams = {
  form: IPopulatedEncryptedForm
  encryptedContent: string
  version: number
  verifiedContent?: string
  attachmentMetadata?: Map<string, string>
}

export type createFormsgAndRetrieveFormMiddlewareHandlerType =
  ControllerHandler<
    { formId: string },
    SubmissionResponseDto | SubmissionErrorDto,
    (ParsedStorageModeSubmissionBody | EncryptSubmissionDto) &
      FormsgContentOptionalSubmissionDto,
    { captchaResponse?: unknown; captchaType?: unknown }
  >

export type StorageSubmissionMiddlewareHandlerType = ControllerHandler<
  { formId: string },
  SubmissionResponseDto | SubmissionErrorDto,
  StorageModeSubmissionBodyWithContextDto,
  { captchaResponse?: unknown; captchaType?: unknown }
>

export type EncryptSubmissionMiddlewareHandlerType = ControllerHandler<
  { formId: string },
  SubmissionResponseDto | SubmissionErrorDto,
  EncryptSubmissionBodyWithContextDto,
  { captchaResponse?: unknown; captchaType?: unknown }
><|MERGE_RESOLUTION|>--- conflicted
+++ resolved
@@ -1,6 +1,4 @@
-<<<<<<< HEAD
 import {
-  StorageModeAttachmentsMap,
   SubmissionErrorDto,
   SubmissionResponseDto,
 } from '../../../../../shared/types'
@@ -13,18 +11,6 @@
   StorageModeSubmissionBodyWithContextDto,
 } from '../../../../types/api'
 import { ControllerHandler } from '../../core/core.types'
-import { ProcessedFieldResponse } from '../submission.types'
-
-export type EncryptSubmissionBodyAfterProcess = {
-  encryptedContent: string
-  attachments?: StorageModeAttachmentsMap
-  isPreview: boolean
-  version: number
-  parsedResponses: ProcessedFieldResponse[]
-}
-=======
-import { IPopulatedEncryptedForm } from '../../../../types'
->>>>>>> e34e650b
 
 export type AttachmentMetadata = Map<string, string>
 
