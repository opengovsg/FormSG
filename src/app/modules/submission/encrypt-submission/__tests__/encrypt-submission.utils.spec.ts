<<<<<<< HEAD
import { ObjectId } from 'bson'
import { readFileSync } from 'fs'
import { cloneDeep } from 'lodash'
=======
import { ObjectId } from 'bson-ext'
>>>>>>> fa328c28
import moment from 'moment-timezone'
import { FormPaymentsField, PaymentType, SubmissionType } from 'shared/types'

import { IPopulatedEncryptedForm, StorageModeSubmissionData } from 'src/types'

import {
  createStorageModeSubmissionDto,
  getPaymentAmount,
  getPaymentIntentDescription,
} from '../encrypt-submission.utils'

describe('encrypt-submission.utils', () => {
  describe('createStorageModeSubmissionDto', () => {
    it('should create an encrypted submission DTO sucessfully', () => {
      // Arrange
      const createdDate = new Date()
      const submissionData = {
        _id: new ObjectId(),
        created: createdDate,
        encryptedContent: 'some encrypted content',
        verifiedContent: 'some verified content',
        submissionType: SubmissionType.Encrypt,
      } as StorageModeSubmissionData
      const attachmentPresignedUrls = {
        someSubmissionId: 'some presigned url',
      }

      // Act
      const actual = createStorageModeSubmissionDto(
        submissionData,
        attachmentPresignedUrls,
      )

      // Assert
      expect(actual).toEqual({
        refNo: submissionData._id,
        submissionTime: moment(submissionData.created)
          .tz('Asia/Singapore')
          .format('ddd, D MMM YYYY, hh:mm:ss A'),
        content: submissionData.encryptedContent,
        verified: submissionData.verifiedContent,
        attachmentMetadata: attachmentPresignedUrls,
        submissionType: SubmissionType.Encrypt,
      })
    })
  })
  describe('getPaymentAmount', () => {
    it('should return amount_cents for Fixed Payment Type', () => {
      const expectedAmountCents = 100
      const fixedPaymentData = {
        payment_type: PaymentType.Fixed,
        amount_cents: expectedAmountCents,
      } as FormPaymentsField

      const incomingPaymentData = {
        amount_cents: -1,
      }
      const result = getPaymentAmount(fixedPaymentData, incomingPaymentData)

      expect(result).toEqual(expectedAmountCents)
    })
    it('should return amount_cents for Variable Payment Type', () => {
      const expectedAmountCents = 100
      const fixedPaymentData = {
        payment_type: PaymentType.Variable,
        amount_cents: -1,
      } as FormPaymentsField

      const incomingPaymentData = {
        amount_cents: expectedAmountCents,
      }
      const result = getPaymentAmount(fixedPaymentData, incomingPaymentData)

      expect(result).toEqual(expectedAmountCents)
    })
  })

  describe('getPaymentIntentDescription', () => {
    it('should description for Fixed Payments Type', () => {
      const expectedValue = 'expectedValue'
      const formData = {
        payments_field: {
          payment_type: PaymentType.Fixed,
          description: expectedValue,
          name: 'name',
        },
      } as unknown as IPopulatedEncryptedForm

      const products: any = [{}]

      const result = getPaymentIntentDescription(formData, products)

      expect(result).toEqual(expectedValue)
    })
    it('should return name for Variable Payment Type', () => {
      const expectedValue = 'expectedValue'
      const formData = {
        payments_field: {
          payment_type: PaymentType.Variable,
          description: 'description',
          name: expectedValue,
        },
      } as unknown as IPopulatedEncryptedForm

      const products: any = [{}]

      const result = getPaymentIntentDescription(formData, products)

      expect(result).toEqual(expectedValue)
    })

    it('should return product names for Products Payment Type', () => {
      const expectedItemName1 = 'expectedItemName1'
      const expectedItemName2 = 'expectedItemName2'
      const formData = {
        payments_field: {
          payment_type: PaymentType.Products,
          description: 'description',
          name: 'name',
        },
      } as unknown as IPopulatedEncryptedForm

      const products: any = [
        { data: { name: expectedItemName1 }, quantity: 1 },
        { data: { name: expectedItemName2 }, quantity: 2 },
      ]

      const result = getPaymentIntentDescription(formData, products)

      expect(result).toContain(expectedItemName1)
      expect(result).toContain(expectedItemName2)
    })

    it('should return form title for Products Payment Type when there are no products', () => {
      const expectedValue = 'formTitle'
      const formData = {
        payments_field: {
          payment_type: PaymentType.Products,
          description: 'description',
          name: 'name',
        },
        title: expectedValue,
      } as unknown as IPopulatedEncryptedForm

      const products: any = null

      const result = getPaymentIntentDescription(formData, products)

      expect(result).toContain(expectedValue)
    })
  })
})<|MERGE_RESOLUTION|>--- conflicted
+++ resolved
@@ -1,10 +1,4 @@
-<<<<<<< HEAD
 import { ObjectId } from 'bson'
-import { readFileSync } from 'fs'
-import { cloneDeep } from 'lodash'
-=======
-import { ObjectId } from 'bson-ext'
->>>>>>> fa328c28
 import moment from 'moment-timezone'
 import { FormPaymentsField, PaymentType, SubmissionType } from 'shared/types'
 
