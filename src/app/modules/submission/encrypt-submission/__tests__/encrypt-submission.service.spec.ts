/* eslint-disable @typescript-eslint/ban-ts-comment */
import dbHandler from '__tests__/unit/backend/helpers/jest-db'
<<<<<<< HEAD
import { ObjectId } from 'bson'
import { clone, omit } from 'lodash'
=======
import { ObjectId } from 'bson-ext'
>>>>>>> fa328c28
import mongoose from 'mongoose'

import { getEncryptSubmissionModel } from 'src/app/models/submission.server.model'
import { IPopulatedEncryptedForm } from 'src/types'

import { createEncryptSubmissionWithoutSave } from '../encrypt-submission.service'

const EncryptSubmission = getEncryptSubmissionModel(mongoose)

describe('encrypt-submission.service', () => {
  beforeAll(async () => await dbHandler.connect())
  beforeEach(async () => {
    await dbHandler.clearDatabase()
    jest.restoreAllMocks()
  })
  afterAll(async () => await dbHandler.closeDatabase())

  describe('createEncryptSubmissionWithoutSave', () => {
    const MOCK_FORM = {
      admin: new ObjectId(),
      _id: new ObjectId(),
      title: 'mock title',
      getUniqueMyInfoAttrs: () => [],
      authType: 'NIL',
    } as unknown as IPopulatedEncryptedForm
    const MOCK_ENCRYPTED_CONTENT = 'mockEncryptedContent'
    const MOCK_VERIFIED_CONTENT = 'mockVerifiedContent'
    const MOCK_VERSION = 1
    const MOCK_ATTACHMENT_METADATA = new Map([['a', 'b']])

    it('should create a new submission without saving it to the database', async () => {
      const result = createEncryptSubmissionWithoutSave({
        encryptedContent: MOCK_ENCRYPTED_CONTENT,
        form: MOCK_FORM,
        version: MOCK_VERSION,
        attachmentMetadata: MOCK_ATTACHMENT_METADATA,
        verifiedContent: MOCK_VERIFIED_CONTENT,
      })
      const foundInDatabase = await EncryptSubmission.findOne({
        _id: result._id,
      })

      expect(result.encryptedContent).toBe(MOCK_ENCRYPTED_CONTENT)
      expect(result.form).toEqual(MOCK_FORM._id)
      expect(result.verifiedContent).toEqual(MOCK_VERIFIED_CONTENT)
      expect(Object.fromEntries(result.attachmentMetadata!)).toEqual(
        Object.fromEntries(MOCK_ATTACHMENT_METADATA),
      )
      expect(result.version).toEqual(MOCK_VERSION)
      expect(foundInDatabase).toBeNull()
    })
  })
})<|MERGE_RESOLUTION|>--- conflicted
+++ resolved
@@ -1,11 +1,6 @@
 /* eslint-disable @typescript-eslint/ban-ts-comment */
 import dbHandler from '__tests__/unit/backend/helpers/jest-db'
-<<<<<<< HEAD
 import { ObjectId } from 'bson'
-import { clone, omit } from 'lodash'
-=======
-import { ObjectId } from 'bson-ext'
->>>>>>> fa328c28
 import mongoose from 'mongoose'
 
 import { getEncryptSubmissionModel } from 'src/app/models/submission.server.model'
