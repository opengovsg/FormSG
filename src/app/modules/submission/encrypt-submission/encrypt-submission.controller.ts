--- conflicted
+++ resolved
@@ -437,6 +437,7 @@
     email: paymentReceiptEmail,
     responses: incomingSubmission.responses,
     ...(isPaymentTypeProducts ? { products: paymentProducts } : {}),
+    gstEnabled: form.payments_field.gst_enabled,
   })
   const paymentId = payment.id
 
@@ -446,7 +447,6 @@
     paymentId,
   })
 
-<<<<<<< HEAD
   try {
     await pendingSubmission.save()
   } catch (err) {
@@ -457,16 +457,6 @@
         ...createReqMeta(req),
       },
       error: err,
-=======
-    // Step 1: Create payment without payment intent id and pending submission id.
-    const payment = new Payment({
-      formId,
-      targetAccountId,
-      amount,
-      email: paymentReceiptEmail,
-      responses: incomingSubmission.responses,
-      gstEnabled: form.payments_field.gst_enabled,
->>>>>>> 335637cd
     })
     // Block the submission so that user can try to resubmit
     return res.status(StatusCodes.BAD_REQUEST).json({
