--- conflicted
+++ resolved
@@ -11,7 +11,6 @@
 import {
   ErrorDto,
   FormAuthType,
-  FormPaymentsField,
   FormSubmissionMetadataQueryDto,
   Payment,
   PaymentChannel,
@@ -21,16 +20,10 @@
   SubmissionErrorDto,
   SubmissionResponseDto,
 } from '../../../../../shared/types'
-<<<<<<< HEAD
-import { calculatePrice } from '../../../../../shared/utils/paymentProductPrice'
 import {
   IPopulatedEncryptedForm,
   StripePaymentMetadataDto,
 } from '../../../../types'
-=======
-import { CaptchaTypes } from '../../../../../shared/types/captcha'
-import { StripePaymentMetadataDto } from '../../../../types'
->>>>>>> 0409f505
 import { EncryptSubmissionDto } from '../../../../types/api'
 import config from '../../../config/config'
 import { paymentConfig } from '../../../config/features/payment.config'
@@ -40,22 +33,15 @@
 import { getEncryptPendingSubmissionModel } from '../../../models/pending_submission.server.model'
 import { getEncryptSubmissionModel } from '../../../models/submission.server.model'
 import * as CaptchaMiddleware from '../../../services/captcha/captcha.middleware'
-<<<<<<< HEAD
+import * as TurnstileMiddleware from '../../../services/turnstile/turnstile.middleware'
 import { Pipeline } from '../../../utils/pipeline-middleware'
 import { createReqMeta } from '../../../utils/request'
-=======
-import * as CaptchaService from '../../../services/captcha/captcha.service'
-import * as TurnstileMiddleware from '../../../services/turnstile/turnstile.middleware'
-import * as TurnstileService from '../../../services/turnstile/turnstile.service'
-import { createReqMeta, getRequestIp } from '../../../utils/request'
->>>>>>> 0409f505
 import { getFormAfterPermissionChecks } from '../../auth/auth.service'
 import { MalformedParametersError } from '../../core/core.errors'
 import { ControllerHandler } from '../../core/core.types'
 import { setFormTags } from '../../datadog/datadog.utils'
 import { PermissionLevel } from '../../form/admin-form/admin-form.types'
 import * as FormService from '../../form/form.service'
-import { SGID_COOKIE_NAME } from '../../sgid/sgid.constants'
 import { SgidService } from '../../sgid/sgid.service'
 import { getOidcService } from '../../spcp/spcp.oidc.service'
 import { getPopulatedUserById } from '../../user/user.service'
@@ -100,17 +86,12 @@
   { formId: string },
   SubmissionResponseDto | SubmissionErrorDto,
   EncryptSubmissionDto,
-<<<<<<< HEAD
   { captchaResponse?: unknown }
 >
+
 const submitEncryptModeForm: SubmitEncryptModeFormControllerHandlerType =
   async (req, res) => {
     const { formId } = req.params
-=======
-  { captchaResponse?: unknown; captchaType?: unknown }
-> = async (req, res) => {
-  const { formId } = req.params
->>>>>>> 0409f505
 
     if ('isPreview' in req.body) {
       logger.info({
@@ -159,7 +140,6 @@
         message: errorMessage,
       })
     }
-<<<<<<< HEAD
     const form = checkFormIsEncryptModeResult.value
 
     const ensurePipeline = Pipeline(
@@ -168,51 +148,6 @@
       ensureFormWithinSubmissionLimits,
       // TODO(ken): ensureValidPaymentProducts
     )
-=======
-  }
-  // Check captcha
-  if (form.hasCaptcha) {
-    switch (req.query.captchaType) {
-      case CaptchaTypes.Turnstile: {
-        const turnstileResult = await TurnstileService.verifyTurnstileResponse(
-          req.query.captchaResponse,
-          getRequestIp(req),
-        )
-        if (turnstileResult.isErr()) {
-          logger.error({
-            message: 'Error while verifying turnstile',
-            meta: logMeta,
-            error: turnstileResult.error,
-          })
-          const { errorMessage, statusCode } = mapRouteError(
-            turnstileResult.error,
-          )
-          return res.status(statusCode).json({ message: errorMessage })
-        }
-        break
-      }
-      case CaptchaTypes.Recaptcha: // fallthrough, defaults to reCAPTCHA
-      default: {
-        const captchaResult = await CaptchaService.verifyCaptchaResponse(
-          req.query.captchaResponse,
-          getRequestIp(req),
-        )
-        if (captchaResult.isErr()) {
-          logger.error({
-            message: 'Error while verifying captcha',
-            meta: logMeta,
-            error: captchaResult.error,
-          })
-          const { errorMessage, statusCode } = mapRouteError(
-            captchaResult.error,
-          )
-          return res.status(statusCode).json({ message: errorMessage })
-        }
-        break
-      }
-    }
-  }
->>>>>>> 0409f505
 
     const hasEnsuredAll = await ensurePipeline.execute({
       form,
@@ -232,37 +167,9 @@
       responses,
       encryptedContent,
     )
-<<<<<<< HEAD
     if (incomingSubmissionResult.isErr()) {
       const { statusCode, errorMessage } = mapRouteError(
         incomingSubmissionResult.error,
-=======
-    return res.status(statusCode).json({
-      message: errorMessage,
-    })
-  }
-  const incomingSubmission = incomingSubmissionResult.value
-
-  delete (req.body as SetOptional<EncryptSubmissionDto, 'responses'>).responses
-
-  // Checks if user is SPCP-authenticated before allowing submission
-  let uinFin
-  let userInfo
-  const { authType } = form
-  switch (authType) {
-    case FormAuthType.SGID_MyInfo:
-    case FormAuthType.MyInfo: {
-      logger.error({
-        message: `Storage mode form is not allowed to have MyInfo${
-          authType == FormAuthType.SGID_MyInfo ? '(over sgID)' : ''
-        } authorisation`,
-        meta: logMeta,
-      })
-      const { errorMessage, statusCode } = mapRouteError(
-        new MalformedParametersError(
-          'Storage mode form is not allowed to have MyInfo authType',
-        ),
->>>>>>> 0409f505
       )
       return res.status(statusCode).json({
         message: errorMessage,
@@ -337,7 +244,7 @@
         break
       }
       case FormAuthType.SGID: {
-        const jwtPayloadResult = SgidService.extractSgidJwtPayload(
+        const jwtPayloadResult = SgidService.extractSgidSingpassJwtPayload(
           req.cookies.jwtSgid,
         )
         if (jwtPayloadResult.isErr()) {
@@ -393,7 +300,6 @@
         verified = encryptVerifiedContentResult.value
       }
     }
-<<<<<<< HEAD
 
     // Save Responses to Database
     let attachmentMetadata = new Map<string, string>()
@@ -402,11 +308,6 @@
       const attachmentUploadResult = await uploadAttachments(
         form._id,
         req.body.attachments,
-=======
-    case FormAuthType.SGID: {
-      const jwtPayloadResult = SgidService.extractSgidSingpassJwtPayload(
-        req.cookies[SGID_COOKIE_NAME],
->>>>>>> 0409f505
       )
 
       if (attachmentUploadResult.isErr()) {
@@ -444,38 +345,22 @@
         logMeta,
         formId,
         incomingSubmission,
+        paymentProducts,
+        responseMetadata,
         submissionContent,
-        responseMetadata,
-        paymentProducts,
       })
     }
 
     return _createSubmission({
       req,
       res,
-      submissionContent,
       logMeta,
       formId,
+      incomingSubmission,
       responseMetadata,
-      incomingSubmission,
-    })
-  }
-
-const getAmount = (
-  payments_field: FormPaymentsField,
-  paymentProducts: StorageModeSubmissionContentDto['paymentProducts'],
-) => {
-  if (payments_field.version === 1) {
-    return payments_field.amount_cents
-  }
-
-  if (payments_field.version === 2) {
-    if (!paymentProducts || paymentProducts.length <= 0) {
-      return 0
-    }
-    return calculatePrice(paymentProducts)
-  }
-}
+      submissionContent,
+    })
+  }
 
 const _createPaymentSubmission = async ({
   req,
@@ -494,9 +379,12 @@
   paymentProducts: StorageModeSubmissionContentDto['paymentProducts']
   [others: string]: any
 }) => {
-  const { payments_field } = form
-
-  const amount = getAmount(payments_field, paymentProducts)
+  const amount = getPaymentAmount(
+    form.payments_field,
+    req.body.payments,
+    paymentProducts,
+  )
+  // const amount = getAmount(payments_field, paymentProducts)
 
   // Step 0: Perform validation checks
   if (
@@ -504,7 +392,6 @@
     amount < paymentConfig.minPaymentAmountCents ||
     amount > paymentConfig.maxPaymentAmountCents
   ) {
-<<<<<<< HEAD
     logger.error({
       message: 'Error when creating payment: amount is not within bounds',
       meta: logMeta,
@@ -526,28 +413,6 @@
         "The form's payment settings are invalid. Please contact the admin of the form to rectify the issue.",
     })
   }
-=======
-    /**
-     * Start of Payment Forms Submission Flow
-     */
-    // Step 0: Perform validation checks
-    const amount = getPaymentAmount(form.payments_field, req.body.payments)
-
-    if (
-      !amount ||
-      amount < paymentConfig.minPaymentAmountCents ||
-      amount > paymentConfig.maxPaymentAmountCents
-    ) {
-      logger.error({
-        message: 'Error when creating payment: amount is not within bounds',
-        meta: logMeta,
-      })
-      return res.status(StatusCodes.INTERNAL_SERVER_ERROR).json({
-        message:
-          "The form's payment settings are invalid. Please contact the admin of the form to rectify the issue.",
-      })
-    }
->>>>>>> 0409f505
 
   const targetAccountId = form.payments_channel.target_account_id
 
@@ -641,7 +506,6 @@
     })
   }
 
-<<<<<<< HEAD
   const paymentIntentId = paymentIntent.id
   logger.info({
     message: 'Created payment intent from Stripe',
@@ -651,60 +515,6 @@
       paymentIntentId,
     },
   })
-=======
-    // TODO 6395 make responseMetadata mandatory
-    if (responseMetadata) {
-      reportSubmissionResponseTime(responseMetadata, {
-        mode: 'encrypt',
-        payment: 'false',
-      })
-    }
-    // Step 3: Create the payment intent via API call to stripe.
-    // Stripe requires the amount to be an integer in the smallest currency unit (i.e. cents)
-    const metadata: StripePaymentMetadataDto = {
-      env: config.envSiteName,
-      formTitle: form.title,
-      formId,
-      submissionId: pendingSubmissionId,
-      paymentId,
-      paymentContactEmail: paymentReceiptEmail,
-    }
-
-    const createPaymentIntentParams: Stripe.PaymentIntentCreateParams = {
-      amount,
-      currency: paymentConfig.defaultCurrency,
-      // determine payment methods available based on stripe settings
-      automatic_payment_methods: {
-        enabled: true,
-      },
-      description: form.payments_field.name || form.payments_field.description,
-      receipt_email: paymentReceiptEmail,
-      metadata,
-    }
-
-    let paymentIntent
-    try {
-      paymentIntent = await stripe.paymentIntents.create(
-        createPaymentIntentParams,
-        { stripeAccount: targetAccountId },
-      )
-    } catch (err) {
-      logger.error({
-        message: 'Error when creating payment intent',
-        meta: {
-          ...logMeta,
-          pendingSubmissionId,
-          createPaymentIntentParams,
-        },
-        error: err,
-      })
-      // Return a 502 error here since the issue was with Stripe.
-      return res.status(StatusCodes.BAD_GATEWAY).json({
-        message:
-          'There was a problem creating the payment intent. Please try again.',
-      })
-    }
->>>>>>> 0409f505
 
   // Step 4: Update payment document with payment intent id and pending submission id, and save it.
   payment.paymentIntentId = paymentIntentId
