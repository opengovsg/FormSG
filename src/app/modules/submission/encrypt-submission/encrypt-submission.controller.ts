import JoiDate from '@joi/date'
import { celebrate, Joi as BaseJoi, Segments } from 'celebrate'
import { RequestHandler } from 'express'
import { Query } from 'express-serve-static-core'
import { StatusCodes } from 'http-status-codes'
import JSONStream from 'JSONStream'
import mongoose from 'mongoose'
import { SetOptional } from 'type-fest'

import {
  AuthType,
  EncryptedSubmissionDto,
  SubmissionMetadataList,
} from '../../../../types'
import { EncryptSubmissionDto, ErrorDto } from '../../../../types/api'
import { createLoggerWithLabel } from '../../../config/logger'
import { getEncryptSubmissionModel } from '../../../models/submission.server.model'
import { CaptchaFactory } from '../../../services/captcha/captcha.factory'
import { checkIsEncryptedEncoding } from '../../../utils/encryption'
import { createReqMeta, getRequestIp } from '../../../utils/request'
import { getFormAfterPermissionChecks } from '../../auth/auth.service'
import {
  MalformedParametersError,
  MissingFeatureError,
} from '../../core/core.errors'
import { PermissionLevel } from '../../form/admin-form/admin-form.types'
import * as FormService from '../../form/form.service'
import { isFormEncryptMode } from '../../form/form.utils'
import { SpcpFactory } from '../../spcp/spcp.factory'
import { getPopulatedUserById } from '../../user/user.service'
import { VerifiedContentFactory } from '../../verified-content/verified-content.factory'
import { WebhookFactory } from '../../webhook/webhook.factory'
import * as EncryptSubmissionMiddleware from '../encrypt-submission/encrypt-submission.middleware'
import {
  getProcessedResponses,
  sendEmailConfirmations,
} from '../submission.service'

import {
  checkFormIsEncryptMode,
  getEncryptedSubmissionData,
  getSubmissionCursor,
  getSubmissionMetadata,
  getSubmissionMetadataList,
  transformAttachmentMetasToSignedUrls,
  transformAttachmentMetaStream,
  uploadAttachments,
} from './encrypt-submission.service'
import {
  createEncryptedSubmissionDto,
  mapRouteError,
} from './encrypt-submission.utils'

const logger = createLoggerWithLabel(module)
const EncryptSubmission = getEncryptSubmissionModel(mongoose)

<<<<<<< HEAD
const submitEncryptModeForm: RequestHandler = async (req, res) => {
=======
// NOTE: Refer to this for documentation: https://github.com/sideway/joi-date/blob/master/API.md
const Joi = BaseJoi.extend(JoiDate)

export const handleEncryptedSubmission: RequestHandler = async (req, res) => {
>>>>>>> 132d5fe1
  const { formId } = req.params
  const logMeta = {
    action: 'handleEncryptedSubmission',
    ...createReqMeta(req),
    formId,
  }

  // Retrieve form
  const formResult = await FormService.retrieveFullFormById(formId)
  if (formResult.isErr()) {
    logger.warn({
      message: 'Failed to retrieve form from database',
      meta: logMeta,
      error: formResult.error,
    })
    const { errorMessage, statusCode } = mapRouteError(formResult.error)
    return res.status(statusCode).json({ message: errorMessage })
  }
  const form = formResult.value

  // Check that form is public
  const formPublicResult = FormService.isFormPublic(form)
  if (formPublicResult.isErr()) {
    logger.warn({
      message: 'Attempt to submit non-public form',
      meta: logMeta,
      error: formPublicResult.error,
    })
    const { statusCode } = mapRouteError(formPublicResult.error)
    if (statusCode === StatusCodes.GONE) {
      return res.sendStatus(statusCode)
    } else {
      return res.status(statusCode).json({
        message: form.inactiveMessage,
        isPageFound: true,
        formTitle: form.title,
      })
    }
  }

  // Check captcha
  if (form.hasCaptcha) {
    const captchaResult = await CaptchaFactory.verifyCaptchaResponse(
      req.query.captchaResponse,
      getRequestIp(req),
    )
    if (captchaResult.isErr()) {
      logger.error({
        message: 'Error while verifying captcha',
        meta: logMeta,
        error: captchaResult.error,
      })
      const { errorMessage, statusCode } = mapRouteError(captchaResult.error)
      return res.status(statusCode).json({ message: errorMessage })
    }
  }

  // Check that the form has not reached submission limits
  const formSubmissionLimitResult = await FormService.checkFormSubmissionLimitAndDeactivateForm(
    form,
  )
  if (formSubmissionLimitResult.isErr()) {
    logger.warn({
      message:
        'Attempt to submit form which has just reached submission limits',
      meta: logMeta,
      error: formSubmissionLimitResult.error,
    })
    const { statusCode } = mapRouteError(formSubmissionLimitResult.error)
    return res.status(statusCode).json({
      message: form.inactiveMessage,
      isPageFound: true,
      formTitle: form.title,
    })
  }

  // Validate encrypted submission
  const { encryptedContent, responses } = req.body
  const encryptedEncodingResult = await checkIsEncryptedEncoding(
    encryptedContent,
  )
  if (encryptedEncodingResult.isErr()) {
    logger.error({
      message: 'Error verifying content has encrypted encoding.',
      meta: logMeta,
      error: encryptedEncodingResult.error,
    })
    const { statusCode, errorMessage } = mapRouteError(
      encryptedEncodingResult.error,
    )
    return res.status(statusCode).json({
      message: errorMessage,
    })
  }

  // Process encrypted submission
  const processedResponsesResult = await getProcessedResponses(form, responses)
  if (processedResponsesResult.isErr()) {
    logger.error({
      message: 'Error processing encrypted submission.',
      meta: logMeta,
      error: processedResponsesResult.error,
    })
    const { statusCode, errorMessage } = mapRouteError(
      processedResponsesResult.error,
    )
    return res.status(statusCode).json({
      message: errorMessage,
    })
  }
  const processedResponses = processedResponsesResult.value
  delete (req.body as SetOptional<EncryptSubmissionDto, 'responses'>).responses

  // Checks if user is SPCP-authenticated before allowing submission
  let uinFin
  let userInfo
  const { authType } = form
  switch (authType) {
    case AuthType.MyInfo: {
      logger.error({
        message:
          'Storage mode form is not allowed to have MyInfo authorisation',
        meta: logMeta,
      })
      const { errorMessage, statusCode } = mapRouteError(
        new MalformedParametersError(
          'Storage mode form is not allowed to have MyInfo authType',
        ),
      )
      return res.status(statusCode).json({ message: errorMessage })
    }
    case AuthType.SP: {
      const jwtPayloadResult = await SpcpFactory.extractJwt(
        req.cookies,
        authType,
      ).asyncAndThen((jwt) => SpcpFactory.extractSingpassJwtPayload(jwt))
      if (jwtPayloadResult.isErr()) {
        const { statusCode, errorMessage } = mapRouteError(
          jwtPayloadResult.error,
        )
        logger.error({
          message: 'Failed to verify Singpass JWT with auth client',
          meta: logMeta,
          error: jwtPayloadResult.error,
        })
        return res.status(statusCode).json({
          message: errorMessage,
          spcpSubmissionFailure: true,
        })
      }
      uinFin = jwtPayloadResult.value.userName
      break
    }
    case AuthType.CP: {
      const jwtPayloadResult = await SpcpFactory.extractJwt(
        req.cookies,
        authType,
      ).asyncAndThen((jwt) => SpcpFactory.extractCorppassJwtPayload(jwt))
      if (jwtPayloadResult.isErr()) {
        const { statusCode, errorMessage } = mapRouteError(
          jwtPayloadResult.error,
        )
        logger.error({
          message: 'Failed to verify Corppass JWT with auth client',
          meta: logMeta,
          error: jwtPayloadResult.error,
        })
        return res.status(statusCode).json({
          message: errorMessage,
          spcpSubmissionFailure: true,
        })
      }
      uinFin = jwtPayloadResult.value.userName
      userInfo = jwtPayloadResult.value.userInfo
      break
    }
  }

  // Encrypt Verified SPCP Fields
  if (!isFormEncryptMode(form)) {
    logger.error({
      message:
        'Trying to encrypt verified SpCp fields on non-encrypt mode form',
      meta: logMeta,
    })
    return res.status(StatusCodes.UNPROCESSABLE_ENTITY).json({
      message:
        'Unable to encrypt verified SPCP fields on non storage mode forms',
    })
  }

  let verified
  if (form.authType === AuthType.SP || form.authType === AuthType.CP) {
    const encryptVerifiedContentResult = VerifiedContentFactory.getVerifiedContent(
      { type: form.authType, data: { uinFin, userInfo } },
    ).andThen((verifiedContent) =>
      VerifiedContentFactory.encryptVerifiedContent({
        verifiedContent,
        formPublicKey: form.publicKey,
      }),
    )

    if (encryptVerifiedContentResult.isErr()) {
      const { error } = encryptVerifiedContentResult
      logger.error({
        message: 'Unable to encrypt verified content',
        meta: logMeta,
        error,
      })

      // Passthrough if feature is not activated.
      if (!(error instanceof MissingFeatureError)) {
        return res
          .status(StatusCodes.BAD_REQUEST)
          .json({ message: 'Invalid data was found. Please submit again.' })
      }
    } else {
      // No errors, set local variable to the encrypted string.
      verified = encryptVerifiedContentResult.value
    }
  }

  // Save Responses to Database
  const formData = req.body.encryptedContent
  let attachmentMetadata = new Map<string, string>()

  if (req.body.attachments) {
    const attachmentUploadResult = await uploadAttachments(
      form._id,
      req.body.attachments,
    )

    if (attachmentUploadResult.isErr()) {
      const { statusCode, errorMessage } = mapRouteError(
        attachmentUploadResult.error,
      )
      return res.status(statusCode).json({
        message: errorMessage,
      })
    } else {
      attachmentMetadata = attachmentUploadResult.value
    }
  }

  const submission = new EncryptSubmission({
    form: form._id,
    authType: form.authType,
    myInfoFields: form.getUniqueMyInfoAttrs(),
    encryptedContent: formData,
    verifiedContent: verified,
    attachmentMetadata,
    version: req.body.version,
  })

  let savedSubmission
  try {
    savedSubmission = await submission.save()
  } catch (err) {
    logger.error({
      message: 'Encrypt submission save error',
      meta: {
        action: 'onEncryptSubmissionFailure',
        ...createReqMeta(req),
      },
      error: err,
    })
    return res.status(StatusCodes.BAD_REQUEST).json({
      message:
        'Could not send submission. For assistance, please contact the person who asked you to fill in this form.',
      submissionId: submission._id,
      spcpSubmissionFailure: false,
    })
  }

  logger.info({
    message: 'Saved submission to MongoDB',
    meta: {
      ...logMeta,
      submissionId: savedSubmission._id,
    },
  })

  // Fire webhooks if available
  // Note that we push data to webhook endpoints on a best effort basis
  // As such, we should not await on these post requests
  const webhookUrl = form.webhook?.url
  if (webhookUrl) {
    void WebhookFactory.sendWebhook(
      submission,
      webhookUrl,
    ).andThen((response) =>
      WebhookFactory.saveWebhookRecord(submission._id, response),
    )
  }

  // Send Email Confirmations
  res.json({
    message: 'Form submission successful.',
    submissionId: submission.id,
  })

  return sendEmailConfirmations({
    form,
    parsedResponses: processedResponses,
    submission: savedSubmission,
  }).mapErr((error) => {
    logger.error({
      message: 'Error while sending email confirmations',
      meta: {
        action: 'sendEmailAutoReplies',
      },
      error,
    })
  })
}

<<<<<<< HEAD
export const handleEncryptedSubmission = [
  EncryptSubmissionMiddleware.validateEncryptSubmissionParams,
  submitEncryptModeForm,
] as RequestHandler[]
=======
// Validates that the ending date >= starting date
const validateDateRange = celebrate({
  [Segments.QUERY]: Joi.object()
    .keys({
      startDate: Joi.date().format('YYYY-MM-DD').raw(),
      endDate: Joi.date().format('YYYY-MM-DD').min(Joi.ref('startDate')).raw(),
      downloadAttachments: Joi.boolean().default(false),
    })
    .and('startDate', 'endDate'),
})
>>>>>>> 132d5fe1

/**
 * NOTE: This is exported solely for testing
 * Streams and downloads for GET /:formId([a-fA-F0-9]{24})/adminform/submissions/download
 * @security session
 *
 * @returns 200 with stream of encrypted responses
 * @returns 400 if form is not an encrypt mode form
 * @returns 400 if req.query.startDate or req.query.endDate is malformed
 * @returns 403 when user does not have read permissions for form
 * @returns 404 when form cannot be found
 * @returns 410 when form is archived
 * @returns 422 when user in session cannot be retrieved from the database
 * @returns 500 if any errors occurs in stream pipeline or error retrieving form
 */
export const streamEncryptedResponses: RequestHandler<
  { formId: string },
  unknown,
  unknown,
  Query & { startDate?: string; endDate?: string; downloadAttachments: boolean }
> = async (req, res) => {
  const sessionUserId = (req.session as Express.AuthedSession).user._id
  const { formId } = req.params
  const { startDate, endDate } = req.query

  // Step 1: Retrieve currently logged in user.
  const cursorResult = await getPopulatedUserById(sessionUserId)
    .andThen((user) =>
      // Step 2: Check whether user has read permissions to form
      getFormAfterPermissionChecks({
        user,
        formId,
        level: PermissionLevel.Read,
      }),
    )
    // Step 3: Check whether form is encrypt mode.
    .andThen(checkFormIsEncryptMode)
    // Step 4: Retrieve submissions cursor.
    .andThen(() =>
      getSubmissionCursor(formId, {
        startDate,
        endDate,
      }),
    )

  const logMeta = {
    action: 'handleStreamEncryptedResponses',
    ...createReqMeta(req),
    formId,
  }

  if (cursorResult.isErr()) {
    logger.error({
      message: 'Error occurred whilst retrieving submission cursor',
      meta: logMeta,
      error: cursorResult.error,
    })

    const { statusCode, errorMessage } = mapRouteError(cursorResult.error)
    return res.status(statusCode).json({
      message: errorMessage,
    })
  }

  const cursor = cursorResult.value

  cursor
    .on('error', (error) => {
      logger.error({
        message: 'Error streaming submissions from database',
        meta: logMeta,
        error,
      })
      return res.status(StatusCodes.INTERNAL_SERVER_ERROR).json({
        message: 'Error retrieving from database.',
      })
    })
    .pipe(
      transformAttachmentMetaStream({
        enabled: req.query.downloadAttachments,
        urlValidDuration: (req.session?.cookie.maxAge ?? 0) / 1000,
      }),
    )
    .on('error', (error) => {
      logger.error({
        message: 'Error retrieving URL for attachments',
        meta: logMeta,
        error,
      })
      return res.status(StatusCodes.INTERNAL_SERVER_ERROR).json({
        message: 'Error retrieving URL for attachments',
      })
    })
    // If you call JSONStream.stringify(false) the elements will only be
    // seperated by a newline.
    .pipe(JSONStream.stringify(false))
    .on('error', (error) => {
      logger.error({
        message: 'Error converting submissions to JSON',
        meta: logMeta,
        error,
      })
      return res.status(StatusCodes.INTERNAL_SERVER_ERROR).json({
        message: 'Error converting submissions to JSON',
      })
    })
    .pipe(res.type('application/x-ndjson'))
    .on('error', (error) => {
      logger.error({
        message: 'Error writing submissions to HTTP stream',
        meta: logMeta,
        error,
      })
      return res.status(StatusCodes.INTERNAL_SERVER_ERROR).json({
        message: 'Error writing submissions to HTTP stream',
      })
    })
    .on('close', () => {
      logger.info({
        message: 'Stream encrypted responses closed',
        meta: logMeta,
      })

      return res.end()
    })
}

// Handler for GET /:formId([a-fA-F0-9]{24})/submissions/download
export const handleStreamEncryptedResponses = [
  validateDateRange,
  streamEncryptedResponses,
] as RequestHandler[]

/**
 * Handler for GET /:formId/adminform/submissions
 * @security session
 *
 * @returns 200 with encrypted submission data response
 * @returns 400 when form is not an encrypt mode form
 * @returns 403 when user does not have read permissions for form
 * @returns 404 when submissionId cannot be found in the database
 * @returns 404 when form cannot be found
 * @returns 410 when form is archived
 * @returns 422 when user in session cannot be retrieved from the database
 * @returns 500 when any errors occurs in database query or generating signed URL
 */
export const handleGetEncryptedResponse: RequestHandler<
  { formId: string },
  EncryptedSubmissionDto | ErrorDto,
  unknown,
  { submissionId: string }
> = async (req, res) => {
  const sessionUserId = (req.session as Express.AuthedSession).user._id
  const { submissionId } = req.query
  const { formId } = req.params

  return (
    // Step 1: Retrieve logged in user.
    getPopulatedUserById(sessionUserId)
      // Step 2: Check whether user has read permissions to form.
      .andThen((user) =>
        getFormAfterPermissionChecks({
          user,
          formId,
          level: PermissionLevel.Read,
        }),
      )
      // Step 3: Check whether form is encrypt mode.
      .andThen(checkFormIsEncryptMode)
      // Step 4: Is encrypt mode form, retrieve submission data.
      .andThen(() => getEncryptedSubmissionData(formId, submissionId))
      // Step 5: Retrieve presigned URLs for attachments.
      .andThen((submissionData) => {
        // Remaining login duration in seconds.
        const urlExpiry = (req.session?.cookie.maxAge ?? 0) / 1000
        return transformAttachmentMetasToSignedUrls(
          submissionData.attachmentMetadata,
          urlExpiry,
        ).map((presignedUrls) =>
          createEncryptedSubmissionDto(submissionData, presignedUrls),
        )
      })
      .map((responseData) => res.json(responseData))
      .mapErr((error) => {
        logger.error({
          message: 'Failure retrieving encrypted submission response',
          meta: {
            action: 'handleGetEncryptedResponse',
            submissionId,
            formId,
            ...createReqMeta(req),
          },
          error,
        })

        const { statusCode, errorMessage } = mapRouteError(error)
        return res.status(statusCode).json({
          message: errorMessage,
        })
      })
  )
}

/**
 * Handler for GET /:formId([a-fA-F0-9]{24})/adminform/submissions/metadata
 *
 * @returns 200 with single submission metadata if query.submissionId is provided
 * @returns 200 with list of submission metadata with total count (and optional offset if query.page is provided) if query.submissionId is not provided
 * @returns 400 if form is not an encrypt mode form
 * @returns 403 when user does not have read permissions for form
 * @returns 404 when form cannot be found
 * @returns 410 when form is archived
 * @returns 422 when user in session cannot be retrieved from the database
 * @returns 500 if any errors occurs whilst querying database
 */
export const handleGetMetadata: RequestHandler<
  { formId: string },
  SubmissionMetadataList | ErrorDto,
  unknown,
  Query & { page?: number; submissionId?: string }
> = async (req, res) => {
  const sessionUserId = (req.session as Express.AuthedSession).user._id
  const { formId } = req.params
  const { page, submissionId } = req.query

  const logMeta = {
    action: 'handleGetMetadata',
    formId,
    submissionId,
    page,
    ...createReqMeta(req),
  }

  return (
    // Step 1: Retrieve logged in user.
    getPopulatedUserById(sessionUserId)
      .andThen((user) =>
        // Step 2: Check whether user has read permissions to form.
        getFormAfterPermissionChecks({
          user,
          formId,
          level: PermissionLevel.Read,
        }),
      )
      // Step 3: Check whether form is encrypt mode.
      .andThen(checkFormIsEncryptMode)
      // Step 4: Retrieve submission metadata.
      .andThen(() => {
        // Step 4a: Retrieve specific submission id.
        if (submissionId) {
          return getSubmissionMetadata(formId, submissionId).map((metadata) => {
            const metadataList: SubmissionMetadataList = metadata
              ? { metadata: [metadata], count: 1 }
              : { metadata: [], count: 0 }
            return metadataList
          })
        }
        // Step 4b: Retrieve all submissions of given form id.
        return getSubmissionMetadataList(formId, page)
      })
      .map((metadataList) => res.json(metadataList))
      .mapErr((error) => {
        logger.error({
          message: 'Failure retrieving metadata from database',
          meta: logMeta,
          error,
        })

        const { statusCode, errorMessage } = mapRouteError(error)
        return res.status(statusCode).json({
          message: errorMessage,
        })
      })
  )
}<|MERGE_RESOLUTION|>--- conflicted
+++ resolved
@@ -54,14 +54,10 @@
 const logger = createLoggerWithLabel(module)
 const EncryptSubmission = getEncryptSubmissionModel(mongoose)
 
-<<<<<<< HEAD
-const submitEncryptModeForm: RequestHandler = async (req, res) => {
-=======
 // NOTE: Refer to this for documentation: https://github.com/sideway/joi-date/blob/master/API.md
 const Joi = BaseJoi.extend(JoiDate)
 
-export const handleEncryptedSubmission: RequestHandler = async (req, res) => {
->>>>>>> 132d5fe1
+const submitEncryptModeForm: RequestHandler = async (req, res) => {
   const { formId } = req.params
   const logMeta = {
     action: 'handleEncryptedSubmission',
@@ -378,12 +374,11 @@
   })
 }
 
-<<<<<<< HEAD
 export const handleEncryptedSubmission = [
   EncryptSubmissionMiddleware.validateEncryptSubmissionParams,
   submitEncryptModeForm,
 ] as RequestHandler[]
-=======
+
 // Validates that the ending date >= starting date
 const validateDateRange = celebrate({
   [Segments.QUERY]: Joi.object()
@@ -394,7 +389,6 @@
     })
     .and('startDate', 'endDate'),
 })
->>>>>>> 132d5fe1
 
 /**
  * NOTE: This is exported solely for testing
