import JoiDate from '@joi/date'
import { celebrate, Joi as BaseJoi, Segments } from 'celebrate'
import { AuthedSessionData } from 'express-session'
import { StatusCodes } from 'http-status-codes'
import JSONStream from 'JSONStream'
import mongoose from 'mongoose'
import Stripe from 'stripe'
import type { SetOptional } from 'type-fest'

import { StripePaymentMetadataDto } from 'src/types'

import {
  ErrorDto,
  FormAuthType,
  FormSubmissionMetadataQueryDto,
  Payment,
  PaymentChannel,
  StorageModeSubmissionDto,
  StorageModeSubmissionMetadataList,
  SubmissionErrorDto,
  SubmissionResponseDto,
} from '../../../../../shared/types'
import { EncryptSubmissionDto } from '../../../../types/api'
import { paymentConfig } from '../../../config/features/payment.config'
import { createLoggerWithLabel } from '../../../config/logger'
import { stripe } from '../../../loaders/stripe'
import getPaymentModel from '../../../models/payment.server.model'
import { getEncryptPendingSubmissionModel } from '../../../models/pending_submission.server.model'
import { getEncryptSubmissionModel } from '../../../models/submission.server.model'
import * as CaptchaMiddleware from '../../../services/captcha/captcha.middleware'
import * as CaptchaService from '../../../services/captcha/captcha.service'
import { createReqMeta, getRequestIp } from '../../../utils/request'
import { getFormAfterPermissionChecks } from '../../auth/auth.service'
import { MalformedParametersError } from '../../core/core.errors'
import { ControllerHandler } from '../../core/core.types'
import { setFormTags } from '../../datadog/datadog.utils'
import { PermissionLevel } from '../../form/admin-form/admin-form.types'
import * as FormService from '../../form/form.service'
import { findPaymentBySubmissionId } from '../../payments/payments.service'
import { SgidService } from '../../sgid/sgid.service'
import { getOidcService } from '../../spcp/spcp.oidc.service'
import { getPopulatedUserById } from '../../user/user.service'
import * as VerifiedContentService from '../../verified-content/verified-content.service'
import { WebhookFactory } from '../../webhook/webhook.factory'
import * as EncryptSubmissionMiddleware from '../encrypt-submission/encrypt-submission.middleware'
import { sendEmailConfirmations } from '../submission.service'
import { extractEmailConfirmationDataFromIncomingSubmission } from '../submission.utils'

import {
  checkFormIsEncryptMode,
  getEncryptedSubmissionData,
  getSubmissionCursor,
  getSubmissionMetadata,
  getSubmissionMetadataList,
  transformAttachmentMetasToSignedUrls,
  transformAttachmentMetaStream,
  uploadAttachments,
} from './encrypt-submission.service'
import {
  createEncryptedSubmissionDto,
  mapRouteError,
} from './encrypt-submission.utils'
import IncomingEncryptSubmission from './IncomingEncryptSubmission.class'

const logger = createLoggerWithLabel(module)
const EncryptSubmission = getEncryptSubmissionModel(mongoose)
const EncryptPendingSubmission = getEncryptPendingSubmissionModel(mongoose)
const Payment = getPaymentModel(mongoose)

// NOTE: Refer to this for documentation: https://github.com/sideway/joi-date/blob/master/API.md
const Joi = BaseJoi.extend(JoiDate)

const submitEncryptModeForm: ControllerHandler<
  { formId: string },
  SubmissionResponseDto | SubmissionErrorDto,
  EncryptSubmissionDto,
  { captchaResponse?: unknown }
> = async (req, res) => {
  const { formId } = req.params

  if ('isPreview' in req.body) {
    logger.info({
      message:
        'isPreview is still being sent when submitting encrypt mode form',
      meta: {
        action: 'submitEncryptModeForm',
        type: 'deprecatedCheck',
      },
    })
  }

  const logMeta = {
    action: 'submitEncryptModeForm',
    ...createReqMeta(req),
    formId,
  }

  // Retrieve form
  const formResult = await FormService.retrieveFullFormById(formId)
  if (formResult.isErr()) {
    logger.warn({
      message: 'Failed to retrieve form from database',
      meta: logMeta,
      error: formResult.error,
    })
    const { errorMessage, statusCode } = mapRouteError(formResult.error)
    return res.status(statusCode).json({ message: errorMessage })
  }

  setFormTags(formResult.value)

  const checkFormIsEncryptModeResult = checkFormIsEncryptMode(formResult.value)
  if (checkFormIsEncryptModeResult.isErr()) {
    logger.error({
      message:
        'Trying to submit non-encrypt mode submission on encrypt-form submission endpoint',
      meta: logMeta,
    })
    const { statusCode, errorMessage } = mapRouteError(
      checkFormIsEncryptModeResult.error,
    )
    return res.status(statusCode).json({
      message: errorMessage,
    })
  }
  const form = checkFormIsEncryptModeResult.value

  // Check that form is public
  const formPublicResult = FormService.isFormPublic(form)
  if (formPublicResult.isErr()) {
    logger.warn({
      message: 'Attempt to submit non-public form',
      meta: logMeta,
      error: formPublicResult.error,
    })
    const { statusCode, errorMessage } = mapRouteError(formPublicResult.error)
    if (statusCode === StatusCodes.GONE) {
      return res.sendStatus(statusCode)
    } else {
      return res.status(statusCode).json({
        message: errorMessage,
      })
    }
  }

  // Check captcha
  if (form.hasCaptcha) {
    const captchaResult = await CaptchaService.verifyCaptchaResponse(
      req.query.captchaResponse,
      getRequestIp(req),
    )
    if (captchaResult.isErr()) {
      logger.error({
        message: 'Error while verifying captcha',
        meta: logMeta,
        error: captchaResult.error,
      })
      const { errorMessage, statusCode } = mapRouteError(captchaResult.error)
      return res.status(statusCode).json({ message: errorMessage })
    }
  }

  // Check that the form has not reached submission limits
  const formSubmissionLimitResult =
    await FormService.checkFormSubmissionLimitAndDeactivateForm(form)
  if (formSubmissionLimitResult.isErr()) {
    logger.warn({
      message:
        'Attempt to submit form which has just reached submission limits',
      meta: logMeta,
      error: formSubmissionLimitResult.error,
    })
    const { statusCode } = mapRouteError(formSubmissionLimitResult.error)
    return res.status(statusCode).json({
      message: form.inactiveMessage,
    })
  }

  // Create Incoming Submission
  const { encryptedContent, responses } = req.body
  const incomingSubmissionResult = IncomingEncryptSubmission.init(
    form,
    responses,
    encryptedContent,
  )
  if (incomingSubmissionResult.isErr()) {
    const { statusCode, errorMessage } = mapRouteError(
      incomingSubmissionResult.error,
    )
    return res.status(statusCode).json({
      message: errorMessage,
    })
  }
  const incomingSubmission = incomingSubmissionResult.value

  delete (req.body as SetOptional<EncryptSubmissionDto, 'responses'>).responses

  // Checks if user is SPCP-authenticated before allowing submission
  let uinFin
  let userInfo
  const { authType } = form
  switch (authType) {
    case FormAuthType.MyInfo: {
      logger.error({
        message:
          'Storage mode form is not allowed to have MyInfo authorisation',
        meta: logMeta,
      })
      const { errorMessage, statusCode } = mapRouteError(
        new MalformedParametersError(
          'Storage mode form is not allowed to have MyInfo authType',
        ),
      )
      return res.status(statusCode).json({ message: errorMessage })
    }
    case FormAuthType.SP: {
      const oidcService = getOidcService(FormAuthType.SP)
      const jwtPayloadResult = await oidcService
        .extractJwt(req.cookies)
        .asyncAndThen((jwt) => oidcService.extractJwtPayload(jwt))
      if (jwtPayloadResult.isErr()) {
        const { statusCode, errorMessage } = mapRouteError(
          jwtPayloadResult.error,
        )
        logger.error({
          message: 'Failed to verify Singpass JWT with auth client',
          meta: logMeta,
          error: jwtPayloadResult.error,
        })
        return res.status(statusCode).json({
          message: errorMessage,
          spcpSubmissionFailure: true,
        })
      }
      uinFin = jwtPayloadResult.value.userName
      break
    }
    case FormAuthType.CP: {
      const oidcService = getOidcService(FormAuthType.CP)
      const jwtPayloadResult = await oidcService
        .extractJwt(req.cookies)
        .asyncAndThen((jwt) => oidcService.extractJwtPayload(jwt))
      if (jwtPayloadResult.isErr()) {
        const { statusCode, errorMessage } = mapRouteError(
          jwtPayloadResult.error,
        )
        logger.error({
          message: 'Failed to verify Corppass JWT with auth client',
          meta: logMeta,
          error: jwtPayloadResult.error,
        })
        return res.status(statusCode).json({
          message: errorMessage,
          spcpSubmissionFailure: true,
        })
      }
      uinFin = jwtPayloadResult.value.userName
      userInfo = jwtPayloadResult.value.userInfo
      break
    }
    case FormAuthType.SGID: {
      const jwtPayloadResult = SgidService.extractSgidJwtPayload(
        req.cookies.jwtSgid,
      )
      if (jwtPayloadResult.isErr()) {
        const { statusCode, errorMessage } = mapRouteError(
          jwtPayloadResult.error,
        )
        logger.error({
          message: 'Failed to verify sgID JWT with auth client',
          meta: logMeta,
          error: jwtPayloadResult.error,
        })
        return res.status(statusCode).json({
          message: errorMessage,
          spcpSubmissionFailure: true,
        })
      }
      uinFin = jwtPayloadResult.value.userName
      break
    }
  }

  // Encrypt Verified SPCP Fields
  let verified
  if (
    form.authType === FormAuthType.SP ||
    form.authType === FormAuthType.CP ||
    form.authType === FormAuthType.SGID
  ) {
    const encryptVerifiedContentResult =
      VerifiedContentService.getVerifiedContent({
        type: form.authType,
        data: { uinFin, userInfo },
      }).andThen((verifiedContent) =>
        VerifiedContentService.encryptVerifiedContent({
          verifiedContent,
          formPublicKey: form.publicKey,
        }),
      )

    if (encryptVerifiedContentResult.isErr()) {
      const { error } = encryptVerifiedContentResult
      logger.error({
        message: 'Unable to encrypt verified content',
        meta: logMeta,
        error,
      })

      return res
        .status(StatusCodes.BAD_REQUEST)
        .json({ message: 'Invalid data was found. Please submit again.' })
    } else {
      // No errors, set local variable to the encrypted string.
      verified = encryptVerifiedContentResult.value
    }
  }

  // Save Responses to Database
  let attachmentMetadata = new Map<string, string>()

  if (req.body.attachments) {
    const attachmentUploadResult = await uploadAttachments(
      form._id,
      req.body.attachments,
    )

    if (attachmentUploadResult.isErr()) {
      const { statusCode, errorMessage } = mapRouteError(
        attachmentUploadResult.error,
      )
      return res.status(statusCode).json({
        message: errorMessage,
      })
    } else {
      attachmentMetadata = attachmentUploadResult.value
    }
  }

  const submissionContent = {
    form: form._id,
    authType: form.authType,
    myInfoFields: form.getUniqueMyInfoAttrs(),
    encryptedContent: incomingSubmission.encryptedContent,
    verifiedContent: verified,
    attachmentMetadata,
    version: req.body.version,
  }

  // Handle submissions for payments forms
  if (
    form.payments_field?.enabled &&
    form.payments_channel.channel === PaymentChannel.Stripe
  ) {
    /**
     * Start of Payment Forms Submission Flow
     */
    // Step 0: Perform validation checks
    const amount = form.payments_field.amount_cents
    if (
      !amount ||
      amount < paymentConfig.minPaymentAmountCents ||
      amount > paymentConfig.maxPaymentAmountCents
    ) {
      logger.error({
        message: 'Error when creating payment: amount is not within bounds',
        meta: logMeta,
      })
      return res.status(StatusCodes.INTERNAL_SERVER_ERROR).json({
        message:
          "The form's payment settings are invalid. Please contact the admin of the form to rectify the issue.",
      })
    }

    const paymentReceiptEmail = req.body.paymentReceiptEmail
    if (!paymentReceiptEmail) {
      logger.error({
        message:
          'Error when creating payment: payment receipt email not provided.',
        meta: logMeta,
      })
      return res.status(StatusCodes.BAD_REQUEST).json({
        message:
          "The form's payment settings are invalid. Please contact the admin of the form to rectify the issue.",
      })
    }

    // Step 1: Create payment without payment intent id and pending submission id.
    const payment = new Payment({
      amount,
      email: paymentReceiptEmail,
    })
    const paymentId = payment.id

    // Step 2: Create and save pending submission.
    const pendingSubmission = new EncryptPendingSubmission({
      ...submissionContent,
      paymentId,
    })

    try {
      await pendingSubmission.save()
    } catch (err) {
      logger.error({
        message: 'Encrypt pending submission save error',
        meta: {
          action: 'onEncryptSubmissionFailure',
          ...createReqMeta(req),
        },
        error: err,
      })
      // Block the submission so that user can try to resubmit
      return res.status(StatusCodes.BAD_REQUEST).json({
        message:
          'Could not save pending submission. For assistance, please contact the person who asked you to fill in this form.',
      })
    }

    const pendingSubmissionId = pendingSubmission.id
    logger.info({
      message: 'Created pending submission in DB',
      meta: {
        ...logMeta,
        pendingSubmissionId,
      },
    })

    // Step 3: Create the payment intent via API call to stripe.
    // Stripe requires the amount to be an integer in the smallest currency unit (i.e. cents)
    const metadata: StripePaymentMetadataDto = {
      formTitle: form.title,
      formId,
      paymentId,
      paymentContactEmail: paymentReceiptEmail,
    }

    const createPaymentIntentParams: Stripe.PaymentIntentCreateParams = {
      amount,
      currency: paymentConfig.defaultCurrency,
      payment_method_types: [
        'card',
        /* 'grabpay', 'paynow'*/
      ],
      description: form.payments_field.description,
      receipt_email: paymentReceiptEmail,
      metadata,
    }

    let paymentIntent
    try {
      paymentIntent = await stripe.paymentIntents.create(
        createPaymentIntentParams,
        { stripeAccount: form.payments_channel.target_account_id },
      )
    } catch (err) {
      logger.error({
        message: 'Error when creating payment intent',
        meta: {
          ...logMeta,
          pendingSubmissionId,
          createPaymentIntentParams,
        },
        error: err,
      })
      // Return a 502 error here since the issue was with Stripe.
      return res.status(StatusCodes.BAD_GATEWAY).json({
        message:
          'There was a problem creating the payment intent. Please try again.',
      })
    }

    const paymentIntentId = paymentIntent.id
    logger.info({
      message: 'Created payment intent from Stripe',
      meta: {
        ...logMeta,
        pendingSubmissionId,
        paymentIntentId,
      },
    })

    // Step 4: Update payment document with payment intent id and pending submission id, and save it.
    payment.paymentIntentId = paymentIntentId
    payment.pendingSubmissionId = pendingSubmissionId
    try {
      await payment.save()
    } catch (err) {
      logger.error({
        message: 'Error updating payment document with payment intent id',
        meta: {
          ...logMeta,
          pendingSubmissionId,
          paymentIntentId,
        },
        error: err,
      })
      // Cancel the payment intent if saving the document fails.
      try {
        await stripe.paymentIntents.cancel(paymentIntent.id, {
          stripeAccount: form.payments_channel.target_account_id,
        })
      } catch (stripeErr) {
        logger.error({
          message: 'Failed to cancel Stripe payment intent',
          meta: {
            ...logMeta,
            pendingSubmissionId,
            paymentIntentId,
          },
          error: err,
        })
      }
      // Regardless of whether the cancellation succeeded or failed, block the
      // submission so that user can try to resubmit
      return res.status(StatusCodes.INTERNAL_SERVER_ERROR).json({
        message:
          'There was a problem updating the payment document. Please try again.',
      })
    }

    logger.info({
      message: 'Saved payment document to DB',
      meta: {
        ...logMeta,
        pendingSubmissionId,
        paymentIntentId,
        paymentId,
      },
    })

<<<<<<< HEAD
    // Step 5: Extract payment_client_secret from paymentIntent and return to client.
    const paymentClientSecret = paymentIntent.client_secret

    // if paymentClientSecret is null or undefined, log error
    if (!paymentClientSecret) {
      logger.error({
        message: `No client secret provided with Stripe payment intent`,
        meta: {
          ...logMeta,
          createPaymentIntentParams,
          pendingSubmissionId,
          paymentIntentId,
          paymentId,
        },
      })
    }

    // Attach required payment configs if client secret is present. Otherwise,
    // client will display error message. We still return 200 OK because the
    // state is recoverable.
    const paymentData = paymentClientSecret
      ? { paymentIntentId: paymentIntent?.id }
      : null

=======
>>>>>>> 1544f2b6
    return res.json({
      message: 'Form submission successful',
      submissionId: pendingSubmissionId,
      timestamp: (pendingSubmission.created || new Date()).getTime(),
<<<<<<< HEAD
      // hide paymentData obj in response if it is a payment form
      ...(paymentData ? { paymentData } : {}),
=======
      paymentData: { paymentId },
>>>>>>> 1544f2b6
    })
  }
  /**
   * End of Payment Forms Submission Flow
   */

  const submission = new EncryptSubmission(submissionContent)

  try {
    await submission.save()
  } catch (err) {
    logger.error({
      message: 'Encrypt submission save error',
      meta: {
        action: 'onEncryptSubmissionFailure',
        ...createReqMeta(req),
      },
      error: err,
    })
    return res.status(StatusCodes.BAD_REQUEST).json({
      message:
        'Could not send submission. For assistance, please contact the person who asked you to fill in this form.',
      submissionId: submission._id,
    })
  }

  const submissionId = submission.id
  logger.info({
    message: 'Saved submission to MongoDB',
    meta: {
      ...logMeta,
      submissionId,
      formId,
    },
  })

  // Fire webhooks if available
  // To avoid being coupled to latency of receiving system,
  // do not await on webhook
  const webhookUrl = form.webhook?.url
  if (webhookUrl) {
    void WebhookFactory.sendInitialWebhook(
      submission,
      webhookUrl,
      !!form.webhook?.isRetryEnabled,
    )
  }

  // Send success back to client
  res.json({
    message: 'Form submission successful.',
    submissionId,
    timestamp: (submission.created || new Date()).getTime(),
  })

  // Send Email Confirmations
  return sendEmailConfirmations({
    form,
    submission,
    recipientData:
      extractEmailConfirmationDataFromIncomingSubmission(incomingSubmission),
  }).mapErr((error) => {
    logger.error({
      message: 'Error while sending email confirmations',
      meta: {
        action: 'sendEmailAutoReplies',
      },
      error,
    })
  })
}

export const handleEncryptedSubmission = [
  CaptchaMiddleware.validateCaptchaParams,
  EncryptSubmissionMiddleware.validateEncryptSubmissionParams,
  submitEncryptModeForm,
] as ControllerHandler[]

// Validates that the ending date >= starting date
const validateDateRange = celebrate({
  [Segments.QUERY]: Joi.object()
    .keys({
      startDate: Joi.date().format('YYYY-MM-DD').raw(),
      endDate: Joi.date().format('YYYY-MM-DD').min(Joi.ref('startDate')).raw(),
      downloadAttachments: Joi.boolean().default(false),
    })
    .and('startDate', 'endDate'),
})

/**
 * Handler for GET /:formId([a-fA-F0-9]{24})/submissions/download
 * NOTE: This is exported solely for testing
 * Streams and downloads for GET /:formId([a-fA-F0-9]{24})/adminform/submissions/download
 * @security session
 *
 * @returns 200 with stream of encrypted responses
 * @returns 400 if form is not an encrypt mode form
 * @returns 400 if req.query.startDate or req.query.endDate is malformed
 * @returns 403 when user does not have read permissions for form
 * @returns 404 when form cannot be found
 * @returns 410 when form is archived
 * @returns 422 when user in session cannot be retrieved from the database
 * @returns 500 if any errors occurs in stream pipeline or error retrieving form
 */
export const streamEncryptedResponses: ControllerHandler<
  { formId: string },
  unknown,
  unknown,
  { startDate?: string; endDate?: string; downloadAttachments: boolean }
> = async (req, res) => {
  const sessionUserId = (req.session as AuthedSessionData).user._id
  const { formId } = req.params
  const { startDate, endDate } = req.query

  const logMeta = {
    action: 'handleStreamEncryptedResponses',
    ...createReqMeta(req),
    formId,
    sessionUserId,
  }

  logger.info({
    message: 'Stream encrypted responses start',
    meta: logMeta,
  })

  // Step 1: Retrieve currently logged in user.
  const cursorResult = await getPopulatedUserById(sessionUserId)
    .andThen((user) =>
      // Step 2: Check whether user has read permissions to form
      getFormAfterPermissionChecks({
        user,
        formId,
        level: PermissionLevel.Read,
      }),
    )
    // Step 3: Check whether form is encrypt mode.
    .andThen(checkFormIsEncryptMode)
    // Step 4: Retrieve submissions cursor.
    .andThen(() =>
      getSubmissionCursor(formId, {
        startDate,
        endDate,
      }),
    )

  if (cursorResult.isErr()) {
    logger.error({
      message: 'Error occurred whilst retrieving submission cursor',
      meta: logMeta,
      error: cursorResult.error,
    })

    const { statusCode, errorMessage } = mapRouteError(cursorResult.error)
    return res.status(statusCode).json({
      message: errorMessage,
    })
  }

  const cursor = cursorResult.value

  cursor
    .on('error', (error) => {
      logger.error({
        message: 'Error streaming submissions from database',
        meta: logMeta,
        error,
      })
      return res.status(StatusCodes.INTERNAL_SERVER_ERROR).json({
        message: 'Error retrieving from database.',
      })
    })
    .pipe(
      transformAttachmentMetaStream({
        enabled: req.query.downloadAttachments,
        urlValidDuration: (req.session?.cookie.maxAge ?? 0) / 1000,
      }),
    )
    .on('error', (error) => {
      logger.error({
        message: 'Error retrieving URL for attachments',
        meta: logMeta,
        error,
      })
      return res.status(StatusCodes.INTERNAL_SERVER_ERROR).json({
        message: 'Error retrieving URL for attachments',
      })
    })
    // If you call JSONStream.stringify(false) the elements will only be
    // seperated by a newline.
    .pipe(JSONStream.stringify(false))
    .on('error', (error) => {
      logger.error({
        message: 'Error converting submissions to JSON',
        meta: logMeta,
        error,
      })
      return res.status(StatusCodes.INTERNAL_SERVER_ERROR).json({
        message: 'Error converting submissions to JSON',
      })
    })
    .pipe(res.type('application/x-ndjson'))
    .on('error', (error) => {
      logger.error({
        message: 'Error writing submissions to HTTP stream',
        meta: logMeta,
        error,
      })
      return res.status(StatusCodes.INTERNAL_SERVER_ERROR).json({
        message: 'Error writing submissions to HTTP stream',
      })
    })
    .on('close', () => {
      logger.info({
        message: 'Stream encrypted responses closed',
        meta: logMeta,
      })

      return res.end()
    })
}

// Handler for GET /:formId([a-fA-F0-9]{24})/submissions/download
export const handleStreamEncryptedResponses = [
  validateDateRange,
  streamEncryptedResponses,
] as ControllerHandler[]

const validateSubmissionId = celebrate({
  [Segments.QUERY]: {
    submissionId: Joi.string()
      .regex(/^[0-9a-fA-F]{24}$/)
      .required(),
  },
})

/**
 * Exported solely for testing
 * Handler for GET /:formId/adminform/submissions
 * @security session
 *
 * @returns 200 with encrypted submission data response
 * @returns 400 when form is not an encrypt mode form
 * @returns 403 when user does not have read permissions for form
 * @returns 404 when submissionId cannot be found in the database
 * @returns 404 when form cannot be found
 * @returns 410 when form is archived
 * @returns 422 when user in session cannot be retrieved from the database
 * @returns 500 when any errors occurs in database query or generating signed URL
 */
export const getEncryptedResponseUsingQueryParams: ControllerHandler<
  { formId: string },
  StorageModeSubmissionDto | ErrorDto,
  unknown,
  { submissionId: string }
> = async (req, res) => {
  const sessionUserId = (req.session as AuthedSessionData).user._id
  const { submissionId } = req.query
  const { formId } = req.params

  const logMeta = {
    action: 'getEncryptedResponseUsingQueryParams',
    submissionId,
    sessionUserId,
    formId,
    ...createReqMeta(req),
  }

  logger.info({
    message: 'Get encrypted response using submissionId start',
    meta: logMeta,
  })

  return (
    // Step 1: Retrieve logged in user.
    getPopulatedUserById(sessionUserId)
      // Step 2: Check whether user has read permissions to form.
      .andThen((user) =>
        getFormAfterPermissionChecks({
          user,
          formId,
          level: PermissionLevel.Read,
        }),
      )
      // Step 3: Check whether form is encrypt mode.
      .andThen(checkFormIsEncryptMode)
      // Step 4: Is encrypt mode form, retrieve submission data.
      .andThen(() => getEncryptedSubmissionData(formId, submissionId))
      // Step 5: Retrieve presigned URLs for attachments.
      .andThen((submissionData) => {
        // Remaining login duration in seconds.
        const urlExpiry = (req.session?.cookie.maxAge ?? 0) / 1000
        return transformAttachmentMetasToSignedUrls(
          submissionData.attachmentMetadata,
          urlExpiry,
        ).map((presignedUrls) =>
          createEncryptedSubmissionDto(submissionData, presignedUrls),
        )
      })
      .map((responseData) => {
        logger.info({
          message: 'Get encrypted response using submissionId success',
          meta: logMeta,
        })
        return res.json(responseData)
      })
      .mapErr((error) => {
        logger.error({
          message: 'Failure retrieving encrypted submission response',
          meta: logMeta,
          error,
        })

        const { statusCode, errorMessage } = mapRouteError(error)
        return res.status(statusCode).json({
          message: errorMessage,
        })
      })
  )
}

/**
 * Handler for GET /:formId/adminform/submission
 * @deprecated in favour of handleGetEncryptedResponse
 * Exported as an array to ensure that the handler always a valid submissionId
 */
export const handleGetEncryptedResponseUsingQueryParams = [
  validateSubmissionId,
  getEncryptedResponseUsingQueryParams,
] as ControllerHandler[]

/**
 * Handler for GET /:formId/submissions/:submissionId
 * @security session
 *
 * @returns 200 with encrypted submission data response
 * @returns 400 when form is not an encrypt mode form
 * @returns 403 when user does not have read permissions for form
 * @returns 404 when submissionId cannot be found in the database
 * @returns 404 when form cannot be found
 * @returns 410 when form is archived
 * @returns 422 when user in session cannot be retrieved from the database
 * @returns 500 when any errors occurs in database query or generating signed URL
 */
export const handleGetEncryptedResponse: ControllerHandler<
  { formId: string; submissionId: string },
  StorageModeSubmissionDto | ErrorDto
> = async (req, res) => {
  const sessionUserId = (req.session as AuthedSessionData).user._id
  const { formId, submissionId } = req.params

  const logMeta = {
    action: 'handleGetEncryptedResponse',
    submissionId,
    formId,
    sessionUserId,
    ...createReqMeta(req),
  }

  logger.info({
    message: 'Get encrypted response using submissionId start',
    meta: logMeta,
  })

  return (
    // Step 1: Retrieve logged in user.
    getPopulatedUserById(sessionUserId)
      // Step 2: Check whether user has read permissions to form.
      .andThen((user) =>
        getFormAfterPermissionChecks({
          user,
          formId,
          level: PermissionLevel.Read,
        }),
      )
      // Step 3: Check whether form is encrypt mode.
      .andThen(checkFormIsEncryptMode)
      // Step 4: Is encrypt mode form, retrieve submission data.
      .andThen(() => getEncryptedSubmissionData(formId, submissionId))
      // Step 5: Retrieve presigned URLs for attachments.
      .andThen((submissionData) => {
        // Remaining login duration in seconds.
        const urlExpiry = (req.session?.cookie.maxAge ?? 0) / 1000
        return transformAttachmentMetasToSignedUrls(
          submissionData.attachmentMetadata,
          urlExpiry,
        ).map((presignedUrls) =>
          createEncryptedSubmissionDto(submissionData, presignedUrls),
        )
      })
      .map((responseData) => {
        logger.info({
          message: 'Get encrypted response using submissionId success',
          meta: logMeta,
        })
        return res.json(responseData)
      })
      .mapErr((error) => {
        logger.error({
          message: 'Failure retrieving encrypted submission response',
          meta: logMeta,
          error,
        })

        const { statusCode, errorMessage } = mapRouteError(error)
        return res.status(statusCode).json({
          message: errorMessage,
        })
      })
  )
}

/**
 * Handler for GET /:formId/submissions/metadata
 * This is exported solely for testing purposes
 *
 * @returns 200 with single submission metadata if query.submissionId is provided
 * @returns 200 with list of submission metadata with total count (and optional offset if query.page is provided) if query.submissionId is not provided
 * @returns 400 if form is not an encrypt mode form
 * @returns 403 when user does not have read permissions for form
 * @returns 404 when form cannot be found
 * @returns 410 when form is archived
 * @returns 422 when user in session cannot be retrieved from the database
 * @returns 500 if any errors occurs whilst querying database
 */
export const getMetadata: ControllerHandler<
  { formId: string },
  StorageModeSubmissionMetadataList | ErrorDto,
  unknown,
  FormSubmissionMetadataQueryDto
> = async (req, res) => {
  const sessionUserId = (req.session as AuthedSessionData).user._id
  const { formId } = req.params
  const { page, submissionId } = req.query

  const logMeta = {
    action: 'handleGetMetadata',
    formId,
    submissionId,
    page,
    sessionUserId,
    ...createReqMeta(req),
  }

  return (
    // Step 1: Retrieve logged in user.
    getPopulatedUserById(sessionUserId)
      .andThen((user) =>
        // Step 2: Check whether user has read permissions to form.
        getFormAfterPermissionChecks({
          user,
          formId,
          level: PermissionLevel.Read,
        }),
      )
      // Step 3: Check whether form is encrypt mode.
      .andThen(checkFormIsEncryptMode)
      // Step 4: Retrieve submission metadata.
      .andThen(() => {
        // Step 4a: Retrieve specific submission id.
        if (submissionId) {
          return getSubmissionMetadata(formId, submissionId).map((metadata) => {
            const metadataList: StorageModeSubmissionMetadataList = metadata
              ? { metadata: [metadata], count: 1 }
              : { metadata: [], count: 0 }
            return metadataList
          })
        }
        // Step 4b: Retrieve all submissions of given form id.
        return getSubmissionMetadataList(formId, page)
      })
      .map((metadataList) => {
        logger.info({
          message: 'Successfully retrieved metadata from database',
          meta: logMeta,
        })
        return res.json(metadataList)
      })
      .mapErr((error) => {
        logger.error({
          message: 'Failure retrieving metadata from database',
          meta: logMeta,
          error,
        })

        const { statusCode, errorMessage } = mapRouteError(error)
        return res.status(statusCode).json({
          message: errorMessage,
        })
      })
  )
}

// Handler for GET /:formId/submissions/metadata
export const handleGetMetadata = [
  // NOTE: If submissionId is set, then page is optional.
  // Otherwise, if there is no submissionId, then page >= 1
  celebrate({
    [Segments.QUERY]: {
      submissionId: Joi.string().optional(),
      page: Joi.number().min(1).when('submissionId', {
        not: Joi.exist(),
        then: Joi.required(),
      }),
    },
  }),
  getMetadata,
] as ControllerHandler[]

/**
 * Handler for GET /:formId/submissions/:submissionId
 * @security session
 *
 * @returns 200 with encrypted submission data response
 * @returns 400 when form is not an encrypt mode form
 * @returns 403 when user does not have read permissions for form
 * @returns 404 when submissionId cannot be found in the database
 * @returns 404 when form cannot be found
 * @returns 410 when form is archived
 * @returns 422 when user in session cannot be retrieved from the database
 * @returns 500 when any errors occurs in database query or generating signed URL
 */
export const handleGetPaymentResponse: ControllerHandler<
  { formId: string; submissionId: string },
  Payment | ErrorDto
> = async (req, res) => {
  const sessionUserId = (req.session as AuthedSessionData).user._id
  const { formId, submissionId } = req.params

  const logMeta = {
    action: 'handleGetPaymentResponse',
    submissionId,
    formId,
    sessionUserId,
    ...createReqMeta(req),
  }

  logger.info({
    message: 'Get payment response using submissionId start',
    meta: logMeta,
  })

  return (
    // Step 1: Retrieve logged in user.
    getPopulatedUserById(sessionUserId)
      // Step 2: Check whether user has read permissions to form.
      .andThen((user) =>
        getFormAfterPermissionChecks({
          user,
          formId,
          level: PermissionLevel.Read,
        }),
      )
      // Step 3: Check whether form is encrypt mode.
      .andThen(checkFormIsEncryptMode)
      // Step 4: Is encrypt mode form, retrieve submission data.
      .andThen(() => findPaymentBySubmissionId(submissionId))
      // Step 5: Retrieve presigned URLs for attachments.
      .map((paymentData) => {
        logger.info({
          message: 'Get payment submission using submissionId success',
          meta: logMeta,
        })
        return res.json(paymentData)
      })
      .mapErr((error) => {
        logger.error({
          message: 'Failure retrieving payment submission response',
          meta: logMeta,
          error,
        })

        const { statusCode, errorMessage } = mapRouteError(error)
        return res.status(statusCode).json({
          message: errorMessage,
        })
      })
  )
}<|MERGE_RESOLUTION|>--- conflicted
+++ resolved
@@ -528,43 +528,11 @@
       },
     })
 
-<<<<<<< HEAD
-    // Step 5: Extract payment_client_secret from paymentIntent and return to client.
-    const paymentClientSecret = paymentIntent.client_secret
-
-    // if paymentClientSecret is null or undefined, log error
-    if (!paymentClientSecret) {
-      logger.error({
-        message: `No client secret provided with Stripe payment intent`,
-        meta: {
-          ...logMeta,
-          createPaymentIntentParams,
-          pendingSubmissionId,
-          paymentIntentId,
-          paymentId,
-        },
-      })
-    }
-
-    // Attach required payment configs if client secret is present. Otherwise,
-    // client will display error message. We still return 200 OK because the
-    // state is recoverable.
-    const paymentData = paymentClientSecret
-      ? { paymentIntentId: paymentIntent?.id }
-      : null
-
-=======
->>>>>>> 1544f2b6
     return res.json({
       message: 'Form submission successful',
       submissionId: pendingSubmissionId,
       timestamp: (pendingSubmission.created || new Date()).getTime(),
-<<<<<<< HEAD
-      // hide paymentData obj in response if it is a payment form
-      ...(paymentData ? { paymentData } : {}),
-=======
       paymentData: { paymentId },
->>>>>>> 1544f2b6
     })
   }
   /**
