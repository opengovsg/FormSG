import JoiDate from '@joi/date'
import { celebrate, Joi as BaseJoi, Segments } from 'celebrate'
import { AuthedSessionData } from 'express-session'
import { StatusCodes } from 'http-status-codes'
import JSONStream from 'JSONStream'
import mongoose from 'mongoose'
import Stripe from 'stripe'
import type { SetOptional } from 'type-fest'

import {
  ErrorDto,
  FormAuthType,
  FormSubmissionMetadataQueryDto,
  Payment,
  PaymentChannel,
  PaymentStatus,
  StorageModeSubmissionDto,
  StorageModeSubmissionMetadataList,
  SubmissionErrorDto,
  SubmissionResponseDto,
} from '../../../../../shared/types'
import { EncryptSubmissionDto } from '../../../../types/api'
import { paymentConfig } from '../../../config/features/payment.config'
import { createLoggerWithLabel } from '../../../config/logger'
import { stripe } from '../../../loaders/stripe'
import getPaymentModel from '../../../models/payment.server.model'
import { getEncryptSubmissionModel } from '../../../models/submission.server.model'
import * as CaptchaMiddleware from '../../../services/captcha/captcha.middleware'
import * as CaptchaService from '../../../services/captcha/captcha.service'
import { createReqMeta, getRequestIp } from '../../../utils/request'
import { getFormAfterPermissionChecks } from '../../auth/auth.service'
import { MalformedParametersError } from '../../core/core.errors'
import { ControllerHandler } from '../../core/core.types'
import { setFormTags } from '../../datadog/datadog.utils'
import { PermissionLevel } from '../../form/admin-form/admin-form.types'
import * as FormService from '../../form/form.service'
import { findPaymentBySubmissionId } from '../../payments/payments.service'
import { SgidService } from '../../sgid/sgid.service'
import { getOidcService } from '../../spcp/spcp.oidc.service'
import { getPopulatedUserById } from '../../user/user.service'
import * as VerifiedContentService from '../../verified-content/verified-content.service'
import { WebhookFactory } from '../../webhook/webhook.factory'
import * as EncryptSubmissionMiddleware from '../encrypt-submission/encrypt-submission.middleware'
import { sendEmailConfirmations } from '../submission.service'
import { extractEmailConfirmationDataFromIncomingSubmission } from '../submission.utils'

import {
  checkFormIsEncryptMode,
  getEncryptedSubmissionData,
  getSubmissionCursor,
  getSubmissionMetadata,
  getSubmissionMetadataList,
  transformAttachmentMetasToSignedUrls,
  transformAttachmentMetaStream,
  uploadAttachments,
} from './encrypt-submission.service'
import {
  createEncryptedSubmissionDto,
  mapRouteError,
} from './encrypt-submission.utils'
import IncomingEncryptSubmission from './IncomingEncryptSubmission.class'

const logger = createLoggerWithLabel(module)
const EncryptSubmission = getEncryptSubmissionModel(mongoose)
const Payment = getPaymentModel(mongoose)

// NOTE: Refer to this for documentation: https://github.com/sideway/joi-date/blob/master/API.md
const Joi = BaseJoi.extend(JoiDate)

const submitEncryptModeForm: ControllerHandler<
  { formId: string },
  SubmissionResponseDto | SubmissionErrorDto,
  EncryptSubmissionDto,
  { captchaResponse?: unknown }
> = async (req, res) => {
  const { formId } = req.params

  if ('isPreview' in req.body) {
    logger.info({
      message:
        'isPreview is still being sent when submitting encrypt mode form',
      meta: {
        action: 'submitEncryptModeForm',
        type: 'deprecatedCheck',
      },
    })
  }

  const logMeta = {
    action: 'submitEncryptModeForm',
    ...createReqMeta(req),
    formId,
  }

  // Retrieve form
  const formResult = await FormService.retrieveFullFormById(formId)
  if (formResult.isErr()) {
    logger.warn({
      message: 'Failed to retrieve form from database',
      meta: logMeta,
      error: formResult.error,
    })
    const { errorMessage, statusCode } = mapRouteError(formResult.error)
    return res.status(statusCode).json({ message: errorMessage })
  }

  setFormTags(formResult.value)

  const checkFormIsEncryptModeResult = checkFormIsEncryptMode(formResult.value)
  if (checkFormIsEncryptModeResult.isErr()) {
    logger.error({
      message:
        'Trying to submit non-encrypt mode submission on encrypt-form submission endpoint',
      meta: logMeta,
    })
    const { statusCode, errorMessage } = mapRouteError(
      checkFormIsEncryptModeResult.error,
    )
    return res.status(statusCode).json({
      message: errorMessage,
    })
  }
  const form = checkFormIsEncryptModeResult.value

  // Check that form is public
  const formPublicResult = FormService.isFormPublic(form)
  if (formPublicResult.isErr()) {
    logger.warn({
      message: 'Attempt to submit non-public form',
      meta: logMeta,
      error: formPublicResult.error,
    })
    const { statusCode, errorMessage } = mapRouteError(formPublicResult.error)
    if (statusCode === StatusCodes.GONE) {
      return res.sendStatus(statusCode)
    } else {
      return res.status(statusCode).json({
        message: errorMessage,
      })
    }
  }

  // Check captcha
  if (form.hasCaptcha) {
    const captchaResult = await CaptchaService.verifyCaptchaResponse(
      req.query.captchaResponse,
      getRequestIp(req),
    )
    if (captchaResult.isErr()) {
      logger.error({
        message: 'Error while verifying captcha',
        meta: logMeta,
        error: captchaResult.error,
      })
      const { errorMessage, statusCode } = mapRouteError(captchaResult.error)
      return res.status(statusCode).json({ message: errorMessage })
    }
  }

  // Check that the form has not reached submission limits
  const formSubmissionLimitResult =
    await FormService.checkFormSubmissionLimitAndDeactivateForm(form)
  if (formSubmissionLimitResult.isErr()) {
    logger.warn({
      message:
        'Attempt to submit form which has just reached submission limits',
      meta: logMeta,
      error: formSubmissionLimitResult.error,
    })
    const { statusCode } = mapRouteError(formSubmissionLimitResult.error)
    return res.status(statusCode).json({
      message: form.inactiveMessage,
    })
  }

  // Create Incoming Submission
  const { encryptedContent, responses } = req.body
  const incomingSubmissionResult = IncomingEncryptSubmission.init(
    form,
    responses,
    encryptedContent,
  )
  if (incomingSubmissionResult.isErr()) {
    const { statusCode, errorMessage } = mapRouteError(
      incomingSubmissionResult.error,
    )
    return res.status(statusCode).json({
      message: errorMessage,
    })
  }
  const incomingSubmission = incomingSubmissionResult.value

  delete (req.body as SetOptional<EncryptSubmissionDto, 'responses'>).responses

  // Checks if user is SPCP-authenticated before allowing submission
  let uinFin
  let userInfo
  const { authType } = form
  switch (authType) {
    case FormAuthType.MyInfo: {
      logger.error({
        message:
          'Storage mode form is not allowed to have MyInfo authorisation',
        meta: logMeta,
      })
      const { errorMessage, statusCode } = mapRouteError(
        new MalformedParametersError(
          'Storage mode form is not allowed to have MyInfo authType',
        ),
      )
      return res.status(statusCode).json({ message: errorMessage })
    }
    case FormAuthType.SP: {
      const oidcService = getOidcService(FormAuthType.SP)
      const jwtPayloadResult = await oidcService
        .extractJwt(req.cookies)
        .asyncAndThen((jwt) => oidcService.extractJwtPayload(jwt))
      if (jwtPayloadResult.isErr()) {
        const { statusCode, errorMessage } = mapRouteError(
          jwtPayloadResult.error,
        )
        logger.error({
          message: 'Failed to verify Singpass JWT with auth client',
          meta: logMeta,
          error: jwtPayloadResult.error,
        })
        return res.status(statusCode).json({
          message: errorMessage,
          spcpSubmissionFailure: true,
        })
      }
      uinFin = jwtPayloadResult.value.userName
      break
    }
    case FormAuthType.CP: {
      const oidcService = getOidcService(FormAuthType.CP)
      const jwtPayloadResult = await oidcService
        .extractJwt(req.cookies)
        .asyncAndThen((jwt) => oidcService.extractJwtPayload(jwt))
      if (jwtPayloadResult.isErr()) {
        const { statusCode, errorMessage } = mapRouteError(
          jwtPayloadResult.error,
        )
        logger.error({
          message: 'Failed to verify Corppass JWT with auth client',
          meta: logMeta,
          error: jwtPayloadResult.error,
        })
        return res.status(statusCode).json({
          message: errorMessage,
          spcpSubmissionFailure: true,
        })
      }
      uinFin = jwtPayloadResult.value.userName
      userInfo = jwtPayloadResult.value.userInfo
      break
    }
    case FormAuthType.SGID: {
      const jwtPayloadResult = SgidService.extractSgidJwtPayload(
        req.cookies.jwtSgid,
      )
      if (jwtPayloadResult.isErr()) {
        const { statusCode, errorMessage } = mapRouteError(
          jwtPayloadResult.error,
        )
        logger.error({
          message: 'Failed to verify sgID JWT with auth client',
          meta: logMeta,
          error: jwtPayloadResult.error,
        })
        return res.status(statusCode).json({
          message: errorMessage,
          spcpSubmissionFailure: true,
        })
      }
      uinFin = jwtPayloadResult.value.userName
      break
    }
  }

  // Encrypt Verified SPCP Fields
  let verified
  if (
    form.authType === FormAuthType.SP ||
    form.authType === FormAuthType.CP ||
    form.authType === FormAuthType.SGID
  ) {
    const encryptVerifiedContentResult =
      VerifiedContentService.getVerifiedContent({
        type: form.authType,
        data: { uinFin, userInfo },
      }).andThen((verifiedContent) =>
        VerifiedContentService.encryptVerifiedContent({
          verifiedContent,
          formPublicKey: form.publicKey,
        }),
      )

    if (encryptVerifiedContentResult.isErr()) {
      const { error } = encryptVerifiedContentResult
      logger.error({
        message: 'Unable to encrypt verified content',
        meta: logMeta,
        error,
      })

      return res
        .status(StatusCodes.BAD_REQUEST)
        .json({ message: 'Invalid data was found. Please submit again.' })
    } else {
      // No errors, set local variable to the encrypted string.
      verified = encryptVerifiedContentResult.value
    }
  }

  // Save Responses to Database
  let attachmentMetadata = new Map<string, string>()

  if (req.body.attachments) {
    const attachmentUploadResult = await uploadAttachments(
      form._id,
      req.body.attachments,
    )

    if (attachmentUploadResult.isErr()) {
      const { statusCode, errorMessage } = mapRouteError(
        attachmentUploadResult.error,
      )
      return res.status(statusCode).json({
        message: errorMessage,
      })
    } else {
      attachmentMetadata = attachmentUploadResult.value
    }
  }

  const submission = new EncryptSubmission({
    form: form._id,
    authType: form.authType,
    myInfoFields: form.getUniqueMyInfoAttrs(),
    encryptedContent: incomingSubmission.encryptedContent,
    verifiedContent: verified,
    attachmentMetadata,
    version: req.body.version,
  })

  let savedSubmission
  try {
    savedSubmission = await submission.save()
  } catch (err) {
    logger.error({
      message: 'Encrypt submission save error',
      meta: {
        action: 'onEncryptSubmissionFailure',
        ...createReqMeta(req),
      },
      error: err,
    })
    return res.status(StatusCodes.BAD_REQUEST).json({
      message:
        'Could not send submission. For assistance, please contact the person who asked you to fill in this form.',
      submissionId: submission._id,
    })
  }

  const submissionId = String(savedSubmission._id)
  logger.info({
    message: 'Saved submission to MongoDB',
    meta: {
      ...logMeta,
      submissionId,
      formId,
    },
  })

  // Fire webhooks if available
  // To avoid being coupled to latency of receiving system,
  // do not await on webhook
  const webhookUrl = form.webhook?.url
  if (webhookUrl) {
    void WebhookFactory.sendInitialWebhook(
      submission,
      webhookUrl,
      !!form.webhook?.isRetryEnabled,
    )
  }

  // Client secret for stripe payments if payments are enabled
  let paymentClientSecret
  if (
    form.payments_field?.enabled &&
    form.payments_channel?.channel === PaymentChannel.Stripe
  ) {
    if (!form.payments_field.amount_cents) {
      logger.error({
        message:
          'Error when creating payment intent, amount is not a positive integer',
        meta: {
          submissionId,
          ...logMeta,
        },
      })
      return res.status(StatusCodes.INTERNAL_SERVER_ERROR).json({
        message:
          "The form's payment settings are invalid. Please contact the admin of the form to rectify the issue.",
      })
    }

    // Stripe requires the amount to be an integer in the smallest currency unit (i.e. cents)
    const createPaymentIntentParams: Stripe.PaymentIntentCreateParams = {
      amount: form.payments_field.amount_cents,
      currency: paymentConfig.defaultCurrency,
      payment_method_types: [
        'card',
        /* 'grabpay', 'paynow'*/
      ],
<<<<<<< HEAD
      description: form.payments_field.description,
=======
      description: form.payments.description,
      receipt_email: req.body.paymentReceiptEmail,
>>>>>>> 8b19bad0
      // on_behalf_of: form.payments.target_account_id,
      metadata: {
        formId,
        submissionId,
      },
    }

    // The business logic for payments is as follows.
    // 1) If payment intent is created successfully, successfully saved to DB and paymentClientSecret is successfully extracted from payment intent, then paymentClientSecret will be returned in 200 to client
    // 2) If payment intent creation fails, then 200 will be returned to client without paymentClientSecret. This is because failed creation of payment intent indicates possible incorrect admin payment setting. In that case, the submission is already saved, and we provide the submissionID to client and ask them to contact form admin for assistance to complete payment.
    // 3) If payment intent is created successfully, but saving to DB fails, we return 500 to client. This allows client to resubmit the form / allows us to try to create a new payment intent and save to DB.
    // 4) if payment intent is created successfully, successfully saved to DB but we fail to extract paymentClientSecret from payment intent, this indicates an error with stripe. A 200 will be returned to client without paymentClientSecret. In that case, the submission is already saved, and we provide the submissionID to client and ask them to contact form admin for assistance to complete payment.
    let paymentIntent

    try {
      paymentIntent = await stripe.paymentIntents.create(
        createPaymentIntentParams,
        { stripeAccount: form.payments_channel.target_account_id },
      )
    } catch (err) {
      logger.error({
        message: 'Error when creating payment intent.',
        meta: {
          submissionId,
          ...logMeta,
        },
        error: err,
      })
    }

    if (paymentIntent) {
      // Save payment to DB
      const payment = new Payment({
        submissionId,
        amount: form.payments_field.amount_cents,
        status: PaymentStatus.Pending,
        paymentIntentId: paymentIntent.id,
        email: req.body.paymentReceiptEmail,
      })

      try {
        await payment.save()
      } catch (err) {
        logger.error({
          message: 'Payment save error',
          meta: {
            paymentIntentId: paymentIntent.id,
            submissionId,
            ...logMeta,
          },
          error: err,
        })

        // Block the submission so that user can try to resubmit and create a new payment intent,
        // because paymentIntent creation successful but this was a DB error.
        return res.status(StatusCodes.INTERNAL_SERVER_ERROR).json({
          message:
            'There was a problem preparing the payment. Please try again.',
        })
      }
    }

    // extract payment_client_secret from paymentIntent
    paymentClientSecret = paymentIntent?.client_secret

    // if paymentClientSecret is null or undefined, log error
    if (!paymentClientSecret) {
      logger.error({
        message: `Client secret is ${paymentClientSecret}`,
        meta: {
          createPaymentIntentOptions: createPaymentIntentParams,
          submissionId,
          ...logMeta,
        },
      })
    }
  }

  // Send success back to client
  res.json({
    message: 'Form submission successful.',
    submissionId: submission.id,
    timestamp: (submission.created || new Date()).getTime(),
    // Attach paymentClientSecret if it is defined and non-null. Otherwise, client will display error message.
    ...(paymentClientSecret
      ? {
          paymentClientSecret,
          paymentPublishableKey: form.payments_channel?.publishable_key,
        }
      : {}),
  })

  // Send Email Confirmations

  return sendEmailConfirmations({
    form,
    submission: savedSubmission,
    recipientData:
      extractEmailConfirmationDataFromIncomingSubmission(incomingSubmission),
  }).mapErr((error) => {
    logger.error({
      message: 'Error while sending email confirmations',
      meta: {
        action: 'sendEmailAutoReplies',
      },
      error,
    })
  })
}

export const handleEncryptedSubmission = [
  CaptchaMiddleware.validateCaptchaParams,
  EncryptSubmissionMiddleware.validateEncryptSubmissionParams,
  submitEncryptModeForm,
] as ControllerHandler[]

// Validates that the ending date >= starting date
const validateDateRange = celebrate({
  [Segments.QUERY]: Joi.object()
    .keys({
      startDate: Joi.date().format('YYYY-MM-DD').raw(),
      endDate: Joi.date().format('YYYY-MM-DD').min(Joi.ref('startDate')).raw(),
      downloadAttachments: Joi.boolean().default(false),
    })
    .and('startDate', 'endDate'),
})

/**
 * Handler for GET /:formId([a-fA-F0-9]{24})/submissions/download
 * NOTE: This is exported solely for testing
 * Streams and downloads for GET /:formId([a-fA-F0-9]{24})/adminform/submissions/download
 * @security session
 *
 * @returns 200 with stream of encrypted responses
 * @returns 400 if form is not an encrypt mode form
 * @returns 400 if req.query.startDate or req.query.endDate is malformed
 * @returns 403 when user does not have read permissions for form
 * @returns 404 when form cannot be found
 * @returns 410 when form is archived
 * @returns 422 when user in session cannot be retrieved from the database
 * @returns 500 if any errors occurs in stream pipeline or error retrieving form
 */
export const streamEncryptedResponses: ControllerHandler<
  { formId: string },
  unknown,
  unknown,
  { startDate?: string; endDate?: string; downloadAttachments: boolean }
> = async (req, res) => {
  const sessionUserId = (req.session as AuthedSessionData).user._id
  const { formId } = req.params
  const { startDate, endDate } = req.query

  const logMeta = {
    action: 'handleStreamEncryptedResponses',
    ...createReqMeta(req),
    formId,
    sessionUserId,
  }

  logger.info({
    message: 'Stream encrypted responses start',
    meta: logMeta,
  })

  // Step 1: Retrieve currently logged in user.
  const cursorResult = await getPopulatedUserById(sessionUserId)
    .andThen((user) =>
      // Step 2: Check whether user has read permissions to form
      getFormAfterPermissionChecks({
        user,
        formId,
        level: PermissionLevel.Read,
      }),
    )
    // Step 3: Check whether form is encrypt mode.
    .andThen(checkFormIsEncryptMode)
    // Step 4: Retrieve submissions cursor.
    .andThen(() =>
      getSubmissionCursor(formId, {
        startDate,
        endDate,
      }),
    )

  if (cursorResult.isErr()) {
    logger.error({
      message: 'Error occurred whilst retrieving submission cursor',
      meta: logMeta,
      error: cursorResult.error,
    })

    const { statusCode, errorMessage } = mapRouteError(cursorResult.error)
    return res.status(statusCode).json({
      message: errorMessage,
    })
  }

  const cursor = cursorResult.value

  cursor
    .on('error', (error) => {
      logger.error({
        message: 'Error streaming submissions from database',
        meta: logMeta,
        error,
      })
      return res.status(StatusCodes.INTERNAL_SERVER_ERROR).json({
        message: 'Error retrieving from database.',
      })
    })
    .pipe(
      transformAttachmentMetaStream({
        enabled: req.query.downloadAttachments,
        urlValidDuration: (req.session?.cookie.maxAge ?? 0) / 1000,
      }),
    )
    .on('error', (error) => {
      logger.error({
        message: 'Error retrieving URL for attachments',
        meta: logMeta,
        error,
      })
      return res.status(StatusCodes.INTERNAL_SERVER_ERROR).json({
        message: 'Error retrieving URL for attachments',
      })
    })
    // If you call JSONStream.stringify(false) the elements will only be
    // seperated by a newline.
    .pipe(JSONStream.stringify(false))
    .on('error', (error) => {
      logger.error({
        message: 'Error converting submissions to JSON',
        meta: logMeta,
        error,
      })
      return res.status(StatusCodes.INTERNAL_SERVER_ERROR).json({
        message: 'Error converting submissions to JSON',
      })
    })
    .pipe(res.type('application/x-ndjson'))
    .on('error', (error) => {
      logger.error({
        message: 'Error writing submissions to HTTP stream',
        meta: logMeta,
        error,
      })
      return res.status(StatusCodes.INTERNAL_SERVER_ERROR).json({
        message: 'Error writing submissions to HTTP stream',
      })
    })
    .on('close', () => {
      logger.info({
        message: 'Stream encrypted responses closed',
        meta: logMeta,
      })

      return res.end()
    })
}

// Handler for GET /:formId([a-fA-F0-9]{24})/submissions/download
export const handleStreamEncryptedResponses = [
  validateDateRange,
  streamEncryptedResponses,
] as ControllerHandler[]

const validateSubmissionId = celebrate({
  [Segments.QUERY]: {
    submissionId: Joi.string()
      .regex(/^[0-9a-fA-F]{24}$/)
      .required(),
  },
})

/**
 * Exported solely for testing
 * Handler for GET /:formId/adminform/submissions
 * @security session
 *
 * @returns 200 with encrypted submission data response
 * @returns 400 when form is not an encrypt mode form
 * @returns 403 when user does not have read permissions for form
 * @returns 404 when submissionId cannot be found in the database
 * @returns 404 when form cannot be found
 * @returns 410 when form is archived
 * @returns 422 when user in session cannot be retrieved from the database
 * @returns 500 when any errors occurs in database query or generating signed URL
 */
export const getEncryptedResponseUsingQueryParams: ControllerHandler<
  { formId: string },
  StorageModeSubmissionDto | ErrorDto,
  unknown,
  { submissionId: string }
> = async (req, res) => {
  const sessionUserId = (req.session as AuthedSessionData).user._id
  const { submissionId } = req.query
  const { formId } = req.params

  const logMeta = {
    action: 'getEncryptedResponseUsingQueryParams',
    submissionId,
    sessionUserId,
    formId,
    ...createReqMeta(req),
  }

  logger.info({
    message: 'Get encrypted response using submissionId start',
    meta: logMeta,
  })

  return (
    // Step 1: Retrieve logged in user.
    getPopulatedUserById(sessionUserId)
      // Step 2: Check whether user has read permissions to form.
      .andThen((user) =>
        getFormAfterPermissionChecks({
          user,
          formId,
          level: PermissionLevel.Read,
        }),
      )
      // Step 3: Check whether form is encrypt mode.
      .andThen(checkFormIsEncryptMode)
      // Step 4: Is encrypt mode form, retrieve submission data.
      .andThen(() => getEncryptedSubmissionData(formId, submissionId))
      // Step 5: Retrieve presigned URLs for attachments.
      .andThen((submissionData) => {
        // Remaining login duration in seconds.
        const urlExpiry = (req.session?.cookie.maxAge ?? 0) / 1000
        return transformAttachmentMetasToSignedUrls(
          submissionData.attachmentMetadata,
          urlExpiry,
        ).map((presignedUrls) =>
          createEncryptedSubmissionDto(submissionData, presignedUrls),
        )
      })
      .map((responseData) => {
        logger.info({
          message: 'Get encrypted response using submissionId success',
          meta: logMeta,
        })
        return res.json(responseData)
      })
      .mapErr((error) => {
        logger.error({
          message: 'Failure retrieving encrypted submission response',
          meta: logMeta,
          error,
        })

        const { statusCode, errorMessage } = mapRouteError(error)
        return res.status(statusCode).json({
          message: errorMessage,
        })
      })
  )
}

/**
 * Handler for GET /:formId/adminform/submission
 * @deprecated in favour of handleGetEncryptedResponse
 * Exported as an array to ensure that the handler always a valid submissionId
 */
export const handleGetEncryptedResponseUsingQueryParams = [
  validateSubmissionId,
  getEncryptedResponseUsingQueryParams,
] as ControllerHandler[]

/**
 * Handler for GET /:formId/submissions/:submissionId
 * @security session
 *
 * @returns 200 with encrypted submission data response
 * @returns 400 when form is not an encrypt mode form
 * @returns 403 when user does not have read permissions for form
 * @returns 404 when submissionId cannot be found in the database
 * @returns 404 when form cannot be found
 * @returns 410 when form is archived
 * @returns 422 when user in session cannot be retrieved from the database
 * @returns 500 when any errors occurs in database query or generating signed URL
 */
export const handleGetEncryptedResponse: ControllerHandler<
  { formId: string; submissionId: string },
  StorageModeSubmissionDto | ErrorDto
> = async (req, res) => {
  const sessionUserId = (req.session as AuthedSessionData).user._id
  const { formId, submissionId } = req.params

  const logMeta = {
    action: 'handleGetEncryptedResponse',
    submissionId,
    formId,
    sessionUserId,
    ...createReqMeta(req),
  }

  logger.info({
    message: 'Get encrypted response using submissionId start',
    meta: logMeta,
  })

  return (
    // Step 1: Retrieve logged in user.
    getPopulatedUserById(sessionUserId)
      // Step 2: Check whether user has read permissions to form.
      .andThen((user) =>
        getFormAfterPermissionChecks({
          user,
          formId,
          level: PermissionLevel.Read,
        }),
      )
      // Step 3: Check whether form is encrypt mode.
      .andThen(checkFormIsEncryptMode)
      // Step 4: Is encrypt mode form, retrieve submission data.
      .andThen(() => getEncryptedSubmissionData(formId, submissionId))
      // Step 5: Retrieve presigned URLs for attachments.
      .andThen((submissionData) => {
        // Remaining login duration in seconds.
        const urlExpiry = (req.session?.cookie.maxAge ?? 0) / 1000
        return transformAttachmentMetasToSignedUrls(
          submissionData.attachmentMetadata,
          urlExpiry,
        ).map((presignedUrls) =>
          createEncryptedSubmissionDto(submissionData, presignedUrls),
        )
      })
      .map((responseData) => {
        logger.info({
          message: 'Get encrypted response using submissionId success',
          meta: logMeta,
        })
        return res.json(responseData)
      })
      .mapErr((error) => {
        logger.error({
          message: 'Failure retrieving encrypted submission response',
          meta: logMeta,
          error,
        })

        const { statusCode, errorMessage } = mapRouteError(error)
        return res.status(statusCode).json({
          message: errorMessage,
        })
      })
  )
}

/**
 * Handler for GET /:formId/submissions/metadata
 * This is exported solely for testing purposes
 *
 * @returns 200 with single submission metadata if query.submissionId is provided
 * @returns 200 with list of submission metadata with total count (and optional offset if query.page is provided) if query.submissionId is not provided
 * @returns 400 if form is not an encrypt mode form
 * @returns 403 when user does not have read permissions for form
 * @returns 404 when form cannot be found
 * @returns 410 when form is archived
 * @returns 422 when user in session cannot be retrieved from the database
 * @returns 500 if any errors occurs whilst querying database
 */
export const getMetadata: ControllerHandler<
  { formId: string },
  StorageModeSubmissionMetadataList | ErrorDto,
  unknown,
  FormSubmissionMetadataQueryDto
> = async (req, res) => {
  const sessionUserId = (req.session as AuthedSessionData).user._id
  const { formId } = req.params
  const { page, submissionId } = req.query

  const logMeta = {
    action: 'handleGetMetadata',
    formId,
    submissionId,
    page,
    sessionUserId,
    ...createReqMeta(req),
  }

  return (
    // Step 1: Retrieve logged in user.
    getPopulatedUserById(sessionUserId)
      .andThen((user) =>
        // Step 2: Check whether user has read permissions to form.
        getFormAfterPermissionChecks({
          user,
          formId,
          level: PermissionLevel.Read,
        }),
      )
      // Step 3: Check whether form is encrypt mode.
      .andThen(checkFormIsEncryptMode)
      // Step 4: Retrieve submission metadata.
      .andThen(() => {
        // Step 4a: Retrieve specific submission id.
        if (submissionId) {
          return getSubmissionMetadata(formId, submissionId).map((metadata) => {
            const metadataList: StorageModeSubmissionMetadataList = metadata
              ? { metadata: [metadata], count: 1 }
              : { metadata: [], count: 0 }
            return metadataList
          })
        }
        // Step 4b: Retrieve all submissions of given form id.
        return getSubmissionMetadataList(formId, page)
      })
      .map((metadataList) => {
        logger.info({
          message: 'Successfully retrieved metadata from database',
          meta: logMeta,
        })
        return res.json(metadataList)
      })
      .mapErr((error) => {
        logger.error({
          message: 'Failure retrieving metadata from database',
          meta: logMeta,
          error,
        })

        const { statusCode, errorMessage } = mapRouteError(error)
        return res.status(statusCode).json({
          message: errorMessage,
        })
      })
  )
}

// Handler for GET /:formId/submissions/metadata
export const handleGetMetadata = [
  // NOTE: If submissionId is set, then page is optional.
  // Otherwise, if there is no submissionId, then page >= 1
  celebrate({
    [Segments.QUERY]: {
      submissionId: Joi.string().optional(),
      page: Joi.number().min(1).when('submissionId', {
        not: Joi.exist(),
        then: Joi.required(),
      }),
    },
  }),
  getMetadata,
] as ControllerHandler[]

/**
 * Handler for GET /:formId/submissions/:submissionId
 * @security session
 *
 * @returns 200 with encrypted submission data response
 * @returns 400 when form is not an encrypt mode form
 * @returns 403 when user does not have read permissions for form
 * @returns 404 when submissionId cannot be found in the database
 * @returns 404 when form cannot be found
 * @returns 410 when form is archived
 * @returns 422 when user in session cannot be retrieved from the database
 * @returns 500 when any errors occurs in database query or generating signed URL
 */
export const handleGetPaymentResponse: ControllerHandler<
  { formId: string; submissionId: string },
  Payment | ErrorDto
> = async (req, res) => {
  const sessionUserId = (req.session as AuthedSessionData).user._id
  const { formId, submissionId } = req.params

  const logMeta = {
    action: 'handleGetPaymentResponse',
    submissionId,
    formId,
    sessionUserId,
    ...createReqMeta(req),
  }

  logger.info({
    message: 'Get payment response using submissionId start',
    meta: logMeta,
  })

  return (
    // Step 1: Retrieve logged in user.
    getPopulatedUserById(sessionUserId)
      // Step 2: Check whether user has read permissions to form.
      .andThen((user) =>
        getFormAfterPermissionChecks({
          user,
          formId,
          level: PermissionLevel.Read,
        }),
      )
      // Step 3: Check whether form is encrypt mode.
      .andThen(checkFormIsEncryptMode)
      // Step 4: Is encrypt mode form, retrieve submission data.
      .andThen(() => findPaymentBySubmissionId(submissionId))
      // Step 5: Retrieve presigned URLs for attachments.
      .map((paymentData) => {
        logger.info({
          message: 'Get payment submission using submissionId success',
          meta: logMeta,
        })
        return res.json(paymentData)
      })
      .mapErr((error) => {
        logger.error({
          message: 'Failure retrieving payment submission response',
          meta: logMeta,
          error,
        })

        const { statusCode, errorMessage } = mapRouteError(error)
        return res.status(statusCode).json({
          message: errorMessage,
        })
      })
  )
}<|MERGE_RESOLUTION|>--- conflicted
+++ resolved
@@ -414,12 +414,8 @@
         'card',
         /* 'grabpay', 'paynow'*/
       ],
-<<<<<<< HEAD
       description: form.payments_field.description,
-=======
-      description: form.payments.description,
       receipt_email: req.body.paymentReceiptEmail,
->>>>>>> 8b19bad0
       // on_behalf_of: form.payments.target_account_id,
       metadata: {
         formId,
