--- conflicted
+++ resolved
@@ -16,33 +16,24 @@
   FormSubmissionMetadataQueryDto,
   Payment,
   PaymentChannel,
-<<<<<<< HEAD
   PaymentType,
-  StorageModeSubmissionContentDto,
-=======
   StorageModeAttachment,
   StorageModeAttachmentsMap,
->>>>>>> da8dc544
+  StorageModeSubmissionContentDto,
   StorageModeSubmissionDto,
   StorageModeSubmissionMetadataList,
   SubmissionErrorDto,
   SubmissionResponseDto,
 } from '../../../../../shared/types'
-<<<<<<< HEAD
 import {
   IPopulatedEncryptedForm,
   StripePaymentMetadataDto,
 } from '../../../../types'
-import { EncryptSubmissionDto } from '../../../../types/api'
-=======
-import { CaptchaTypes } from '../../../../../shared/types/captcha'
-import { StripePaymentMetadataDto } from '../../../../types'
 import {
   EncryptFormFieldResponse,
   EncryptSubmissionDto,
   ParsedStorageModeSubmissionBody,
 } from '../../../../types/api'
->>>>>>> da8dc544
 import config from '../../../config/config'
 import { paymentConfig } from '../../../config/features/payment.config'
 import formsgSdk from '../../../config/formsg-sdk'
