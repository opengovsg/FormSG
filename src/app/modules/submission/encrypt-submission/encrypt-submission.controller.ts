import { RequestHandler } from 'express'
import { Query } from 'express-serve-static-core'
import { StatusCodes } from 'http-status-codes'
import JSONStream from 'JSONStream'
import moment from 'moment-timezone'
import { SetOptional } from 'type-fest'

import FeatureManager, {
  FeatureNames,
} from '../../../../config/feature-manager'
import { createLoggerWithLabel } from '../../../../config/logger'
<<<<<<< HEAD
import {
  AuthType,
  ResWithHashedFields,
  ResWithUinFin,
  WithForm,
  WithParsedResponses,
} from '../../../../types'
=======
>>>>>>> e9e3169e
import { CaptchaFactory } from '../../../services/captcha/captcha.factory'
import { checkIsEncryptedEncoding } from '../../../utils/encryption'
import { createReqMeta, getRequestIp } from '../../../utils/request'
import { getFormAfterPermissionChecks } from '../../auth/auth.service'
import { PermissionLevel } from '../../form/admin-form/admin-form.types'
import * as FormService from '../../form/form.service'
<<<<<<< HEAD
import { MyInfoFactory } from '../../myinfo/myinfo.factory'
import { mapVerifyMyInfoError } from '../../myinfo/myinfo.util'
import { SpcpFactory } from '../../spcp/spcp.factory'
import { getProcessedResponses } from '../submission.service'
=======
import { getPopulatedUserById } from '../../user/user.service'
>>>>>>> e9e3169e

import {
  checkFormIsEncryptMode,
  getEncryptedSubmissionData,
  getSubmissionCursor,
  getSubmissionMetadata,
  getSubmissionMetadataList,
  transformAttachmentMetasToSignedUrls,
  transformAttachmentMetaStream,
} from './encrypt-submission.service'
import { EncryptSubmissionBody } from './encrypt-submission.types'
import { mapRouteError } from './encrypt-submission.utils'

const logger = createLoggerWithLabel(module)

// TODO (private #123): remove checking of form ID against CorpPass cloud test form
const spcpFeature = FeatureManager.get(FeatureNames.SpcpMyInfo)

export const handleEncryptedSubmission: RequestHandler = async (
  req,
  res,
  next,
) => {
  const { formId } = req.params
  const logMeta = {
    action: 'handleEncryptedSubmission',
    ...createReqMeta(req),
    formId,
  }

  // Retrieve form
  const formResult = await FormService.retrieveFullFormById(formId)
  if (formResult.isErr()) {
    logger.warn({
      message: 'Failed to retrieve form from database',
      meta: logMeta,
      error: formResult.error,
    })
    const { errorMessage, statusCode } = mapRouteError(formResult.error)
    return res.status(statusCode).json({ message: errorMessage })
  }
  const form = formResult.value

  // Check that form is public
  const formPublicResult = FormService.isFormPublic(form)
  if (formPublicResult.isErr()) {
    logger.warn({
      message: 'Attempt to submit non-public form',
      meta: logMeta,
      error: formPublicResult.error,
    })
    const { statusCode } = mapRouteError(formPublicResult.error)
    if (statusCode == StatusCodes.GONE) {
      return res.status(statusCode)
    } else {
      return res.status(statusCode).json({
        message: form.inactiveMessage,
        isPageFound: true,
        formTitle: form.title,
      })
    }
  }

  // Check captcha
  if (form.hasCaptcha) {
    const captchaResult = await CaptchaFactory.verifyCaptchaResponse(
      req.query.captchaResponse,
      getRequestIp(req),
    )
    if (captchaResult.isErr()) {
      logger.error({
        message: 'Error while verifying captcha',
        meta: logMeta,
        error: captchaResult.error,
      })
      const { errorMessage, statusCode } = mapRouteError(captchaResult.error)
      return res.status(statusCode).json({ message: errorMessage })
    }
  }

  // Check that the form has not reached submission limits
  const formSubmissionLimitResult = await FormService.checkFormSubmissionLimitAndDeactivateForm(
    form,
  )
  if (formSubmissionLimitResult.isErr()) {
    logger.warn({
      message:
        'Attempt to submit form which has just reached submission limits',
      meta: logMeta,
      error: formSubmissionLimitResult.error,
    })
    const { statusCode } = mapRouteError(formSubmissionLimitResult.error)
    return res.status(statusCode).json({
      message: form.inactiveMessage,
      isPageFound: true,
      formTitle: form.title,
    })
  }

  // Validate encrypted submission
  const { encryptedContent, responses } = req.body
  const encryptedEncodingResult = await checkIsEncryptedEncoding(
    encryptedContent,
  )
  if (encryptedEncodingResult.isErr()) {
    logger.error({
      message: 'Error verifying content has encrypted encoding.',
      meta: logMeta,
      error: encryptedEncodingResult.error,
    })
    const { statusCode, errorMessage } = mapRouteError(
      encryptedEncodingResult.error,
    )
    return res.status(statusCode).json({
      message: errorMessage,
    })
  }

  // Process encrypted submission
  const processedResponsesResult = await getProcessedResponses(form, responses)
  if (processedResponsesResult.isErr()) {
    logger.error({
      message: 'Error processing encrypted submission.',
      meta: logMeta,
      error: processedResponsesResult.error,
    })
    const { statusCode, errorMessage } = mapRouteError(
      processedResponsesResult.error,
    )
    return res.status(statusCode).json({
      message: errorMessage,
    })
  }
  const processedResponses = processedResponsesResult.value
  // eslint-disable-next-line @typescript-eslint/no-extra-semi
  ;(req.body as WithParsedResponses<
    typeof req.body
  >).parsedResponses = processedResponses
  // Prevent downstream functions from using responses by deleting it.
  delete (req.body as SetOptional<EncryptSubmissionBody, 'responses'>).responses

  // Checks if user is SPCP-authenticated before allowing submission
  const { authType, _id } = form
  if (authType === AuthType.SP || authType === AuthType.CP) {
    const useCpCloud = spcpFeature.props?.cpCloudFormId === String(_id)
    const spcpResult = await SpcpFactory.extractJwt(
      req.cookies,
      authType,
    ).asyncAndThen((jwt) =>
      SpcpFactory.extractJwtPayload(jwt, authType, useCpCloud),
    )
    if (spcpResult.isErr()) {
      const { statusCode, errorMessage } = mapRouteError(spcpResult.error)
      logger.error({
        message: 'Failed to verify JWT with auth client',
        meta: logMeta,
        error: spcpResult.error,
      })
      return res.status(statusCode).json({
        message: errorMessage,
        spcpSubmissionFailure: true,
      })
    }
    res.locals.uinFin = spcpResult.value.userName
    res.locals.userInfo = spcpResult.value.userInfo
  }

  // validating that submitted MyInfo field values match the values
  // originally retrieved from MyInfo.
  const uinFin = (res as ResWithUinFin<typeof res>).locals.uinFin
  const requestedAttributes = form.getUniqueMyInfoAttrs()
  if (authType === AuthType.SP && requestedAttributes.length > 0) {
    if (!uinFin) {
      return res.status(StatusCodes.UNAUTHORIZED).send({
        message: 'Please log in to SingPass and try again.',
        spcpSubmissionFailure: true,
      })
    }
    const myinfoResult = await MyInfoFactory.fetchMyInfoHashes(
      uinFin,
      formId,
    ).andThen((hashes) =>
      MyInfoFactory.checkMyInfoHashes(req.body.parsedResponses, hashes),
    )
    if (myinfoResult.isErr()) {
      logger.error({
        message: 'Error verifying MyInfo hashes',
        meta: logMeta,
        error: myinfoResult.error,
      })
      const { statusCode, errorMessage } = mapVerifyMyInfoError(
        myinfoResult.error,
      )
      return res.status(statusCode).send({
        message: errorMessage,
        spcpSubmissionFailure: true,
      })
    }
    // eslint-disable-next-line @typescript-eslint/no-extra-semi
    ;(res as ResWithHashedFields<typeof res>).locals.hashedFields =
      myinfoResult.value
  }

  return next()
}

/**
 * Handler for GET /:formId([a-fA-F0-9]{24})/adminform/submissions/download
 * @security session
 *
 * @returns 200 with stream of encrypted responses
 * @returns 400 if form is not an encrypt mode form
 * @returns 400 if req.query.startDate or req.query.endDate is malformed
 * @returns 403 when user does not have read permissions for form
 * @returns 404 when form cannot be found
 * @returns 410 when form is archived
 * @returns 422 when user in session cannot be retrieved from the database
 * @returns 500 if any errors occurs in stream pipeline or error retrieving form
 */
export const handleStreamEncryptedResponses: RequestHandler<
  { formId: string },
  unknown,
  unknown,
  Query & { startDate?: string; endDate?: string; downloadAttachments: boolean }
> = async (req, res) => {
  const sessionUserId = (req.session as Express.AuthedSession).user._id
  const { formId } = req.params
  const { startDate, endDate } = req.query

  // Step 1: Retrieve currently logged in user.
  // eslint-disable-next-line typesafe/no-await-without-trycatch
  const cursorResult = await getPopulatedUserById(sessionUserId)
    .andThen((user) =>
      // Step 2: Check whether user has read permissions to form
      getFormAfterPermissionChecks({
        user,
        formId,
        level: PermissionLevel.Read,
      }),
    )
    // Step 3: Check whether form is encrypt mode.
    .andThen(checkFormIsEncryptMode)
    // Step 4: Retrieve submissions cursor.
    .andThen(() =>
      getSubmissionCursor(formId, {
        startDate,
        endDate,
      }),
    )

  const logMeta = {
    action: 'handleStreamEncryptedResponses',
    ...createReqMeta(req),
    formId,
  }

  if (cursorResult.isErr()) {
    logger.error({
      message: 'Error occurred whilst retrieving submission cursor',
      meta: logMeta,
      error: cursorResult.error,
    })

    const { statusCode, errorMessage } = mapRouteError(cursorResult.error)
    return res.status(statusCode).json({
      message: errorMessage,
    })
  }

  const cursor = cursorResult.value

  cursor
    .on('error', (error) => {
      logger.error({
        message: 'Error streaming submissions from database',
        meta: logMeta,
        error,
      })
      return res.status(StatusCodes.INTERNAL_SERVER_ERROR).json({
        message: 'Error retrieving from database.',
      })
    })
    .pipe(
      transformAttachmentMetaStream({
        enabled: req.query.downloadAttachments,
        urlValidDuration: (req.session?.cookie.maxAge ?? 0) / 1000,
      }),
    )
    .on('error', (error) => {
      logger.error({
        message: 'Error retrieving URL for attachments',
        meta: logMeta,
        error,
      })
      return res.status(StatusCodes.INTERNAL_SERVER_ERROR).json({
        message: 'Error retrieving URL for attachments',
      })
    })
    // If you call JSONStream.stringify(false) the elements will only be
    // seperated by a newline.
    .pipe(JSONStream.stringify(false))
    .on('error', (error) => {
      logger.error({
        message: 'Error converting submissions to JSON',
        meta: logMeta,
        error,
      })
      return res.status(StatusCodes.INTERNAL_SERVER_ERROR).json({
        message: 'Error converting submissions to JSON',
      })
    })
    .pipe(res.type('application/x-ndjson'))
    .on('error', (error) => {
      logger.error({
        message: 'Error writing submissions to HTTP stream',
        meta: logMeta,
        error,
      })
      return res.status(StatusCodes.INTERNAL_SERVER_ERROR).json({
        message: 'Error writing submissions to HTTP stream',
      })
    })
    .on('close', () => {
      logger.info({
        message: 'Stream encrypted responses closed',
        meta: logMeta,
      })

      return res.end()
    })
}

/**
 * Handler for GET /:formId/adminform/submissions
 *
 * @returns 200 with encrypted submission data response
 * @returns 404 if submissionId cannot be found in the database
 * @returns 500 if any errors occurs in database query or generating signed URL
 */
export const handleGetEncryptedResponse: RequestHandler<
  { formId: string },
  unknown,
  unknown,
  { submissionId: string }
> = async (req, res) => {
  const { submissionId } = req.query
  const { formId } = req.params

  const logMeta = {
    action: 'handleGetEncryptedResponse',
    submissionId,
    formId,
  }

  // Step 1: Retrieve submission.
  const submissionResult = await getEncryptedSubmissionData(
    formId,
    submissionId,
  )

  if (submissionResult.isErr()) {
    logger.error({
      message: 'Failure retrieving encrypted submission from database',
      meta: logMeta,
      error: submissionResult.error,
    })

    const { statusCode, errorMessage } = mapRouteError(submissionResult.error)
    return res.status(statusCode).json({
      message: errorMessage,
    })
  }

  // Step 2: Retrieve presigned URLs for attachments.
  const submission = submissionResult.value
  // Remaining login duration in seconds.
  const urlExpiry = (req.session?.cookie.maxAge ?? 0) / 1000
  const presignedUrlsResult = await transformAttachmentMetasToSignedUrls(
    submission.attachmentMetadata,
    urlExpiry,
  )

  if (presignedUrlsResult.isErr()) {
    logger.error({
      message: 'Failure transforming attachment metadata into presigned URLs',
      meta: logMeta,
      error: presignedUrlsResult.error,
    })

    const { statusCode, errorMessage } = mapRouteError(
      presignedUrlsResult.error,
    )
    return res.status(statusCode).json({
      message: errorMessage,
    })
  }

  // Successfully retrieved both submission and transforming presigned URLs,
  // return to client.
  const responseData = {
    refNo: submission._id,
    submissionTime: moment(submission.created)
      .tz('Asia/Singapore')
      .format('ddd, D MMM YYYY, hh:mm:ss A'),
    content: submission.encryptedContent,
    verified: submission.verifiedContent,
    attachmentMetadata: presignedUrlsResult.value,
  }

  return res.json(responseData)
}

/**
 * Handler for GET /:formId([a-fA-F0-9]{24})/adminform/submissions/metadata
 *
 * @returns 200 with single submission metadata if query.submissionId is provided
 * @returns 200 with list of submission metadata with total count (and optional offset if query.page is provided) if query.submissionId is not provided
 * @returns 500 if any errors occurs whilst querying database
 */
export const handleGetMetadata: RequestHandler<
  { formId: string },
  unknown,
  unknown,
  Query & { page?: number; submissionId?: string }
> = async (req, res) => {
  const { formId } = req.params
  const { page, submissionId } = req.query

  const logMeta = {
    action: 'handleGetMetadata',
    formId,
    submissionId,
    page,
    ...createReqMeta(req),
  }

  // Specific query.
  if (submissionId) {
    return getSubmissionMetadata(formId, submissionId)
      .map((metadata) => {
        return metadata
          ? res.json({ metadata: [metadata], count: 1 })
          : res.json({ metadata: [], count: 0 })
      })
      .mapErr((error) => {
        logger.error({
          message: 'Failure retrieving metadata from database',
          meta: logMeta,
          error,
        })

        const { statusCode, errorMessage } = mapRouteError(error)
        return res.status(statusCode).json({
          message: errorMessage,
        })
      })
  }

  // General query
  return getSubmissionMetadataList(formId, page)
    .map((result) => res.json(result))
    .mapErr((error) => {
      logger.error({
        message: 'Failure retrieving metadata list from database',
        meta: logMeta,
        error,
      })

      const { statusCode, errorMessage } = mapRouteError(error)
      return res.status(statusCode).json({
        message: errorMessage,
      })
    })
}<|MERGE_RESOLUTION|>--- conflicted
+++ resolved
@@ -9,7 +9,6 @@
   FeatureNames,
 } from '../../../../config/feature-manager'
 import { createLoggerWithLabel } from '../../../../config/logger'
-<<<<<<< HEAD
 import {
   AuthType,
   ResWithHashedFields,
@@ -17,22 +16,17 @@
   WithForm,
   WithParsedResponses,
 } from '../../../../types'
-=======
->>>>>>> e9e3169e
 import { CaptchaFactory } from '../../../services/captcha/captcha.factory'
 import { checkIsEncryptedEncoding } from '../../../utils/encryption'
 import { createReqMeta, getRequestIp } from '../../../utils/request'
 import { getFormAfterPermissionChecks } from '../../auth/auth.service'
 import { PermissionLevel } from '../../form/admin-form/admin-form.types'
 import * as FormService from '../../form/form.service'
-<<<<<<< HEAD
 import { MyInfoFactory } from '../../myinfo/myinfo.factory'
 import { mapVerifyMyInfoError } from '../../myinfo/myinfo.util'
 import { SpcpFactory } from '../../spcp/spcp.factory'
 import { getProcessedResponses } from '../submission.service'
-=======
 import { getPopulatedUserById } from '../../user/user.service'
->>>>>>> e9e3169e
 
 import {
   checkFormIsEncryptMode,
