import JoiDate from '@joi/date'
import { celebrate, Joi as BaseJoi, Segments } from 'celebrate'
import { AuthedSessionData } from 'express-session'
import { StatusCodes } from 'http-status-codes'
import JSONStream from 'JSONStream'
import mongoose from 'mongoose'
import Stripe from 'stripe'
import type { SetOptional } from 'type-fest'

import {
  ErrorDto,
  FormAuthType,
  FormSubmissionMetadataQueryDto,
  Payment,
  PaymentChannel,
  StorageModeSubmissionDto,
  StorageModeSubmissionMetadataList,
  SubmissionErrorDto,
  SubmissionResponseDto,
} from '../../../../../shared/types'
import { EncryptSubmissionDto } from '../../../../types/api'
import { paymentConfig } from '../../../config/features/payment.config'
import { createLoggerWithLabel } from '../../../config/logger'
import { stripe } from '../../../loaders/stripe'
import getPaymentModel from '../../../models/payment.server.model'
import { getEncryptPendingSubmissionModel } from '../../../models/pending_submission.server.model'
import { getEncryptSubmissionModel } from '../../../models/submission.server.model'
import * as CaptchaMiddleware from '../../../services/captcha/captcha.middleware'
import * as CaptchaService from '../../../services/captcha/captcha.service'
import { createReqMeta, getRequestIp } from '../../../utils/request'
import { getFormAfterPermissionChecks } from '../../auth/auth.service'
import { MalformedParametersError } from '../../core/core.errors'
import { ControllerHandler } from '../../core/core.types'
import { setFormTags } from '../../datadog/datadog.utils'
import { PermissionLevel } from '../../form/admin-form/admin-form.types'
import * as FormService from '../../form/form.service'
import { findPaymentBySubmissionId } from '../../payments/payments.service'
import { SgidService } from '../../sgid/sgid.service'
import { getOidcService } from '../../spcp/spcp.oidc.service'
import { getPopulatedUserById } from '../../user/user.service'
import * as VerifiedContentService from '../../verified-content/verified-content.service'
import { WebhookFactory } from '../../webhook/webhook.factory'
import * as EncryptSubmissionMiddleware from '../encrypt-submission/encrypt-submission.middleware'
import { sendEmailConfirmations } from '../submission.service'
import { extractEmailConfirmationDataFromIncomingSubmission } from '../submission.utils'

import {
  checkFormIsEncryptMode,
  getEncryptedSubmissionData,
  getSubmissionCursor,
  getSubmissionMetadata,
  getSubmissionMetadataList,
  transformAttachmentMetasToSignedUrls,
  transformAttachmentMetaStream,
  uploadAttachments,
} from './encrypt-submission.service'
import {
  createEncryptedSubmissionDto,
  mapRouteError,
} from './encrypt-submission.utils'
import IncomingEncryptSubmission from './IncomingEncryptSubmission.class'

const logger = createLoggerWithLabel(module)
const EncryptSubmission = getEncryptSubmissionModel(mongoose)
const EncryptPendingSubmission = getEncryptPendingSubmissionModel(mongoose)
const Payment = getPaymentModel(mongoose)

// NOTE: Refer to this for documentation: https://github.com/sideway/joi-date/blob/master/API.md
const Joi = BaseJoi.extend(JoiDate)

const submitEncryptModeForm: ControllerHandler<
  { formId: string },
  SubmissionResponseDto | SubmissionErrorDto,
  EncryptSubmissionDto,
  { captchaResponse?: unknown }
> = async (req, res) => {
  const { formId } = req.params

  if ('isPreview' in req.body) {
    logger.info({
      message:
        'isPreview is still being sent when submitting encrypt mode form',
      meta: {
        action: 'submitEncryptModeForm',
        type: 'deprecatedCheck',
      },
    })
  }

  const logMeta = {
    action: 'submitEncryptModeForm',
    ...createReqMeta(req),
    formId,
  }

  // Retrieve form
  const formResult = await FormService.retrieveFullFormById(formId)
  if (formResult.isErr()) {
    logger.warn({
      message: 'Failed to retrieve form from database',
      meta: logMeta,
      error: formResult.error,
    })
    const { errorMessage, statusCode } = mapRouteError(formResult.error)
    return res.status(statusCode).json({ message: errorMessage })
  }

  setFormTags(formResult.value)

  const checkFormIsEncryptModeResult = checkFormIsEncryptMode(formResult.value)
  if (checkFormIsEncryptModeResult.isErr()) {
    logger.error({
      message:
        'Trying to submit non-encrypt mode submission on encrypt-form submission endpoint',
      meta: logMeta,
    })
    const { statusCode, errorMessage } = mapRouteError(
      checkFormIsEncryptModeResult.error,
    )
    return res.status(statusCode).json({
      message: errorMessage,
    })
  }
  const form = checkFormIsEncryptModeResult.value

  // Check that form is public
  const formPublicResult = FormService.isFormPublic(form)
  if (formPublicResult.isErr()) {
    logger.warn({
      message: 'Attempt to submit non-public form',
      meta: logMeta,
      error: formPublicResult.error,
    })
    const { statusCode, errorMessage } = mapRouteError(formPublicResult.error)
    if (statusCode === StatusCodes.GONE) {
      return res.sendStatus(statusCode)
    } else {
      return res.status(statusCode).json({
        message: errorMessage,
      })
    }
  }

  // Check captcha
  if (form.hasCaptcha) {
    const captchaResult = await CaptchaService.verifyCaptchaResponse(
      req.query.captchaResponse,
      getRequestIp(req),
    )
    if (captchaResult.isErr()) {
      logger.error({
        message: 'Error while verifying captcha',
        meta: logMeta,
        error: captchaResult.error,
      })
      const { errorMessage, statusCode } = mapRouteError(captchaResult.error)
      return res.status(statusCode).json({ message: errorMessage })
    }
  }

  // Check that the form has not reached submission limits
  const formSubmissionLimitResult =
    await FormService.checkFormSubmissionLimitAndDeactivateForm(form)
  if (formSubmissionLimitResult.isErr()) {
    logger.warn({
      message:
        'Attempt to submit form which has just reached submission limits',
      meta: logMeta,
      error: formSubmissionLimitResult.error,
    })
    const { statusCode } = mapRouteError(formSubmissionLimitResult.error)
    return res.status(statusCode).json({
      message: form.inactiveMessage,
    })
  }

  // Create Incoming Submission
  const { encryptedContent, responses } = req.body
  const incomingSubmissionResult = IncomingEncryptSubmission.init(
    form,
    responses,
    encryptedContent,
  )
  if (incomingSubmissionResult.isErr()) {
    const { statusCode, errorMessage } = mapRouteError(
      incomingSubmissionResult.error,
    )
    return res.status(statusCode).json({
      message: errorMessage,
    })
  }
  const incomingSubmission = incomingSubmissionResult.value

  delete (req.body as SetOptional<EncryptSubmissionDto, 'responses'>).responses

  // Checks if user is SPCP-authenticated before allowing submission
  let uinFin
  let userInfo
  const { authType } = form
  switch (authType) {
    case FormAuthType.MyInfo: {
      logger.error({
        message:
          'Storage mode form is not allowed to have MyInfo authorisation',
        meta: logMeta,
      })
      const { errorMessage, statusCode } = mapRouteError(
        new MalformedParametersError(
          'Storage mode form is not allowed to have MyInfo authType',
        ),
      )
      return res.status(statusCode).json({ message: errorMessage })
    }
    case FormAuthType.SP: {
      const oidcService = getOidcService(FormAuthType.SP)
      const jwtPayloadResult = await oidcService
        .extractJwt(req.cookies)
        .asyncAndThen((jwt) => oidcService.extractJwtPayload(jwt))
      if (jwtPayloadResult.isErr()) {
        const { statusCode, errorMessage } = mapRouteError(
          jwtPayloadResult.error,
        )
        logger.error({
          message: 'Failed to verify Singpass JWT with auth client',
          meta: logMeta,
          error: jwtPayloadResult.error,
        })
        return res.status(statusCode).json({
          message: errorMessage,
          spcpSubmissionFailure: true,
        })
      }
      uinFin = jwtPayloadResult.value.userName
      break
    }
    case FormAuthType.CP: {
      const oidcService = getOidcService(FormAuthType.CP)
      const jwtPayloadResult = await oidcService
        .extractJwt(req.cookies)
        .asyncAndThen((jwt) => oidcService.extractJwtPayload(jwt))
      if (jwtPayloadResult.isErr()) {
        const { statusCode, errorMessage } = mapRouteError(
          jwtPayloadResult.error,
        )
        logger.error({
          message: 'Failed to verify Corppass JWT with auth client',
          meta: logMeta,
          error: jwtPayloadResult.error,
        })
        return res.status(statusCode).json({
          message: errorMessage,
          spcpSubmissionFailure: true,
        })
      }
      uinFin = jwtPayloadResult.value.userName
      userInfo = jwtPayloadResult.value.userInfo
      break
    }
    case FormAuthType.SGID: {
      const jwtPayloadResult = SgidService.extractSgidJwtPayload(
        req.cookies.jwtSgid,
      )
      if (jwtPayloadResult.isErr()) {
        const { statusCode, errorMessage } = mapRouteError(
          jwtPayloadResult.error,
        )
        logger.error({
          message: 'Failed to verify sgID JWT with auth client',
          meta: logMeta,
          error: jwtPayloadResult.error,
        })
        return res.status(statusCode).json({
          message: errorMessage,
          spcpSubmissionFailure: true,
        })
      }
      uinFin = jwtPayloadResult.value.userName
      break
    }
  }

  // Encrypt Verified SPCP Fields
  let verified
  if (
    form.authType === FormAuthType.SP ||
    form.authType === FormAuthType.CP ||
    form.authType === FormAuthType.SGID
  ) {
    const encryptVerifiedContentResult =
      VerifiedContentService.getVerifiedContent({
        type: form.authType,
        data: { uinFin, userInfo },
      }).andThen((verifiedContent) =>
        VerifiedContentService.encryptVerifiedContent({
          verifiedContent,
          formPublicKey: form.publicKey,
        }),
      )

    if (encryptVerifiedContentResult.isErr()) {
      const { error } = encryptVerifiedContentResult
      logger.error({
        message: 'Unable to encrypt verified content',
        meta: logMeta,
        error,
      })

      return res
        .status(StatusCodes.BAD_REQUEST)
        .json({ message: 'Invalid data was found. Please submit again.' })
    } else {
      // No errors, set local variable to the encrypted string.
      verified = encryptVerifiedContentResult.value
    }
  }

  // Save Responses to Database
  let attachmentMetadata = new Map<string, string>()

  if (req.body.attachments) {
    const attachmentUploadResult = await uploadAttachments(
      form._id,
      req.body.attachments,
    )

    if (attachmentUploadResult.isErr()) {
      const { statusCode, errorMessage } = mapRouteError(
        attachmentUploadResult.error,
      )
      return res.status(statusCode).json({
        message: errorMessage,
      })
    } else {
      attachmentMetadata = attachmentUploadResult.value
    }
  }

  const submissionContent = {
    form: form._id,
    authType: form.authType,
    myInfoFields: form.getUniqueMyInfoAttrs(),
    encryptedContent: incomingSubmission.encryptedContent,
    verifiedContent: verified,
    attachmentMetadata,
    version: req.body.version,
  }

  // Handle submissions for payments forms
  if (
    form.payments_field?.enabled &&
    form.payments_channel?.channel === PaymentChannel.Stripe
  ) {
    const amount = form.payments_field.amount_cents
    // Step 1: Create payment without payment intent id and pending submission id.
    if (
      !amount ||
      amount < paymentConfig.minPaymentAmountCents ||
      amount > paymentConfig.maxPaymentAmountCents
    ) {
      logger.error({
        message: 'Error when creating payment: amount is not within bounds',
        meta: logMeta,
      })
      return res.status(StatusCodes.INTERNAL_SERVER_ERROR).json({
        message:
<<<<<<< HEAD
          'Error when creating payment: amount is not a positive integer',
        meta: logMeta,
=======
          "The form's payment settings are invalid. Please contact the admin of the form to rectify the issue.",
      })
    }

    const payment = new Payment({
      amount,
      email: req.body.paymentReceiptEmail,
    })
    const paymentId = payment.id

    // Step 2: Create and save pending submission.
    const pendingSubmission = new EncryptPendingSubmission({
      ...submissionContent,
      paymentId,
    })

    try {
      await pendingSubmission.save()
    } catch (err) {
      logger.error({
        message: 'Encrypt pending submission save error',
        meta: {
          action: 'onEncryptSubmissionFailure',
          ...createReqMeta(req),
        },
        error: err,
>>>>>>> aed8da91
      })
      // Block the submission so that user can try to resubmit
      return res.status(StatusCodes.BAD_REQUEST).json({
        message:
          'Could not save pending submission. For assistance, please contact the person who asked you to fill in this form.',
      })
    }

<<<<<<< HEAD
    const payment = new Payment({
      target_account_id: form.payments_channel.target_account_id,
      amount,
      email: req.body.paymentReceiptEmail,
    })
    const paymentId = payment.id

    // Step 2: Create and save pending submission.
    const pendingSubmission = new EncryptPendingSubmission({
      ...submissionContent,
      paymentId,
    })

    try {
      await pendingSubmission.save()
    } catch (err) {
      logger.error({
        message: 'Encrypt pending submission save error',
        meta: {
          action: 'onEncryptSubmissionFailure',
          ...createReqMeta(req),
        },
        error: err,
      })
      // Block the submission so that user can try to resubmit
      return res.status(StatusCodes.BAD_REQUEST).json({
        message:
          'Could not save pending submission. For assistance, please contact the person who asked you to fill in this form.',
      })
    }

=======
>>>>>>> aed8da91
    const pendingSubmissionId = pendingSubmission.id
    logger.info({
      message: 'Created pending submission in DB',
      meta: {
        ...logMeta,
        pendingSubmissionId,
      },
    })

    // Step 3: Create the payment intent via API call to stripe.
    // Stripe requires the amount to be an integer in the smallest currency unit (i.e. cents)
    const createPaymentIntentParams: Stripe.PaymentIntentCreateParams = {
      amount,
      currency: paymentConfig.defaultCurrency,
      payment_method_types: [
        'card',
        /* 'grabpay', 'paynow'*/
      ],
      description: form.payments_field.description,
      receipt_email: req.body.paymentReceiptEmail,
      metadata: {
        formId,
        paymentId,
      },
    }

    let paymentIntent
    try {
      paymentIntent = await stripe.paymentIntents.create(
        createPaymentIntentParams,
        // TODO: Throw error here if payments channel is undefined
        { stripeAccount: form.payments_channel?.target_account_id },
      )
    } catch (err) {
      logger.error({
        message: 'Error when creating payment intent',
        meta: {
          ...logMeta,
          pendingSubmissionId,
          createPaymentIntentParams,
        },
        error: err,
      })
      // Return a 502 error here since the issue was with Stripe.
      return res.status(StatusCodes.BAD_GATEWAY).json({
        message:
          'There was a problem creating the payment intent. Please try again.',
      })
    }

    const paymentIntentId = paymentIntent.id
    logger.info({
      message: 'Created payment intent from Stripe',
      meta: {
        ...logMeta,
        pendingSubmissionId,
        paymentIntentId,
      },
    })

    // Step 4: Update payment document with payment intent id and pending submission id, and save it.
    payment.paymentIntentId = paymentIntentId
    payment.pendingSubmissionId = pendingSubmissionId
    try {
      await payment.save()
    } catch (err) {
      logger.error({
        message: 'Error updating payment document with payment intent id',
        meta: {
          ...logMeta,
          pendingSubmissionId,
          paymentIntentId,
        },
        error: err,
      })
      // Cancel the payment intent if saving the document fails.
      try {
        await stripe.paymentIntents.cancel(paymentIntent.id, {
          stripeAccount: form.payments_channel.target_account_id,
        })
      } catch (stripeErr) {
        logger.error({
          message: 'Failed to cancel Stripe payment intent',
          meta: {
            ...logMeta,
            pendingSubmissionId,
            paymentIntentId,
          },
          error: err,
        })
      }
      // Regardless of whether the cancellation succeeded or failed, block the
      // submission so that user can try to resubmit
      return res.status(StatusCodes.INTERNAL_SERVER_ERROR).json({
        message:
          'There was a problem updating the payment document. Please try again.',
      })
    }

    logger.info({
      message: 'Saved payment document to DB',
      meta: {
        ...logMeta,
        pendingSubmissionId,
        paymentIntentId,
        paymentId,
      },
    })

    // Step 5: Extract payment_client_secret from paymentIntent and return to client.
    const paymentClientSecret = paymentIntent.client_secret

    // if paymentClientSecret is null or undefined, log error
    if (!paymentClientSecret) {
      logger.error({
        message: `No client secret provided with Stripe payment intent`,
        meta: {
          ...logMeta,
          createPaymentIntentParams,
          pendingSubmissionId,
          paymentIntentId,
          paymentId,
        },
      })
    }

    return res.json({
      message: 'Form submission successful',
      submissionId: pendingSubmissionId,
      timestamp: (pendingSubmission.created || new Date()).getTime(),
      // Attach required payment configs if client secret is present. Otherwise,
      // client will display error message. We still return 200 OK because the
      // state is recoverable.
      ...(paymentClientSecret
        ? {
            paymentClientSecret,
            paymentPublishableKey: form.payments_channel.publishable_key,
          }
        : {}),
    })
  }

  const submission = new EncryptSubmission(submissionContent)

  try {
    await submission.save()
  } catch (err) {
    logger.error({
      message: 'Encrypt submission save error',
      meta: {
        action: 'onEncryptSubmissionFailure',
        ...createReqMeta(req),
      },
      error: err,
    })
    return res.status(StatusCodes.BAD_REQUEST).json({
      message:
        'Could not send submission. For assistance, please contact the person who asked you to fill in this form.',
      submissionId: submission._id,
    })
  }

  const submissionId = submission.id
  logger.info({
    message: 'Saved submission to MongoDB',
    meta: {
      ...logMeta,
      submissionId,
      formId,
    },
  })

  // Fire webhooks if available
  // To avoid being coupled to latency of receiving system,
  // do not await on webhook
  const webhookUrl = form.webhook?.url
  if (webhookUrl) {
    void WebhookFactory.sendInitialWebhook(
      submission,
      webhookUrl,
      !!form.webhook?.isRetryEnabled,
    )
  }

  // Send success back to client
  res.json({
    message: 'Form submission successful.',
    submissionId,
    timestamp: (submission.created || new Date()).getTime(),
  })

  // Send Email Confirmations
  return sendEmailConfirmations({
    form,
    submission,
    recipientData:
      extractEmailConfirmationDataFromIncomingSubmission(incomingSubmission),
  }).mapErr((error) => {
    logger.error({
      message: 'Error while sending email confirmations',
      meta: {
        action: 'sendEmailAutoReplies',
      },
      error,
    })
  })
}

export const handleEncryptedSubmission = [
  CaptchaMiddleware.validateCaptchaParams,
  EncryptSubmissionMiddleware.validateEncryptSubmissionParams,
  submitEncryptModeForm,
] as ControllerHandler[]

// Validates that the ending date >= starting date
const validateDateRange = celebrate({
  [Segments.QUERY]: Joi.object()
    .keys({
      startDate: Joi.date().format('YYYY-MM-DD').raw(),
      endDate: Joi.date().format('YYYY-MM-DD').min(Joi.ref('startDate')).raw(),
      downloadAttachments: Joi.boolean().default(false),
    })
    .and('startDate', 'endDate'),
})

/**
 * Handler for GET /:formId([a-fA-F0-9]{24})/submissions/download
 * NOTE: This is exported solely for testing
 * Streams and downloads for GET /:formId([a-fA-F0-9]{24})/adminform/submissions/download
 * @security session
 *
 * @returns 200 with stream of encrypted responses
 * @returns 400 if form is not an encrypt mode form
 * @returns 400 if req.query.startDate or req.query.endDate is malformed
 * @returns 403 when user does not have read permissions for form
 * @returns 404 when form cannot be found
 * @returns 410 when form is archived
 * @returns 422 when user in session cannot be retrieved from the database
 * @returns 500 if any errors occurs in stream pipeline or error retrieving form
 */
export const streamEncryptedResponses: ControllerHandler<
  { formId: string },
  unknown,
  unknown,
  { startDate?: string; endDate?: string; downloadAttachments: boolean }
> = async (req, res) => {
  const sessionUserId = (req.session as AuthedSessionData).user._id
  const { formId } = req.params
  const { startDate, endDate } = req.query

  const logMeta = {
    action: 'handleStreamEncryptedResponses',
    ...createReqMeta(req),
    formId,
    sessionUserId,
  }

  logger.info({
    message: 'Stream encrypted responses start',
    meta: logMeta,
  })

  // Step 1: Retrieve currently logged in user.
  const cursorResult = await getPopulatedUserById(sessionUserId)
    .andThen((user) =>
      // Step 2: Check whether user has read permissions to form
      getFormAfterPermissionChecks({
        user,
        formId,
        level: PermissionLevel.Read,
      }),
    )
    // Step 3: Check whether form is encrypt mode.
    .andThen(checkFormIsEncryptMode)
    // Step 4: Retrieve submissions cursor.
    .andThen(() =>
      getSubmissionCursor(formId, {
        startDate,
        endDate,
      }),
    )

  if (cursorResult.isErr()) {
    logger.error({
      message: 'Error occurred whilst retrieving submission cursor',
      meta: logMeta,
      error: cursorResult.error,
    })

    const { statusCode, errorMessage } = mapRouteError(cursorResult.error)
    return res.status(statusCode).json({
      message: errorMessage,
    })
  }

  const cursor = cursorResult.value

  cursor
    .on('error', (error) => {
      logger.error({
        message: 'Error streaming submissions from database',
        meta: logMeta,
        error,
      })
      return res.status(StatusCodes.INTERNAL_SERVER_ERROR).json({
        message: 'Error retrieving from database.',
      })
    })
    .pipe(
      transformAttachmentMetaStream({
        enabled: req.query.downloadAttachments,
        urlValidDuration: (req.session?.cookie.maxAge ?? 0) / 1000,
      }),
    )
    .on('error', (error) => {
      logger.error({
        message: 'Error retrieving URL for attachments',
        meta: logMeta,
        error,
      })
      return res.status(StatusCodes.INTERNAL_SERVER_ERROR).json({
        message: 'Error retrieving URL for attachments',
      })
    })
    // If you call JSONStream.stringify(false) the elements will only be
    // seperated by a newline.
    .pipe(JSONStream.stringify(false))
    .on('error', (error) => {
      logger.error({
        message: 'Error converting submissions to JSON',
        meta: logMeta,
        error,
      })
      return res.status(StatusCodes.INTERNAL_SERVER_ERROR).json({
        message: 'Error converting submissions to JSON',
      })
    })
    .pipe(res.type('application/x-ndjson'))
    .on('error', (error) => {
      logger.error({
        message: 'Error writing submissions to HTTP stream',
        meta: logMeta,
        error,
      })
      return res.status(StatusCodes.INTERNAL_SERVER_ERROR).json({
        message: 'Error writing submissions to HTTP stream',
      })
    })
    .on('close', () => {
      logger.info({
        message: 'Stream encrypted responses closed',
        meta: logMeta,
      })

      return res.end()
    })
}

// Handler for GET /:formId([a-fA-F0-9]{24})/submissions/download
export const handleStreamEncryptedResponses = [
  validateDateRange,
  streamEncryptedResponses,
] as ControllerHandler[]

const validateSubmissionId = celebrate({
  [Segments.QUERY]: {
    submissionId: Joi.string()
      .regex(/^[0-9a-fA-F]{24}$/)
      .required(),
  },
})

/**
 * Exported solely for testing
 * Handler for GET /:formId/adminform/submissions
 * @security session
 *
 * @returns 200 with encrypted submission data response
 * @returns 400 when form is not an encrypt mode form
 * @returns 403 when user does not have read permissions for form
 * @returns 404 when submissionId cannot be found in the database
 * @returns 404 when form cannot be found
 * @returns 410 when form is archived
 * @returns 422 when user in session cannot be retrieved from the database
 * @returns 500 when any errors occurs in database query or generating signed URL
 */
export const getEncryptedResponseUsingQueryParams: ControllerHandler<
  { formId: string },
  StorageModeSubmissionDto | ErrorDto,
  unknown,
  { submissionId: string }
> = async (req, res) => {
  const sessionUserId = (req.session as AuthedSessionData).user._id
  const { submissionId } = req.query
  const { formId } = req.params

  const logMeta = {
    action: 'getEncryptedResponseUsingQueryParams',
    submissionId,
    sessionUserId,
    formId,
    ...createReqMeta(req),
  }

  logger.info({
    message: 'Get encrypted response using submissionId start',
    meta: logMeta,
  })

  return (
    // Step 1: Retrieve logged in user.
    getPopulatedUserById(sessionUserId)
      // Step 2: Check whether user has read permissions to form.
      .andThen((user) =>
        getFormAfterPermissionChecks({
          user,
          formId,
          level: PermissionLevel.Read,
        }),
      )
      // Step 3: Check whether form is encrypt mode.
      .andThen(checkFormIsEncryptMode)
      // Step 4: Is encrypt mode form, retrieve submission data.
      .andThen(() => getEncryptedSubmissionData(formId, submissionId))
      // Step 5: Retrieve presigned URLs for attachments.
      .andThen((submissionData) => {
        // Remaining login duration in seconds.
        const urlExpiry = (req.session?.cookie.maxAge ?? 0) / 1000
        return transformAttachmentMetasToSignedUrls(
          submissionData.attachmentMetadata,
          urlExpiry,
        ).map((presignedUrls) =>
          createEncryptedSubmissionDto(submissionData, presignedUrls),
        )
      })
      .map((responseData) => {
        logger.info({
          message: 'Get encrypted response using submissionId success',
          meta: logMeta,
        })
        return res.json(responseData)
      })
      .mapErr((error) => {
        logger.error({
          message: 'Failure retrieving encrypted submission response',
          meta: logMeta,
          error,
        })

        const { statusCode, errorMessage } = mapRouteError(error)
        return res.status(statusCode).json({
          message: errorMessage,
        })
      })
  )
}

/**
 * Handler for GET /:formId/adminform/submission
 * @deprecated in favour of handleGetEncryptedResponse
 * Exported as an array to ensure that the handler always a valid submissionId
 */
export const handleGetEncryptedResponseUsingQueryParams = [
  validateSubmissionId,
  getEncryptedResponseUsingQueryParams,
] as ControllerHandler[]

/**
 * Handler for GET /:formId/submissions/:submissionId
 * @security session
 *
 * @returns 200 with encrypted submission data response
 * @returns 400 when form is not an encrypt mode form
 * @returns 403 when user does not have read permissions for form
 * @returns 404 when submissionId cannot be found in the database
 * @returns 404 when form cannot be found
 * @returns 410 when form is archived
 * @returns 422 when user in session cannot be retrieved from the database
 * @returns 500 when any errors occurs in database query or generating signed URL
 */
export const handleGetEncryptedResponse: ControllerHandler<
  { formId: string; submissionId: string },
  StorageModeSubmissionDto | ErrorDto
> = async (req, res) => {
  const sessionUserId = (req.session as AuthedSessionData).user._id
  const { formId, submissionId } = req.params

  const logMeta = {
    action: 'handleGetEncryptedResponse',
    submissionId,
    formId,
    sessionUserId,
    ...createReqMeta(req),
  }

  logger.info({
    message: 'Get encrypted response using submissionId start',
    meta: logMeta,
  })

  return (
    // Step 1: Retrieve logged in user.
    getPopulatedUserById(sessionUserId)
      // Step 2: Check whether user has read permissions to form.
      .andThen((user) =>
        getFormAfterPermissionChecks({
          user,
          formId,
          level: PermissionLevel.Read,
        }),
      )
      // Step 3: Check whether form is encrypt mode.
      .andThen(checkFormIsEncryptMode)
      // Step 4: Is encrypt mode form, retrieve submission data.
      .andThen(() => getEncryptedSubmissionData(formId, submissionId))
      // Step 5: Retrieve presigned URLs for attachments.
      .andThen((submissionData) => {
        // Remaining login duration in seconds.
        const urlExpiry = (req.session?.cookie.maxAge ?? 0) / 1000
        return transformAttachmentMetasToSignedUrls(
          submissionData.attachmentMetadata,
          urlExpiry,
        ).map((presignedUrls) =>
          createEncryptedSubmissionDto(submissionData, presignedUrls),
        )
      })
      .map((responseData) => {
        logger.info({
          message: 'Get encrypted response using submissionId success',
          meta: logMeta,
        })
        return res.json(responseData)
      })
      .mapErr((error) => {
        logger.error({
          message: 'Failure retrieving encrypted submission response',
          meta: logMeta,
          error,
        })

        const { statusCode, errorMessage } = mapRouteError(error)
        return res.status(statusCode).json({
          message: errorMessage,
        })
      })
  )
}

/**
 * Handler for GET /:formId/submissions/metadata
 * This is exported solely for testing purposes
 *
 * @returns 200 with single submission metadata if query.submissionId is provided
 * @returns 200 with list of submission metadata with total count (and optional offset if query.page is provided) if query.submissionId is not provided
 * @returns 400 if form is not an encrypt mode form
 * @returns 403 when user does not have read permissions for form
 * @returns 404 when form cannot be found
 * @returns 410 when form is archived
 * @returns 422 when user in session cannot be retrieved from the database
 * @returns 500 if any errors occurs whilst querying database
 */
export const getMetadata: ControllerHandler<
  { formId: string },
  StorageModeSubmissionMetadataList | ErrorDto,
  unknown,
  FormSubmissionMetadataQueryDto
> = async (req, res) => {
  const sessionUserId = (req.session as AuthedSessionData).user._id
  const { formId } = req.params
  const { page, submissionId } = req.query

  const logMeta = {
    action: 'handleGetMetadata',
    formId,
    submissionId,
    page,
    sessionUserId,
    ...createReqMeta(req),
  }

  return (
    // Step 1: Retrieve logged in user.
    getPopulatedUserById(sessionUserId)
      .andThen((user) =>
        // Step 2: Check whether user has read permissions to form.
        getFormAfterPermissionChecks({
          user,
          formId,
          level: PermissionLevel.Read,
        }),
      )
      // Step 3: Check whether form is encrypt mode.
      .andThen(checkFormIsEncryptMode)
      // Step 4: Retrieve submission metadata.
      .andThen(() => {
        // Step 4a: Retrieve specific submission id.
        if (submissionId) {
          return getSubmissionMetadata(formId, submissionId).map((metadata) => {
            const metadataList: StorageModeSubmissionMetadataList = metadata
              ? { metadata: [metadata], count: 1 }
              : { metadata: [], count: 0 }
            return metadataList
          })
        }
        // Step 4b: Retrieve all submissions of given form id.
        return getSubmissionMetadataList(formId, page)
      })
      .map((metadataList) => {
        logger.info({
          message: 'Successfully retrieved metadata from database',
          meta: logMeta,
        })
        return res.json(metadataList)
      })
      .mapErr((error) => {
        logger.error({
          message: 'Failure retrieving metadata from database',
          meta: logMeta,
          error,
        })

        const { statusCode, errorMessage } = mapRouteError(error)
        return res.status(statusCode).json({
          message: errorMessage,
        })
      })
  )
}

// Handler for GET /:formId/submissions/metadata
export const handleGetMetadata = [
  // NOTE: If submissionId is set, then page is optional.
  // Otherwise, if there is no submissionId, then page >= 1
  celebrate({
    [Segments.QUERY]: {
      submissionId: Joi.string().optional(),
      page: Joi.number().min(1).when('submissionId', {
        not: Joi.exist(),
        then: Joi.required(),
      }),
    },
  }),
  getMetadata,
] as ControllerHandler[]

/**
 * Handler for GET /:formId/submissions/:submissionId
 * @security session
 *
 * @returns 200 with encrypted submission data response
 * @returns 400 when form is not an encrypt mode form
 * @returns 403 when user does not have read permissions for form
 * @returns 404 when submissionId cannot be found in the database
 * @returns 404 when form cannot be found
 * @returns 410 when form is archived
 * @returns 422 when user in session cannot be retrieved from the database
 * @returns 500 when any errors occurs in database query or generating signed URL
 */
export const handleGetPaymentResponse: ControllerHandler<
  { formId: string; submissionId: string },
  Payment | ErrorDto
> = async (req, res) => {
  const sessionUserId = (req.session as AuthedSessionData).user._id
  const { formId, submissionId } = req.params

  const logMeta = {
    action: 'handleGetPaymentResponse',
    submissionId,
    formId,
    sessionUserId,
    ...createReqMeta(req),
  }

  logger.info({
    message: 'Get payment response using submissionId start',
    meta: logMeta,
  })

  return (
    // Step 1: Retrieve logged in user.
    getPopulatedUserById(sessionUserId)
      // Step 2: Check whether user has read permissions to form.
      .andThen((user) =>
        getFormAfterPermissionChecks({
          user,
          formId,
          level: PermissionLevel.Read,
        }),
      )
      // Step 3: Check whether form is encrypt mode.
      .andThen(checkFormIsEncryptMode)
      // Step 4: Is encrypt mode form, retrieve submission data.
      .andThen(() => findPaymentBySubmissionId(submissionId))
      // Step 5: Retrieve presigned URLs for attachments.
      .map((paymentData) => {
        logger.info({
          message: 'Get payment submission using submissionId success',
          meta: logMeta,
        })
        return res.json(paymentData)
      })
      .mapErr((error) => {
        logger.error({
          message: 'Failure retrieving payment submission response',
          meta: logMeta,
          error,
        })

        const { statusCode, errorMessage } = mapRouteError(error)
        return res.status(statusCode).json({
          message: errorMessage,
        })
      })
  )
}<|MERGE_RESOLUTION|>--- conflicted
+++ resolved
@@ -363,15 +363,12 @@
       })
       return res.status(StatusCodes.INTERNAL_SERVER_ERROR).json({
         message:
-<<<<<<< HEAD
-          'Error when creating payment: amount is not a positive integer',
-        meta: logMeta,
-=======
           "The form's payment settings are invalid. Please contact the admin of the form to rectify the issue.",
       })
     }
 
     const payment = new Payment({
+      target_account_id: form.payments_channel.target_account_id,
       amount,
       email: req.body.paymentReceiptEmail,
     })
@@ -393,7 +390,6 @@
           ...createReqMeta(req),
         },
         error: err,
->>>>>>> aed8da91
       })
       // Block the submission so that user can try to resubmit
       return res.status(StatusCodes.BAD_REQUEST).json({
@@ -402,40 +398,6 @@
       })
     }
 
-<<<<<<< HEAD
-    const payment = new Payment({
-      target_account_id: form.payments_channel.target_account_id,
-      amount,
-      email: req.body.paymentReceiptEmail,
-    })
-    const paymentId = payment.id
-
-    // Step 2: Create and save pending submission.
-    const pendingSubmission = new EncryptPendingSubmission({
-      ...submissionContent,
-      paymentId,
-    })
-
-    try {
-      await pendingSubmission.save()
-    } catch (err) {
-      logger.error({
-        message: 'Encrypt pending submission save error',
-        meta: {
-          action: 'onEncryptSubmissionFailure',
-          ...createReqMeta(req),
-        },
-        error: err,
-      })
-      // Block the submission so that user can try to resubmit
-      return res.status(StatusCodes.BAD_REQUEST).json({
-        message:
-          'Could not save pending submission. For assistance, please contact the person who asked you to fill in this form.',
-      })
-    }
-
-=======
->>>>>>> aed8da91
     const pendingSubmissionId = pendingSubmission.id
     logger.info({
       message: 'Created pending submission in DB',
