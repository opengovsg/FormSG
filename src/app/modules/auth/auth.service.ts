--- conflicted
+++ resolved
@@ -361,17 +361,10 @@
   token: string,
 ): ResultAsync<IUserSchema, Error> => {
   return findUserById(userId).andThen((user) => {
-<<<<<<< HEAD
-    if (!user.apiKeyHash) {
-      return errAsync(new MissingTokenError())
-    }
-    return compareHash(token, user.apiKeyHash ?? '').andThen((isHashMatch) => {
-=======
     if (!user.apiToken?.keyHash) {
       return errAsync(new MissingTokenError())
     }
     return compareHash(token, user.apiToken.keyHash).andThen((isHashMatch) => {
->>>>>>> 50d8d1cb
       if (isHashMatch) return okAsync(user)
       return errAsync(new InvalidTokenError())
     })
