--- conflicted
+++ resolved
@@ -8043,11 +8043,7 @@
     })
   })
 
-<<<<<<< HEAD
-  describe('_handleUpdateCollaborators', () => {
-=======
   describe('_handleUpdateEndPage', () => {
->>>>>>> 1184c854
     const MOCK_USER_ID = new ObjectId().toHexString()
     const MOCK_FORM_ID = new ObjectId().toHexString()
     const MOCK_USER = {
@@ -8057,7 +8053,508 @@
     const MOCK_FORM = {
       admin: MOCK_USER,
       _id: MOCK_FORM_ID,
-<<<<<<< HEAD
+      endPage: {
+        title: 'old end page',
+      },
+      title: 'mock end page title',
+    } as IPopulatedForm
+
+    const MOCK_UPDATED_FORM = {
+      ...MOCK_FORM,
+      endPage: {
+        title: 'new mock end page title',
+      },
+    } as IFormDocument
+
+    const MOCK_UPDATED_END_PAGE = MOCK_UPDATED_FORM.endPage
+
+    const MOCK_REQ = expressHandler.mockRequest({
+      params: {
+        formId: MOCK_FORM_ID,
+      },
+      body: MOCK_UPDATED_END_PAGE,
+      session: {
+        user: {
+          _id: MOCK_USER_ID,
+        },
+      },
+    })
+
+    beforeEach(() => {
+      // Mock various services to return expected results.
+      MockUserService.getPopulatedUserById.mockReturnValue(okAsync(MOCK_USER))
+      MockAuthService.getFormAfterPermissionChecks.mockReturnValue(
+        okAsync(MOCK_FORM),
+      )
+      MockAdminFormService.updateEndPage.mockReturnValue(
+        okAsync(MOCK_UPDATED_END_PAGE),
+      )
+    })
+
+    it('should return 200 with updated end page', async () => {
+      // Arrange
+      const mockRes = expressHandler.mockResponse()
+
+      // Act
+      await AdminFormController._handleUpdateEndPage(
+        MOCK_REQ,
+        mockRes,
+        jest.fn(),
+      )
+
+      // Assert
+      expect(mockRes.status).toHaveBeenCalledWith(200)
+      expect(mockRes.json).toHaveBeenCalledWith(MOCK_UPDATED_END_PAGE)
+      expect(MockAdminFormService.updateEndPage).toHaveBeenCalledWith(
+        MOCK_REQ.params.formId,
+        MOCK_REQ.body,
+      )
+    })
+
+    it('should return 403 when current user does not have permissions to update the end page', async () => {
+      // Arrange
+      const expectedErrorString = 'no permissions pls'
+      MockAuthService.getFormAfterPermissionChecks.mockReturnValueOnce(
+        errAsync(new ForbiddenFormError(expectedErrorString)),
+      )
+      const mockRes = expressHandler.mockResponse()
+
+      // Act
+      await AdminFormController._handleUpdateEndPage(
+        MOCK_REQ,
+        mockRes,
+        jest.fn(),
+      )
+
+      // Assert
+      expect(mockRes.status).toHaveBeenCalledWith(403)
+      expect(mockRes.json).toHaveBeenCalledWith({
+        message: expectedErrorString,
+      })
+      expect(MockAdminFormService.updateEndPage).not.toHaveBeenCalled()
+    })
+
+    it('should return 404 when form cannot be found', async () => {
+      // Arrange
+      const expectedErrorString = 'no form pls'
+      MockAuthService.getFormAfterPermissionChecks.mockReturnValueOnce(
+        errAsync(new FormNotFoundError(expectedErrorString)),
+      )
+      const mockRes = expressHandler.mockResponse()
+
+      // Act
+      await AdminFormController._handleUpdateEndPage(
+        MOCK_REQ,
+        mockRes,
+        jest.fn(),
+      )
+
+      // Assert
+      expect(mockRes.status).toHaveBeenCalledWith(404)
+      expect(mockRes.json).toHaveBeenCalledWith({
+        message: expectedErrorString,
+      })
+      expect(MockAdminFormService.updateEndPage).not.toHaveBeenCalled()
+    })
+
+    it('should return 410 when attempting to update an archived form', async () => {
+      // Arrange
+      const expectedErrorString = 'form gone pls'
+      MockAuthService.getFormAfterPermissionChecks.mockReturnValueOnce(
+        errAsync(new FormDeletedError(expectedErrorString)),
+      )
+      const mockRes = expressHandler.mockResponse()
+
+      // Act
+      await AdminFormController._handleUpdateEndPage(
+        MOCK_REQ,
+        mockRes,
+        jest.fn(),
+      )
+
+      // Assert
+      expect(mockRes.status).toHaveBeenCalledWith(410)
+      expect(mockRes.json).toHaveBeenCalledWith({
+        message: expectedErrorString,
+      })
+      expect(MockAdminFormService.updateEndPage).not.toHaveBeenCalled()
+    })
+
+    it('should return 413 when updating the end page causes the form to be too large to be saved in the database', async () => {
+      // Arrange
+      const expectedErrorString = 'payload too large'
+      MockAdminFormService.updateEndPage.mockReturnValueOnce(
+        errAsync(new DatabasePayloadSizeError(expectedErrorString)),
+      )
+      const mockRes = expressHandler.mockResponse()
+
+      // Act
+      await AdminFormController._handleUpdateEndPage(
+        MOCK_REQ,
+        mockRes,
+        jest.fn(),
+      )
+
+      // Assert
+      expect(mockRes.status).toHaveBeenCalledWith(413)
+      expect(mockRes.json).toHaveBeenCalledWith({
+        message: expectedErrorString,
+      })
+      expect(MockAdminFormService.updateEndPage).toHaveBeenCalledWith(
+        MOCK_REQ.params.formId,
+        MOCK_REQ.body,
+      )
+    })
+
+    it('should return 422 when DatabaseValidationError occurs', async () => {
+      // Arrange
+      const expectedErrorString = 'invalid thing'
+      MockAdminFormService.updateEndPage.mockReturnValueOnce(
+        errAsync(new DatabaseValidationError(expectedErrorString)),
+      )
+      const mockRes = expressHandler.mockResponse()
+
+      // Act
+      await AdminFormController._handleUpdateEndPage(
+        MOCK_REQ,
+        mockRes,
+        jest.fn(),
+      )
+
+      // Assert
+      expect(mockRes.status).toHaveBeenCalledWith(422)
+      expect(mockRes.json).toHaveBeenCalledWith({
+        message: expectedErrorString,
+      })
+      expect(MockAdminFormService.updateEndPage).toHaveBeenCalledWith(
+        MOCK_REQ.params.formId,
+        MOCK_REQ.body,
+      )
+    })
+
+    it('should return 422 when user in session cannot be retrieved from the database', async () => {
+      // Arrange
+      const expectedErrorString = 'user gone'
+      MockUserService.getPopulatedUserById.mockReturnValueOnce(
+        errAsync(new MissingUserError(expectedErrorString)),
+      )
+      const mockRes = expressHandler.mockResponse()
+
+      // Act
+      await AdminFormController._handleUpdateEndPage(
+        MOCK_REQ,
+        mockRes,
+        jest.fn(),
+      )
+
+      // Assert
+      expect(mockRes.status).toHaveBeenCalledWith(422)
+      expect(mockRes.json).toHaveBeenCalledWith({
+        message: expectedErrorString,
+      })
+      expect(MockAdminFormService.updateEndPage).not.toHaveBeenCalled()
+    })
+
+    it('should return 500 when database error occurs whilst retrieving user from database', async () => {
+      // Arrange
+      const expectedErrorString = 'database error'
+      MockUserService.getPopulatedUserById.mockReturnValueOnce(
+        errAsync(new DatabaseError(expectedErrorString)),
+      )
+      const mockRes = expressHandler.mockResponse()
+
+      // Act
+      await AdminFormController._handleUpdateEndPage(
+        MOCK_REQ,
+        mockRes,
+        jest.fn(),
+      )
+
+      // Assert
+      expect(mockRes.status).toHaveBeenCalledWith(500)
+      expect(mockRes.json).toHaveBeenCalledWith({
+        message: expectedErrorString,
+      })
+      expect(
+        MockAuthService.getFormAfterPermissionChecks,
+      ).not.toHaveBeenCalled()
+      expect(MockAdminFormService.updateEndPage).not.toHaveBeenCalled()
+    })
+
+    it('should return 500 when database error occurs whilst retrieving form from database', async () => {
+      // Arrange
+      const expectedErrorString = 'database error'
+      MockAuthService.getFormAfterPermissionChecks.mockReturnValueOnce(
+        errAsync(new DatabaseError(expectedErrorString)),
+      )
+      const mockRes = expressHandler.mockResponse()
+
+      // Act
+      await AdminFormController._handleUpdateEndPage(
+        MOCK_REQ,
+        mockRes,
+        jest.fn(),
+      )
+
+      // Assert
+      expect(mockRes.status).toHaveBeenCalledWith(500)
+      expect(mockRes.json).toHaveBeenCalledWith({
+        message: expectedErrorString,
+      })
+      expect(MockAuthService.getFormAfterPermissionChecks).toHaveBeenCalledWith(
+        {
+          user: MOCK_USER,
+          formId: String(MOCK_FORM_ID),
+          level: PermissionLevel.Write,
+        },
+      )
+      expect(MockAdminFormService.updateEndPage).not.toHaveBeenCalled()
+    })
+
+    it('should return 500 when database error occurs whilst updating end page', async () => {
+      // Arrange
+      const expectedErrorString = 'database error'
+      MockAdminFormService.updateEndPage.mockReturnValueOnce(
+        errAsync(new DatabaseError(expectedErrorString)),
+      )
+      const mockRes = expressHandler.mockResponse()
+
+      // Act
+      await AdminFormController._handleUpdateEndPage(
+        MOCK_REQ,
+        mockRes,
+        jest.fn(),
+      )
+
+      // Assert
+      expect(mockRes.status).toHaveBeenCalledWith(500)
+      expect(mockRes.json).toHaveBeenCalledWith({
+        message: expectedErrorString,
+      })
+      expect(MockAdminFormService.updateEndPage).toHaveBeenCalledWith(
+        MOCK_REQ.params.formId,
+        MOCK_REQ.body,
+      )
+    })
+  })
+
+  describe('_handleUpdateLogic', () => {
+    const MOCK_USER_ID = new ObjectId().toHexString()
+    const MOCK_FORM_ID = new ObjectId().toHexString()
+    const MOCK_USER = {
+      _id: MOCK_USER_ID,
+      email: 'somerandom@example.com',
+    } as IPopulatedUser
+    const logicId = new ObjectId().toHexString()
+    const mockFormLogic = {
+      form_logics: [
+        {
+          _id: logicId,
+          id: logicId,
+        } as ILogicSchema,
+      ],
+    }
+
+    const mockUpdatedLogic = {
+      _id: logicId,
+    } as ILogicSchema
+
+    const MOCK_FORM = {
+      admin: MOCK_USER,
+      _id: MOCK_FORM_ID,
+      title: 'mock title',
+      ...mockFormLogic,
+    } as IPopulatedForm
+
+    const mockReq = expressHandler.mockRequest({
+      params: {
+        formId: MOCK_FORM_ID,
+        logicId,
+      },
+      session: {
+        user: {
+          _id: MOCK_USER_ID,
+        },
+      },
+      body: mockUpdatedLogic,
+    })
+    const mockRes = expressHandler.mockResponse()
+
+    beforeEach(() => {
+      MockUserService.getPopulatedUserById.mockReturnValue(okAsync(MOCK_USER))
+      MockAuthService.getFormAfterPermissionChecks.mockReturnValue(
+        okAsync(MOCK_FORM),
+      )
+      MockAdminFormService.updateFormLogic.mockReturnValue(
+        okAsync(mockUpdatedLogic),
+      )
+    })
+
+    it('should call all services correctly when request is valid', async () => {
+      await AdminFormController._handleUpdateLogic(mockReq, mockRes, jest.fn())
+
+      expect(MockUserService.getPopulatedUserById).toHaveBeenCalledWith(
+        MOCK_USER_ID,
+      )
+      expect(MockAuthService.getFormAfterPermissionChecks).toHaveBeenCalledWith(
+        {
+          user: MOCK_USER,
+          formId: MOCK_FORM_ID,
+          level: PermissionLevel.Write,
+        },
+      )
+      expect(MockAdminFormService.updateFormLogic).toHaveBeenCalledWith(
+        MOCK_FORM,
+        logicId,
+        mockUpdatedLogic,
+      )
+
+      expect(mockRes.status).toHaveBeenCalledWith(200)
+      expect(mockRes.json).toHaveBeenCalledWith(mockUpdatedLogic)
+    })
+
+    it('should return 403 when user does not have permissions to update logic', async () => {
+      MockAuthService.getFormAfterPermissionChecks.mockReturnValue(
+        errAsync(
+          new ForbiddenFormError('not authorized to perform write operation'),
+        ),
+      )
+
+      await AdminFormController._handleUpdateLogic(mockReq, mockRes, jest.fn())
+
+      expect(MockUserService.getPopulatedUserById).toHaveBeenCalledWith(
+        MOCK_USER_ID,
+      )
+      expect(MockAuthService.getFormAfterPermissionChecks).toHaveBeenCalledWith(
+        {
+          user: MOCK_USER,
+          formId: MOCK_FORM_ID,
+          level: PermissionLevel.Write,
+        },
+      )
+      expect(MockAdminFormService.updateFormLogic).not.toHaveBeenCalled()
+
+      expect(mockRes.status).toHaveBeenCalledWith(403)
+
+      expect(mockRes.json).toHaveBeenCalledWith({
+        message: 'not authorized to perform write operation',
+      })
+    })
+
+    it('should return 404 when logicId cannot be found', async () => {
+      MockAdminFormService.updateFormLogic.mockReturnValue(
+        errAsync(new LogicNotFoundError()),
+      )
+
+      await AdminFormController._handleUpdateLogic(mockReq, mockRes, jest.fn())
+
+      expect(MockUserService.getPopulatedUserById).toHaveBeenCalledWith(
+        MOCK_USER_ID,
+      )
+      expect(MockAuthService.getFormAfterPermissionChecks).toHaveBeenCalledWith(
+        {
+          user: MOCK_USER,
+          formId: MOCK_FORM_ID,
+          level: PermissionLevel.Write,
+        },
+      )
+
+      expect(MockAdminFormService.updateFormLogic).toHaveBeenCalledWith(
+        MOCK_FORM,
+        logicId,
+        mockUpdatedLogic,
+      )
+
+      expect(mockRes.status).toHaveBeenCalledWith(404)
+
+      expect(mockRes.json).toHaveBeenCalledWith({
+        message: 'logicId does not exist on form',
+      })
+    })
+
+    it('should return 404 when form cannot be found', async () => {
+      MockAuthService.getFormAfterPermissionChecks.mockReturnValue(
+        errAsync(new FormNotFoundError()),
+      )
+
+      await AdminFormController._handleUpdateLogic(mockReq, mockRes, jest.fn())
+
+      expect(MockUserService.getPopulatedUserById).toHaveBeenCalledWith(
+        MOCK_USER_ID,
+      )
+      expect(MockAuthService.getFormAfterPermissionChecks).toHaveBeenCalledWith(
+        {
+          user: MOCK_USER,
+          formId: MOCK_FORM_ID,
+          level: PermissionLevel.Write,
+        },
+      )
+      expect(MockAdminFormService.updateFormLogic).not.toHaveBeenCalled()
+
+      expect(mockRes.status).toHaveBeenCalledWith(404)
+
+      expect(mockRes.json).toHaveBeenCalledWith({
+        message: 'Form not found',
+      })
+    })
+
+    it('should return 422 when user in session cannot be retrieved from the database', async () => {
+      MockUserService.getPopulatedUserById.mockReturnValue(
+        errAsync(new MissingUserError()),
+      )
+
+      await AdminFormController._handleUpdateLogic(mockReq, mockRes, jest.fn())
+
+      expect(MockUserService.getPopulatedUserById).toHaveBeenCalledWith(
+        MOCK_USER_ID,
+      )
+      expect(
+        MockAuthService.getFormAfterPermissionChecks,
+      ).not.toHaveBeenCalled()
+
+      expect(MockAdminFormService.updateFormLogic).not.toHaveBeenCalled()
+
+      expect(mockRes.status).toHaveBeenCalledWith(422)
+
+      expect(mockRes.json).toHaveBeenCalledWith({
+        message: 'User not found',
+      })
+    })
+
+    it('should return 500 when database error occurs', async () => {
+      MockUserService.getPopulatedUserById.mockReturnValue(
+        errAsync(new DatabaseError()),
+      )
+
+      await AdminFormController._handleUpdateLogic(mockReq, mockRes, jest.fn())
+
+      expect(MockUserService.getPopulatedUserById).toHaveBeenCalledWith(
+        MOCK_USER_ID,
+      )
+      expect(
+        MockAuthService.getFormAfterPermissionChecks,
+      ).not.toHaveBeenCalled()
+
+      expect(MockAdminFormService.updateFormLogic).not.toHaveBeenCalled()
+
+      expect(mockRes.status).toHaveBeenCalledWith(500)
+
+      expect(mockRes.json).toHaveBeenCalledWith({
+        message: 'Something went wrong. Please try again.',
+      })
+    })
+  })
+
+  describe('_handleUpdateCollaborators', () => {
+    const MOCK_USER_ID = new ObjectId().toHexString()
+    const MOCK_FORM_ID = new ObjectId().toHexString()
+    const MOCK_USER = {
+      _id: MOCK_USER_ID,
+      email: 'somerandom@example.com',
+    } as IPopulatedUser
+    const MOCK_FORM = {
+      admin: MOCK_USER,
+      _id: MOCK_FORM_ID,
     } as IPopulatedForm
     const MOCK_COLLABORATORS = [
       {
@@ -8065,32 +8562,11 @@
         write: false,
       },
     ]
-=======
-      endPage: {
-        title: 'old end page',
-      },
-      title: 'mock end page title',
-    } as IPopulatedForm
-
-    const MOCK_UPDATED_FORM = {
-      ...MOCK_FORM,
-      endPage: {
-        title: 'new mock end page title',
-      },
-    } as IFormDocument
-
-    const MOCK_UPDATED_END_PAGE = MOCK_UPDATED_FORM.endPage
-
->>>>>>> 1184c854
     const MOCK_REQ = expressHandler.mockRequest({
       params: {
         formId: MOCK_FORM_ID,
       },
-<<<<<<< HEAD
       body: MOCK_COLLABORATORS,
-=======
-      body: MOCK_UPDATED_END_PAGE,
->>>>>>> 1184c854
       session: {
         user: {
           _id: MOCK_USER_ID,
@@ -8104,7 +8580,6 @@
       MockAuthService.getFormAfterPermissionChecks.mockReturnValue(
         okAsync(MOCK_FORM),
       )
-<<<<<<< HEAD
     })
     it('should return 200 when collaborators are updated successfully', async () => {
       // Arrange
@@ -8115,26 +8590,12 @@
 
       // Act
       await AdminFormController._handleUpdateCollaborators(
-=======
-      MockAdminFormService.updateEndPage.mockReturnValue(
-        okAsync(MOCK_UPDATED_END_PAGE),
-      )
-    })
-
-    it('should return 200 with updated end page', async () => {
-      // Arrange
-      const mockRes = expressHandler.mockResponse()
-
-      // Act
-      await AdminFormController._handleUpdateEndPage(
->>>>>>> 1184c854
-        MOCK_REQ,
-        mockRes,
-        jest.fn(),
-      )
-
-      // Assert
-<<<<<<< HEAD
+        MOCK_REQ,
+        mockRes,
+        jest.fn(),
+      )
+
+      // Assert
       expect(mockRes.status).toBeCalledWith(StatusCodes.OK)
       expect(mockRes.json).toBeCalledWith(MOCK_COLLABORATORS)
     })
@@ -8150,33 +8611,12 @@
 
       // Act
       await AdminFormController._handleUpdateCollaborators(
-=======
-      expect(mockRes.status).toHaveBeenCalledWith(200)
-      expect(mockRes.json).toHaveBeenCalledWith(MOCK_UPDATED_END_PAGE)
-      expect(MockAdminFormService.updateEndPage).toHaveBeenCalledWith(
-        MOCK_REQ.params.formId,
-        MOCK_REQ.body,
-      )
-    })
-
-    it('should return 403 when current user does not have permissions to update the end page', async () => {
-      // Arrange
-      const expectedErrorString = 'no permissions pls'
-      MockAuthService.getFormAfterPermissionChecks.mockReturnValueOnce(
-        errAsync(new ForbiddenFormError(expectedErrorString)),
-      )
-      const mockRes = expressHandler.mockResponse()
-
-      // Act
-      await AdminFormController._handleUpdateEndPage(
->>>>>>> 1184c854
-        MOCK_REQ,
-        mockRes,
-        jest.fn(),
-      )
-
-      // Assert
-<<<<<<< HEAD
+        MOCK_REQ,
+        mockRes,
+        jest.fn(),
+      )
+
+      // Assert
       expect(mockRes.status).toBeCalledWith(StatusCodes.FORBIDDEN)
       expect(mockRes.json).toBeCalledWith(expectedResponse)
       expect(
@@ -8195,32 +8635,12 @@
 
       // Act
       await AdminFormController._handleUpdateCollaborators(
-=======
-      expect(mockRes.status).toHaveBeenCalledWith(403)
-      expect(mockRes.json).toHaveBeenCalledWith({
-        message: expectedErrorString,
-      })
-      expect(MockAdminFormService.updateEndPage).not.toHaveBeenCalled()
-    })
-
-    it('should return 404 when form cannot be found', async () => {
-      // Arrange
-      const expectedErrorString = 'no form pls'
-      MockAuthService.getFormAfterPermissionChecks.mockReturnValueOnce(
-        errAsync(new FormNotFoundError(expectedErrorString)),
-      )
-      const mockRes = expressHandler.mockResponse()
-
-      // Act
-      await AdminFormController._handleUpdateEndPage(
->>>>>>> 1184c854
-        MOCK_REQ,
-        mockRes,
-        jest.fn(),
-      )
-
-      // Assert
-<<<<<<< HEAD
+        MOCK_REQ,
+        mockRes,
+        jest.fn(),
+      )
+
+      // Assert
       expect(mockRes.status).toBeCalledWith(StatusCodes.NOT_FOUND)
       expect(mockRes.json).toBeCalledWith(expectedResponse)
       expect(
@@ -8239,32 +8659,12 @@
 
       // Act
       await AdminFormController._handleUpdateCollaborators(
-=======
-      expect(mockRes.status).toHaveBeenCalledWith(404)
-      expect(mockRes.json).toHaveBeenCalledWith({
-        message: expectedErrorString,
-      })
-      expect(MockAdminFormService.updateEndPage).not.toHaveBeenCalled()
-    })
-
-    it('should return 410 when attempting to update an archived form', async () => {
-      // Arrange
-      const expectedErrorString = 'form gone pls'
-      MockAuthService.getFormAfterPermissionChecks.mockReturnValueOnce(
-        errAsync(new FormDeletedError(expectedErrorString)),
-      )
-      const mockRes = expressHandler.mockResponse()
-
-      // Act
-      await AdminFormController._handleUpdateEndPage(
->>>>>>> 1184c854
-        MOCK_REQ,
-        mockRes,
-        jest.fn(),
-      )
-
-      // Assert
-<<<<<<< HEAD
+        MOCK_REQ,
+        mockRes,
+        jest.fn(),
+      )
+
+      // Assert
       expect(mockRes.status).toBeCalledWith(StatusCodes.GONE)
       expect(mockRes.json).toBeCalledWith(expectedResponse)
       expect(
@@ -8283,32 +8683,12 @@
 
       // Act
       await AdminFormController._handleUpdateCollaborators(
-=======
-      expect(mockRes.status).toHaveBeenCalledWith(410)
-      expect(mockRes.json).toHaveBeenCalledWith({
-        message: expectedErrorString,
-      })
-      expect(MockAdminFormService.updateEndPage).not.toHaveBeenCalled()
-    })
-
-    it('should return 413 when updating the end page causes the form to be too large to be saved in the database', async () => {
-      // Arrange
-      const expectedErrorString = 'payload too large'
-      MockAdminFormService.updateEndPage.mockReturnValueOnce(
-        errAsync(new DatabasePayloadSizeError(expectedErrorString)),
-      )
-      const mockRes = expressHandler.mockResponse()
-
-      // Act
-      await AdminFormController._handleUpdateEndPage(
->>>>>>> 1184c854
-        MOCK_REQ,
-        mockRes,
-        jest.fn(),
-      )
-
-      // Assert
-<<<<<<< HEAD
+        MOCK_REQ,
+        mockRes,
+        jest.fn(),
+      )
+
+      // Assert
       expect(mockRes.status).toBeCalledWith(StatusCodes.UNPROCESSABLE_ENTITY)
       expect(mockRes.json).toBeCalledWith(expectedResponse)
       expect(
@@ -8327,35 +8707,12 @@
 
       // Act
       await AdminFormController._handleUpdateCollaborators(
-=======
-      expect(mockRes.status).toHaveBeenCalledWith(413)
-      expect(mockRes.json).toHaveBeenCalledWith({
-        message: expectedErrorString,
-      })
-      expect(MockAdminFormService.updateEndPage).toHaveBeenCalledWith(
-        MOCK_REQ.params.formId,
-        MOCK_REQ.body,
-      )
-    })
-
-    it('should return 422 when DatabaseValidationError occurs', async () => {
-      // Arrange
-      const expectedErrorString = 'invalid thing'
-      MockAdminFormService.updateEndPage.mockReturnValueOnce(
-        errAsync(new DatabaseValidationError(expectedErrorString)),
-      )
-      const mockRes = expressHandler.mockResponse()
-
-      // Act
-      await AdminFormController._handleUpdateEndPage(
->>>>>>> 1184c854
-        MOCK_REQ,
-        mockRes,
-        jest.fn(),
-      )
-
-      // Assert
-<<<<<<< HEAD
+        MOCK_REQ,
+        mockRes,
+        jest.fn(),
+      )
+
+      // Assert
       expect(mockRes.status).toBeCalledWith(StatusCodes.INTERNAL_SERVER_ERROR)
       expect(mockRes.json).toBeCalledWith(expectedResponse)
       expect(
@@ -8406,35 +8763,12 @@
 
       // Act
       await AdminFormController.handleGetFormCollaborators(
-=======
-      expect(mockRes.status).toHaveBeenCalledWith(422)
-      expect(mockRes.json).toHaveBeenCalledWith({
-        message: expectedErrorString,
-      })
-      expect(MockAdminFormService.updateEndPage).toHaveBeenCalledWith(
-        MOCK_REQ.params.formId,
-        MOCK_REQ.body,
-      )
-    })
-
-    it('should return 422 when user in session cannot be retrieved from the database', async () => {
-      // Arrange
-      const expectedErrorString = 'user gone'
-      MockUserService.getPopulatedUserById.mockReturnValueOnce(
-        errAsync(new MissingUserError(expectedErrorString)),
-      )
-      const mockRes = expressHandler.mockResponse()
-
-      // Act
-      await AdminFormController._handleUpdateEndPage(
->>>>>>> 1184c854
-        MOCK_REQ,
-        mockRes,
-        jest.fn(),
-      )
-
-      // Assert
-<<<<<<< HEAD
+        MOCK_REQ,
+        mockRes,
+        jest.fn(),
+      )
+
+      // Assert
       expect(mockRes.status).toBeCalledWith(StatusCodes.OK)
       expect(mockRes.send).toBeCalledWith(MOCK_COLLABORATORS)
     })
@@ -8450,32 +8784,12 @@
 
       // Act
       await AdminFormController.handleGetFormCollaborators(
-=======
-      expect(mockRes.status).toHaveBeenCalledWith(422)
-      expect(mockRes.json).toHaveBeenCalledWith({
-        message: expectedErrorString,
-      })
-      expect(MockAdminFormService.updateEndPage).not.toHaveBeenCalled()
-    })
-
-    it('should return 500 when database error occurs whilst retrieving user from database', async () => {
-      // Arrange
-      const expectedErrorString = 'database error'
-      MockUserService.getPopulatedUserById.mockReturnValueOnce(
-        errAsync(new DatabaseError(expectedErrorString)),
-      )
-      const mockRes = expressHandler.mockResponse()
-
-      // Act
-      await AdminFormController._handleUpdateEndPage(
->>>>>>> 1184c854
-        MOCK_REQ,
-        mockRes,
-        jest.fn(),
-      )
-
-      // Assert
-<<<<<<< HEAD
+        MOCK_REQ,
+        mockRes,
+        jest.fn(),
+      )
+
+      // Assert
       expect(mockRes.status).toBeCalledWith(StatusCodes.FORBIDDEN)
       expect(mockRes.json).toBeCalledWith(expectedResponse)
     })
@@ -8491,35 +8805,12 @@
 
       // Act
       await AdminFormController.handleGetFormCollaborators(
-=======
-      expect(mockRes.status).toHaveBeenCalledWith(500)
-      expect(mockRes.json).toHaveBeenCalledWith({
-        message: expectedErrorString,
-      })
-      expect(
-        MockAuthService.getFormAfterPermissionChecks,
-      ).not.toHaveBeenCalled()
-      expect(MockAdminFormService.updateEndPage).not.toHaveBeenCalled()
-    })
-
-    it('should return 500 when database error occurs whilst retrieving form from database', async () => {
-      // Arrange
-      const expectedErrorString = 'database error'
-      MockAuthService.getFormAfterPermissionChecks.mockReturnValueOnce(
-        errAsync(new DatabaseError(expectedErrorString)),
-      )
-      const mockRes = expressHandler.mockResponse()
-
-      // Act
-      await AdminFormController._handleUpdateEndPage(
->>>>>>> 1184c854
-        MOCK_REQ,
-        mockRes,
-        jest.fn(),
-      )
-
-      // Assert
-<<<<<<< HEAD
+        MOCK_REQ,
+        mockRes,
+        jest.fn(),
+      )
+
+      // Assert
       expect(mockRes.status).toBeCalledWith(StatusCodes.NOT_FOUND)
       expect(mockRes.json).toBeCalledWith(expectedResponse)
     })
@@ -8535,39 +8826,12 @@
 
       // Act
       await AdminFormController.handleGetFormCollaborators(
-=======
-      expect(mockRes.status).toHaveBeenCalledWith(500)
-      expect(mockRes.json).toHaveBeenCalledWith({
-        message: expectedErrorString,
-      })
-      expect(MockAuthService.getFormAfterPermissionChecks).toHaveBeenCalledWith(
-        {
-          user: MOCK_USER,
-          formId: String(MOCK_FORM_ID),
-          level: PermissionLevel.Write,
-        },
-      )
-      expect(MockAdminFormService.updateEndPage).not.toHaveBeenCalled()
-    })
-
-    it('should return 500 when database error occurs whilst updating end page', async () => {
-      // Arrange
-      const expectedErrorString = 'database error'
-      MockAdminFormService.updateEndPage.mockReturnValueOnce(
-        errAsync(new DatabaseError(expectedErrorString)),
-      )
-      const mockRes = expressHandler.mockResponse()
-
-      // Act
-      await AdminFormController._handleUpdateEndPage(
->>>>>>> 1184c854
-        MOCK_REQ,
-        mockRes,
-        jest.fn(),
-      )
-
-      // Assert
-<<<<<<< HEAD
+        MOCK_REQ,
+        mockRes,
+        jest.fn(),
+      )
+
+      // Assert
       expect(mockRes.status).toBeCalledWith(StatusCodes.GONE)
       expect(mockRes.json).toBeCalledWith(expectedResponse)
     })
@@ -8612,223 +8876,6 @@
       // Assert
       expect(mockRes.status).toBeCalledWith(StatusCodes.INTERNAL_SERVER_ERROR)
       expect(mockRes.json).toBeCalledWith(expectedResponse)
-=======
-      expect(mockRes.status).toHaveBeenCalledWith(500)
-      expect(mockRes.json).toHaveBeenCalledWith({
-        message: expectedErrorString,
-      })
-      expect(MockAdminFormService.updateEndPage).toHaveBeenCalledWith(
-        MOCK_REQ.params.formId,
-        MOCK_REQ.body,
-      )
-    })
-  })
-
-  describe('_handleUpdateLogic', () => {
-    const MOCK_USER_ID = new ObjectId().toHexString()
-    const MOCK_FORM_ID = new ObjectId().toHexString()
-    const MOCK_USER = {
-      _id: MOCK_USER_ID,
-      email: 'somerandom@example.com',
-    } as IPopulatedUser
-    const logicId = new ObjectId().toHexString()
-    const mockFormLogic = {
-      form_logics: [
-        {
-          _id: logicId,
-          id: logicId,
-        } as ILogicSchema,
-      ],
-    }
-
-    const mockUpdatedLogic = {
-      _id: logicId,
-    } as ILogicSchema
-
-    const MOCK_FORM = {
-      admin: MOCK_USER,
-      _id: MOCK_FORM_ID,
-      title: 'mock title',
-      ...mockFormLogic,
-    } as IPopulatedForm
-
-    const mockReq = expressHandler.mockRequest({
-      params: {
-        formId: MOCK_FORM_ID,
-        logicId,
-      },
-      session: {
-        user: {
-          _id: MOCK_USER_ID,
-        },
-      },
-      body: mockUpdatedLogic,
-    })
-    const mockRes = expressHandler.mockResponse()
-
-    beforeEach(() => {
-      MockUserService.getPopulatedUserById.mockReturnValue(okAsync(MOCK_USER))
-      MockAuthService.getFormAfterPermissionChecks.mockReturnValue(
-        okAsync(MOCK_FORM),
-      )
-      MockAdminFormService.updateFormLogic.mockReturnValue(
-        okAsync(mockUpdatedLogic),
-      )
-    })
-
-    it('should call all services correctly when request is valid', async () => {
-      await AdminFormController._handleUpdateLogic(mockReq, mockRes, jest.fn())
-
-      expect(MockUserService.getPopulatedUserById).toHaveBeenCalledWith(
-        MOCK_USER_ID,
-      )
-      expect(MockAuthService.getFormAfterPermissionChecks).toHaveBeenCalledWith(
-        {
-          user: MOCK_USER,
-          formId: MOCK_FORM_ID,
-          level: PermissionLevel.Write,
-        },
-      )
-      expect(MockAdminFormService.updateFormLogic).toHaveBeenCalledWith(
-        MOCK_FORM,
-        logicId,
-        mockUpdatedLogic,
-      )
-
-      expect(mockRes.status).toHaveBeenCalledWith(200)
-      expect(mockRes.json).toHaveBeenCalledWith(mockUpdatedLogic)
-    })
-
-    it('should return 403 when user does not have permissions to update logic', async () => {
-      MockAuthService.getFormAfterPermissionChecks.mockReturnValue(
-        errAsync(
-          new ForbiddenFormError('not authorized to perform write operation'),
-        ),
-      )
-
-      await AdminFormController._handleUpdateLogic(mockReq, mockRes, jest.fn())
-
-      expect(MockUserService.getPopulatedUserById).toHaveBeenCalledWith(
-        MOCK_USER_ID,
-      )
-      expect(MockAuthService.getFormAfterPermissionChecks).toHaveBeenCalledWith(
-        {
-          user: MOCK_USER,
-          formId: MOCK_FORM_ID,
-          level: PermissionLevel.Write,
-        },
-      )
-      expect(MockAdminFormService.updateFormLogic).not.toHaveBeenCalled()
-
-      expect(mockRes.status).toHaveBeenCalledWith(403)
-
-      expect(mockRes.json).toHaveBeenCalledWith({
-        message: 'not authorized to perform write operation',
-      })
-    })
-
-    it('should return 404 when logicId cannot be found', async () => {
-      MockAdminFormService.updateFormLogic.mockReturnValue(
-        errAsync(new LogicNotFoundError()),
-      )
-
-      await AdminFormController._handleUpdateLogic(mockReq, mockRes, jest.fn())
-
-      expect(MockUserService.getPopulatedUserById).toHaveBeenCalledWith(
-        MOCK_USER_ID,
-      )
-      expect(MockAuthService.getFormAfterPermissionChecks).toHaveBeenCalledWith(
-        {
-          user: MOCK_USER,
-          formId: MOCK_FORM_ID,
-          level: PermissionLevel.Write,
-        },
-      )
-
-      expect(MockAdminFormService.updateFormLogic).toHaveBeenCalledWith(
-        MOCK_FORM,
-        logicId,
-        mockUpdatedLogic,
-      )
-
-      expect(mockRes.status).toHaveBeenCalledWith(404)
-
-      expect(mockRes.json).toHaveBeenCalledWith({
-        message: 'logicId does not exist on form',
-      })
-    })
-
-    it('should return 404 when form cannot be found', async () => {
-      MockAuthService.getFormAfterPermissionChecks.mockReturnValue(
-        errAsync(new FormNotFoundError()),
-      )
-
-      await AdminFormController._handleUpdateLogic(mockReq, mockRes, jest.fn())
-
-      expect(MockUserService.getPopulatedUserById).toHaveBeenCalledWith(
-        MOCK_USER_ID,
-      )
-      expect(MockAuthService.getFormAfterPermissionChecks).toHaveBeenCalledWith(
-        {
-          user: MOCK_USER,
-          formId: MOCK_FORM_ID,
-          level: PermissionLevel.Write,
-        },
-      )
-      expect(MockAdminFormService.updateFormLogic).not.toHaveBeenCalled()
-
-      expect(mockRes.status).toHaveBeenCalledWith(404)
-
-      expect(mockRes.json).toHaveBeenCalledWith({
-        message: 'Form not found',
-      })
-    })
-
-    it('should return 422 when user in session cannot be retrieved from the database', async () => {
-      MockUserService.getPopulatedUserById.mockReturnValue(
-        errAsync(new MissingUserError()),
-      )
-
-      await AdminFormController._handleUpdateLogic(mockReq, mockRes, jest.fn())
-
-      expect(MockUserService.getPopulatedUserById).toHaveBeenCalledWith(
-        MOCK_USER_ID,
-      )
-      expect(
-        MockAuthService.getFormAfterPermissionChecks,
-      ).not.toHaveBeenCalled()
-
-      expect(MockAdminFormService.updateFormLogic).not.toHaveBeenCalled()
-
-      expect(mockRes.status).toHaveBeenCalledWith(422)
-
-      expect(mockRes.json).toHaveBeenCalledWith({
-        message: 'User not found',
-      })
-    })
-
-    it('should return 500 when database error occurs', async () => {
-      MockUserService.getPopulatedUserById.mockReturnValue(
-        errAsync(new DatabaseError()),
-      )
-
-      await AdminFormController._handleUpdateLogic(mockReq, mockRes, jest.fn())
-
-      expect(MockUserService.getPopulatedUserById).toHaveBeenCalledWith(
-        MOCK_USER_ID,
-      )
-      expect(
-        MockAuthService.getFormAfterPermissionChecks,
-      ).not.toHaveBeenCalled()
-
-      expect(MockAdminFormService.updateFormLogic).not.toHaveBeenCalled()
-
-      expect(mockRes.status).toHaveBeenCalledWith(500)
-
-      expect(mockRes.json).toHaveBeenCalledWith({
-        message: 'Something went wrong. Please try again.',
-      })
->>>>>>> 1184c854
     })
   })
 })