--- conflicted
+++ resolved
@@ -4810,9 +4810,6 @@
     })
   })
 
-<<<<<<< HEAD
-  describe('submitEmailPreview', () => {
-=======
   describe('handleGetSettings', () => {
     const MOCK_FORM_SETTINGS: FormSettings = {
       authType: AuthType.NIL,
@@ -5062,8 +5059,7 @@
     })
   })
 
-  describe('handleEmailPreviewSubmission', () => {
->>>>>>> f1928bb2
+  describe('submitEmailPreview', () => {
     const MOCK_FIELD_ID = new ObjectId().toHexString()
     const MOCK_RESPONSES = [
       generateUnprocessedSingleAnswerResponse(BasicField.Email, {
