import { PresignedPost } from 'aws-sdk/clients/s3'
import { ObjectId } from 'bson-ext'
import { StatusCodes } from 'http-status-codes'
import { assignIn, cloneDeep, merge, pick } from 'lodash'
import { err, errAsync, ok, okAsync, Result } from 'neverthrow'
import { PassThrough } from 'stream'
import { MockedObject } from 'ts-jest/dist/utils/testing'
import { mocked } from 'ts-jest/utils'

import * as AuthService from 'src/app/modules/auth/auth.service'
import {
  DatabaseConflictError,
  DatabaseError,
  DatabasePayloadSizeError,
  DatabaseValidationError,
} from 'src/app/modules/core/core.errors'
import * as FeedbackService from 'src/app/modules/feedback/feedback.service'
import { FeedbackResponse } from 'src/app/modules/feedback/feedback.types'
import {
  AttachmentTooLargeError,
  InvalidFileExtensionError,
} from 'src/app/modules/submission/email-submission/email-submission.errors'
import * as EmailSubmissionService from 'src/app/modules/submission/email-submission/email-submission.service'
import * as EmailSubmissionUtil from 'src/app/modules/submission/email-submission/email-submission.util'
import * as EncryptSubmissionService from 'src/app/modules/submission/encrypt-submission/encrypt-submission.service'
import {
  ConflictError,
  InvalidEncodingError,
  ProcessingError,
  ResponseModeError,
  SendEmailConfirmationError,
  ValidateFieldError,
} from 'src/app/modules/submission/submission.errors'
import * as SubmissionService from 'src/app/modules/submission/submission.service'
import { MissingUserError } from 'src/app/modules/user/user.errors'
import {
  MailGenerationError,
  MailSendError,
} from 'src/app/services/mail/mail.errors'
import MailService from 'src/app/services/mail/mail.service'
import * as EncryptionUtils from 'src/app/utils/encryption'
import { EditFieldActions } from 'src/shared/constants'
import {
  AuthType,
  BasicField,
  FormMetaView,
  FormSettings,
  IEmailSubmissionSchema,
  IEncryptedSubmissionSchema,
  IFieldSchema,
  IForm,
  IFormDocument,
  IFormSchema,
  ILogicSchema,
  IPopulatedEmailForm,
  IPopulatedEncryptedForm,
  IPopulatedForm,
  IPopulatedUser,
  IUserSchema,
  PublicForm,
  ResponseMode,
  Status,
} from 'src/types'
import {
  EncryptSubmissionDto,
  FieldCreateDto,
  FieldUpdateDto,
} from 'src/types/api'

import {
  generateDefaultField,
  generateNewSingleAnswerResponse,
  generateUnprocessedSingleAnswerResponse,
} from 'tests/unit/backend/helpers/generate-form-data'
import expressHandler from 'tests/unit/backend/helpers/jest-express'

import * as UserService from '../../../user/user.service'
import {
  ForbiddenFormError,
  FormDeletedError,
  FormNotFoundError,
  LogicNotFoundError,
  PrivateFormError,
  TransferOwnershipError,
} from '../../form.errors'
import * as FormService from '../../form.service'
import * as AdminFormController from '../admin-form.controller'
import {
  CreatePresignedUrlError,
  EditFieldError,
  FieldNotFoundError,
  InvalidFileTypeError,
} from '../admin-form.errors'
import * as AdminFormService from '../admin-form.service'
import {
  DuplicateFormBody,
  EditFormFieldParams,
  PermissionLevel,
} from '../admin-form.types'

jest.mock('src/app/modules/auth/auth.service')
const MockAuthService = mocked(AuthService)
jest.mock('src/app/modules/feedback/feedback.service')
const MockFeedbackService = mocked(FeedbackService)
jest.mock('src/app/modules/submission/submission.service')
const MockSubmissionService = mocked(SubmissionService)
jest.mock(
  'src/app/modules/submission/encrypt-submission/encrypt-submission.service',
)
const MockEncryptSubmissionService = mocked(EncryptSubmissionService)
jest.mock(
  'src/app/modules/submission/email-submission/email-submission.service',
)
const MockEmailSubmissionService = mocked(EmailSubmissionService)
jest.mock('src/app/utils/encryption')
const MockEncryptionUtils = mocked(EncryptionUtils)
jest.mock('../admin-form.service')
const MockAdminFormService = mocked(AdminFormService)
jest.mock('../../form.service')
const MockFormService = mocked(FormService)
jest.mock('../../../user/user.service')
const MockUserService = mocked(UserService)
jest.mock('src/app/services/mail/mail.service')
const MockMailService = mocked(MailService)

describe('admin-form.controller', () => {
  beforeEach(() => jest.clearAllMocks())

  describe('handleListDashboardForms', () => {
    const MOCK_REQ = expressHandler.mockRequest({
      session: {
        user: {
          _id: 'exists',
        },
      },
    })
    it('should return 200 with list of forms', async () => {
      // Arrange
      const mockRes = expressHandler.mockResponse()
      // Mock return array.
      MockAdminFormService.getDashboardForms.mockReturnValueOnce(okAsync([]))

      // Act
      await AdminFormController.handleListDashboardForms(
        MOCK_REQ,
        mockRes,
        jest.fn(),
      )

      // Assert
      expect(mockRes.json).toHaveBeenCalledWith([])
    })

    it('should return 422 on MissingUserError', async () => {
      // Arrange
      const mockRes = expressHandler.mockResponse()
      MockAdminFormService.getDashboardForms.mockReturnValueOnce(
        errAsync(new MissingUserError()),
      )

      // Act
      await AdminFormController.handleListDashboardForms(
        MOCK_REQ,
        mockRes,
        jest.fn(),
      )

      // Assert
      expect(mockRes.status).toBeCalledWith(422)
      expect(mockRes.json).toBeCalledWith({ message: 'User not found' })
    })

    it('should return 500 when database error occurs', async () => {
      // Arrange
      const mockRes = expressHandler.mockResponse()
      const mockErrorString = 'something went wrong'
      MockAdminFormService.getDashboardForms.mockReturnValueOnce(
        errAsync(new DatabaseError(mockErrorString)),
      )

      // Act
      await AdminFormController.handleListDashboardForms(
        MOCK_REQ,
        mockRes,
        jest.fn(),
      )

      // Assert
      expect(mockRes.status).toBeCalledWith(500)
      expect(mockRes.json).toBeCalledWith({ message: mockErrorString })
    })
  })

  describe('createForm', () => {
    const MOCK_USER_ID = new ObjectId()
    const MOCK_USER = {
      _id: MOCK_USER_ID,
      email: 'somerandom@example.com',
    } as IUserSchema
    const MOCK_FORM = {
      admin: MOCK_USER_ID,
      _id: new ObjectId(),
      title: 'mock title',
    } as IFormSchema
    const MOCK_FORM_PARAMS: Omit<IForm, 'admin'> = {
      responseMode: ResponseMode.Encrypt,
      publicKey: 'some public key',
      title: 'some form title',
    }
    const MOCK_REQ = expressHandler.mockRequest({
      session: {
        user: {
          _id: MOCK_USER_ID,
        },
      },
      body: {
        form: MOCK_FORM_PARAMS,
      },
    })

    it('should return 200 with created form', async () => {
      // Arrange
      const mockRes = expressHandler.mockResponse()
      MockUserService.findUserById.mockReturnValueOnce(okAsync(MOCK_USER))
      MockAdminFormService.createForm.mockReturnValueOnce(okAsync(MOCK_FORM))

      // Act
      await AdminFormController.createForm(MOCK_REQ, mockRes, jest.fn())

      // Assert
      expect(mockRes.json).toHaveBeenCalledWith(MOCK_FORM)
      expect(MockUserService.findUserById).toHaveBeenCalledWith(
        MOCK_REQ.session?.user?._id,
      )
      expect(MockAdminFormService.createForm).toHaveBeenCalledWith({
        ...MOCK_FORM_PARAMS,
        admin: MOCK_USER._id,
      })
    })

    it('should return 409 on DatabaseConflictError', async () => {
      // Arrange
      const mockRes = expressHandler.mockResponse()
      MockUserService.findUserById.mockReturnValueOnce(okAsync(MOCK_USER))
      const mockErrorString = 'conflict conflict'
      MockAdminFormService.createForm.mockReturnValueOnce(
        errAsync(new DatabaseConflictError(mockErrorString)),
      )

      // Act
      await AdminFormController.createForm(MOCK_REQ, mockRes, jest.fn())

      // Assert
      expect(mockRes.status).toBeCalledWith(409)
      expect(mockRes.json).toBeCalledWith({ message: mockErrorString })
      expect(MockUserService.findUserById).toHaveBeenCalledWith(
        MOCK_REQ.session?.user?._id,
      )
      expect(MockAdminFormService.createForm).toHaveBeenCalledWith({
        ...MOCK_FORM_PARAMS,
        admin: MOCK_USER._id,
      })
    })

    it('should return 413 on DatabasePayloadSizeError', async () => {
      // Arrange
      const mockRes = expressHandler.mockResponse()
      MockUserService.findUserById.mockReturnValueOnce(okAsync(MOCK_USER))
      const mockErrorString = 'size exceeds limit'
      MockAdminFormService.createForm.mockReturnValueOnce(
        errAsync(new DatabasePayloadSizeError(mockErrorString)),
      )

      // Act
      await AdminFormController.createForm(MOCK_REQ, mockRes, jest.fn())

      // Assert
      expect(mockRes.status).toBeCalledWith(413)
      expect(mockRes.json).toBeCalledWith({ message: mockErrorString })
      expect(MockUserService.findUserById).toHaveBeenCalledWith(
        MOCK_REQ.session?.user?._id,
      )
      expect(MockAdminFormService.createForm).toHaveBeenCalledWith({
        ...MOCK_FORM_PARAMS,
        admin: MOCK_USER._id,
      })
    })

    it('should return 422 on DatabaseValidationError', async () => {
      // Arrange
      const mockRes = expressHandler.mockResponse()
      MockUserService.findUserById.mockReturnValueOnce(okAsync(MOCK_USER))
      const mockErrorString = 'invalid form'
      MockAdminFormService.createForm.mockReturnValueOnce(
        errAsync(new DatabaseValidationError(mockErrorString)),
      )

      // Act
      await AdminFormController.createForm(MOCK_REQ, mockRes, jest.fn())

      // Assert
      expect(mockRes.status).toBeCalledWith(422)
      expect(mockRes.json).toBeCalledWith({ message: mockErrorString })
      expect(MockUserService.findUserById).toHaveBeenCalledWith(
        MOCK_REQ.session?.user?._id,
      )
      expect(MockAdminFormService.createForm).toHaveBeenCalledWith({
        ...MOCK_FORM_PARAMS,
        admin: MOCK_USER._id,
      })
    })

    it('should return 422 on MissingUserError', async () => {
      // Arrange
      const mockRes = expressHandler.mockResponse()
      MockUserService.findUserById.mockReturnValueOnce(
        errAsync(new MissingUserError()),
      )

      // Act
      await AdminFormController.createForm(MOCK_REQ, mockRes, jest.fn())

      // Assert
      expect(mockRes.status).toBeCalledWith(422)
      expect(mockRes.json).toBeCalledWith({ message: 'User not found' })
      expect(MockUserService.findUserById).toHaveBeenCalledWith(
        MOCK_REQ.session?.user?._id,
      )
      expect(MockAdminFormService.createForm).not.toHaveBeenCalled()
    })

    it('should return 500 when database error occurs during form creation', async () => {
      // Arrange
      const mockRes = expressHandler.mockResponse()
      MockUserService.findUserById.mockReturnValueOnce(okAsync(MOCK_USER))
      const mockErrorString = 'something went wrong'
      MockAdminFormService.createForm.mockReturnValueOnce(
        errAsync(new DatabaseError(mockErrorString)),
      )

      // Act
      await AdminFormController.createForm(MOCK_REQ, mockRes, jest.fn())

      // Assert
      expect(mockRes.status).toBeCalledWith(500)
      expect(mockRes.json).toBeCalledWith({ message: mockErrorString })
      expect(MockUserService.findUserById).toHaveBeenCalledWith(
        MOCK_REQ.session?.user?._id,
      )
      expect(MockAdminFormService.createForm).toHaveBeenCalledWith({
        ...MOCK_FORM_PARAMS,
        admin: MOCK_USER._id,
      })
    })

    it('should return 500 when database error occurs during user retrieval', async () => {
      // Arrange
      const mockErrorString = 'db ded'
      const mockRes = expressHandler.mockResponse()
      MockUserService.findUserById.mockReturnValueOnce(
        errAsync(new DatabaseError(mockErrorString)),
      )

      // Act
      await AdminFormController.createForm(MOCK_REQ, mockRes, jest.fn())

      // Assert
      expect(mockRes.status).toBeCalledWith(500)
      expect(mockRes.json).toBeCalledWith({ message: mockErrorString })
      expect(MockUserService.findUserById).toHaveBeenCalledWith(
        MOCK_REQ.session?.user?._id,
      )
      expect(MockAdminFormService.createForm).not.toHaveBeenCalled()
    })
  })

  describe('handleGetAdminForm', () => {
    const MOCK_USER_ID = new ObjectId().toHexString()
    const MOCK_FORM_ID = new ObjectId().toHexString()
    const MOCK_USER = {
      _id: MOCK_USER_ID,
      email: 'somerandom@example.com',
    } as IPopulatedUser
    const MOCK_FORM = {
      admin: MOCK_USER,
      _id: MOCK_FORM_ID,
      title: 'mock title',
    } as IPopulatedForm

    const MOCK_REQ = expressHandler.mockRequest({
      params: {
        formId: MOCK_FORM_ID,
      },
      session: {
        user: {
          _id: MOCK_USER_ID,
        },
      },
    })

    it('should return 200 with queried admin form', async () => {
      // Arrange
      const mockRes = expressHandler.mockResponse()
      // Mock various services to return expected results.
      MockUserService.getPopulatedUserById.mockReturnValueOnce(
        okAsync(MOCK_USER),
      )
      MockAuthService.getFormAfterPermissionChecks.mockReturnValueOnce(
        okAsync(MOCK_FORM),
      )

      // Act
      await AdminFormController.handleGetAdminForm(MOCK_REQ, mockRes, jest.fn())

      // Assert
      // Check all arguments of called services.
      expect(MockUserService.getPopulatedUserById).toHaveBeenCalledWith(
        MOCK_USER_ID,
      )
      expect(MockAuthService.getFormAfterPermissionChecks).toHaveBeenCalledWith(
        {
          user: MOCK_USER,
          formId: MOCK_FORM_ID,
          level: PermissionLevel.Read,
        },
      )
      expect(mockRes.status).toHaveBeenCalledWith(200)
      expect(mockRes.json).toHaveBeenCalledWith({ form: MOCK_FORM })
    })

    it('should return 403 when ForbiddenFormError is returned when verifying user permissions', async () => {
      // Arrange
      const expectedErrorString = 'no read access'

      const mockRes = expressHandler.mockResponse()
      // Mock various services to return expected results.
      MockUserService.getPopulatedUserById.mockReturnValueOnce(
        okAsync(MOCK_USER),
      )
      MockAuthService.getFormAfterPermissionChecks.mockReturnValueOnce(
        errAsync(new ForbiddenFormError(expectedErrorString)),
      )

      // Act
      await AdminFormController.handleGetAdminForm(MOCK_REQ, mockRes, jest.fn())

      // Assert
      // Check all arguments of called services.
      expect(MockUserService.getPopulatedUserById).toHaveBeenCalledWith(
        MOCK_USER_ID,
      )
      expect(MockAuthService.getFormAfterPermissionChecks).toHaveBeenCalledWith(
        {
          user: MOCK_USER,
          formId: MOCK_FORM_ID,
          level: PermissionLevel.Read,
        },
      )
      expect(mockRes.status).toHaveBeenCalledWith(403)
      expect(mockRes.json).toHaveBeenCalledWith({
        message: expectedErrorString,
      })
    })

    it('should return 404 when FormNotFoundError is returned when retrieving form', async () => {
      // Arrange
      const mockRes = expressHandler.mockResponse()
      // Mock various services to return expected results.
      MockUserService.getPopulatedUserById.mockReturnValueOnce(
        okAsync(MOCK_USER),
      )
      // Mock error when retrieving form.
      const expectedErrorString = 'form is not found'
      MockAuthService.getFormAfterPermissionChecks.mockReturnValueOnce(
        errAsync(new FormNotFoundError(expectedErrorString)),
      )

      // Act
      await AdminFormController.handleGetAdminForm(MOCK_REQ, mockRes, jest.fn())

      // Assert
      // Check all arguments of called services.
      expect(MockUserService.getPopulatedUserById).toHaveBeenCalledWith(
        MOCK_USER_ID,
      )
      expect(MockAuthService.getFormAfterPermissionChecks).toHaveBeenCalledWith(
        {
          user: MOCK_USER,
          formId: MOCK_FORM_ID,
          level: PermissionLevel.Read,
        },
      )
      expect(mockRes.status).toHaveBeenCalledWith(404)
      expect(mockRes.json).toHaveBeenCalledWith({
        message: expectedErrorString,
      })
    })

    it('should return 410 when FormDeletedError is returned when retrieving form', async () => {
      // Arrange
      const mockRes = expressHandler.mockResponse()
      // Mock various services to return expected results.
      MockUserService.getPopulatedUserById.mockReturnValueOnce(
        okAsync(MOCK_USER),
      )
      // Mock error when retrieving form.
      const expectedErrorString = 'form is deleted'
      MockAuthService.getFormAfterPermissionChecks.mockReturnValueOnce(
        errAsync(new FormDeletedError(expectedErrorString)),
      )

      // Act
      await AdminFormController.handleGetAdminForm(MOCK_REQ, mockRes, jest.fn())

      // Assert
      // Check all arguments of called services.
      expect(MockUserService.getPopulatedUserById).toHaveBeenCalledWith(
        MOCK_USER_ID,
      )
      expect(MockAuthService.getFormAfterPermissionChecks).toHaveBeenCalledWith(
        {
          user: MOCK_USER,
          formId: MOCK_FORM_ID,
          level: PermissionLevel.Read,
        },
      )
      expect(mockRes.status).toHaveBeenCalledWith(410)
      expect(mockRes.json).toHaveBeenCalledWith({
        message: expectedErrorString,
      })
    })

    it('should return 422 when MissingUserError is returned when retrieving logged in user', async () => {
      // Arrange
      const mockRes = expressHandler.mockResponse()
      // Mock various services to return expected results.
      const expectedErrorString = 'user is not found'
      MockUserService.getPopulatedUserById.mockReturnValueOnce(
        errAsync(new MissingUserError(expectedErrorString)),
      )

      // Act
      await AdminFormController.handleGetAdminForm(MOCK_REQ, mockRes, jest.fn())

      // Assert
      // Check all arguments of called services.
      expect(MockUserService.getPopulatedUserById).toHaveBeenCalledWith(
        MOCK_USER_ID,
      )
      expect(
        MockAuthService.getFormAfterPermissionChecks,
      ).not.toHaveBeenCalled()
      expect(mockRes.status).toHaveBeenCalledWith(422)
      expect(mockRes.json).toHaveBeenCalledWith({
        message: expectedErrorString,
      })
    })

    it('should return 500 when database error occurs whilst retrieving user in session', async () => {
      // Arrange
      const mockRes = expressHandler.mockResponse()
      // Mock various services to return expected results.
      const expectedErrorString = 'database goes boom'
      MockUserService.getPopulatedUserById.mockReturnValueOnce(
        errAsync(new DatabaseError(expectedErrorString)),
      )

      // Act
      await AdminFormController.handleGetAdminForm(MOCK_REQ, mockRes, jest.fn())

      // Assert
      // Check all arguments of called services.
      expect(MockUserService.getPopulatedUserById).toHaveBeenCalledWith(
        MOCK_USER_ID,
      )
      expect(
        MockAuthService.getFormAfterPermissionChecks,
      ).not.toHaveBeenCalled()
      expect(mockRes.status).toHaveBeenCalledWith(500)
      expect(mockRes.json).toHaveBeenCalledWith({
        message: expectedErrorString,
      })
    })

    it('should return 500 when database error occurs whilst retrieving populated form', async () => {
      // Arrange
      const mockRes = expressHandler.mockResponse()
      // Mock various services to return expected results.
      MockUserService.getPopulatedUserById.mockReturnValueOnce(
        okAsync(MOCK_USER),
      )
      // Mock error when retrieving form.
      const expectedErrorString = 'database goes boom'
      MockAuthService.getFormAfterPermissionChecks.mockReturnValueOnce(
        errAsync(new DatabaseError(expectedErrorString)),
      )

      // Act
      await AdminFormController.handleGetAdminForm(MOCK_REQ, mockRes, jest.fn())

      // Assert
      // Check all arguments of called services.
      expect(MockUserService.getPopulatedUserById).toHaveBeenCalledWith(
        MOCK_USER_ID,
      )
      expect(MockAuthService.getFormAfterPermissionChecks).toHaveBeenCalledWith(
        {
          user: MOCK_USER,
          formId: MOCK_FORM_ID,
          level: PermissionLevel.Read,
        },
      )
      expect(mockRes.status).toHaveBeenCalledWith(500)
      expect(mockRes.json).toHaveBeenCalledWith({
        message: expectedErrorString,
      })
    })
  })

  describe('handlePreviewAdminForm', () => {
    const MOCK_USER_ID = new ObjectId().toHexString()
    const MOCK_FORM_ID = new ObjectId().toHexString()
    const MOCK_USER = {
      _id: MOCK_USER_ID,
      email: 'randomrandomtest@example.com',
    } as IPopulatedUser

    const MOCK_SCRUBBED_FORM = ({
      _id: MOCK_FORM_ID,
      title: 'mock preview title',
      admin: { _id: MOCK_USER_ID },
    } as unknown) as PublicForm

    const MOCK_FORM = (mocked({
      admin: MOCK_USER,
      _id: MOCK_FORM_ID,
      title: MOCK_SCRUBBED_FORM.title,
      getPublicView: jest.fn().mockResolvedValue(MOCK_SCRUBBED_FORM),
    }) as unknown) as MockedObject<IPopulatedForm>

    const MOCK_REQ = expressHandler.mockRequest({
      params: {
        formId: MOCK_FORM_ID,
      },
      session: {
        user: {
          _id: MOCK_USER_ID,
        },
      },
    })

    beforeEach(() => MOCK_FORM.getPublicView.mockClear())

    it('should return 200 with preview form', async () => {
      // Arrange
      const mockRes = expressHandler.mockResponse()
      // Mock various services to return expected results.
      MockUserService.getPopulatedUserById.mockReturnValueOnce(
        okAsync(MOCK_USER),
      )
      MockAuthService.getFormAfterPermissionChecks.mockReturnValueOnce(
        okAsync(MOCK_FORM),
      )

      // Act
      await AdminFormController.handlePreviewAdminForm(
        MOCK_REQ,
        mockRes,
        jest.fn(),
      )

      // Assert
      // Check all arguments of called services.
      expect(MockUserService.getPopulatedUserById).toHaveBeenCalledWith(
        MOCK_USER_ID,
      )
      expect(MockAuthService.getFormAfterPermissionChecks).toHaveBeenCalledWith(
        {
          user: MOCK_USER,
          formId: MOCK_FORM_ID,
          level: PermissionLevel.Read,
        },
      )
      expect(MOCK_FORM.getPublicView).toHaveBeenCalled()
      expect(mockRes.status).toHaveBeenCalledWith(200)
      expect(mockRes.json).toHaveBeenCalledWith({ form: MOCK_SCRUBBED_FORM })
    })

    it('should return 403 when ForbiddenFormError is returned when verifying user permissions', async () => {
      // Arrange
      const expectedErrorString = 'no read access'

      const mockRes = expressHandler.mockResponse()
      // Mock various services to return expected results.
      MockUserService.getPopulatedUserById.mockReturnValueOnce(
        okAsync(MOCK_USER),
      )
      MockAuthService.getFormAfterPermissionChecks.mockReturnValueOnce(
        errAsync(new ForbiddenFormError(expectedErrorString)),
      )

      // Act
      await AdminFormController.handlePreviewAdminForm(
        MOCK_REQ,
        mockRes,
        jest.fn(),
      )

      // Assert
      // Check all arguments of called services.
      expect(MockUserService.getPopulatedUserById).toHaveBeenCalledWith(
        MOCK_USER_ID,
      )
      expect(MockAuthService.getFormAfterPermissionChecks).toHaveBeenCalledWith(
        {
          user: MOCK_USER,
          formId: MOCK_FORM_ID,
          level: PermissionLevel.Read,
        },
      )
      expect(MOCK_FORM.getPublicView).not.toHaveBeenCalled()
      expect(mockRes.status).toHaveBeenCalledWith(403)
      expect(mockRes.json).toHaveBeenCalledWith({
        message: expectedErrorString,
      })
    })

    it('should return 404 when FormNotFoundError is returned when retrieving form', async () => {
      // Arrange
      const mockRes = expressHandler.mockResponse()
      // Mock various services to return expected results.
      MockUserService.getPopulatedUserById.mockReturnValueOnce(
        okAsync(MOCK_USER),
      )
      // Mock error when retrieving form.
      const expectedErrorString = 'form is not found'
      MockAuthService.getFormAfterPermissionChecks.mockReturnValueOnce(
        errAsync(new FormNotFoundError(expectedErrorString)),
      )

      // Act
      await AdminFormController.handlePreviewAdminForm(
        MOCK_REQ,
        mockRes,
        jest.fn(),
      )

      // Assert
      // Check all arguments of called services.
      expect(MockUserService.getPopulatedUserById).toHaveBeenCalledWith(
        MOCK_USER_ID,
      )
      expect(MockAuthService.getFormAfterPermissionChecks).toHaveBeenCalledWith(
        {
          user: MOCK_USER,
          formId: MOCK_FORM_ID,
          level: PermissionLevel.Read,
        },
      )
      expect(MOCK_FORM.getPublicView).not.toHaveBeenCalled()
      expect(mockRes.status).toHaveBeenCalledWith(404)
      expect(mockRes.json).toHaveBeenCalledWith({
        message: expectedErrorString,
      })
    })

    it('should return 410 when FormDeletedError is returned when retrieving form', async () => {
      // Arrange
      const mockRes = expressHandler.mockResponse()
      // Mock various services to return expected results.
      MockUserService.getPopulatedUserById.mockReturnValueOnce(
        okAsync(MOCK_USER),
      )
      // Mock error when retrieving form.
      const expectedErrorString = 'form is deleted'
      MockAuthService.getFormAfterPermissionChecks.mockReturnValueOnce(
        errAsync(new FormDeletedError(expectedErrorString)),
      )

      // Act
      await AdminFormController.handlePreviewAdminForm(
        MOCK_REQ,
        mockRes,
        jest.fn(),
      )

      // Assert
      // Check all arguments of called services.
      expect(MockUserService.getPopulatedUserById).toHaveBeenCalledWith(
        MOCK_USER_ID,
      )
      expect(MockAuthService.getFormAfterPermissionChecks).toHaveBeenCalledWith(
        {
          user: MOCK_USER,
          formId: MOCK_FORM_ID,
          level: PermissionLevel.Read,
        },
      )
      expect(MOCK_FORM.getPublicView).not.toHaveBeenCalled()
      expect(mockRes.status).toHaveBeenCalledWith(410)
      expect(mockRes.json).toHaveBeenCalledWith({
        message: expectedErrorString,
      })
    })

    it('should return 422 when MissingUserError is returned when retrieving logged in user', async () => {
      // Arrange
      const mockRes = expressHandler.mockResponse()
      // Mock various services to return expected results.
      const expectedErrorString = 'user is not found'
      MockUserService.getPopulatedUserById.mockReturnValueOnce(
        errAsync(new MissingUserError(expectedErrorString)),
      )

      // Act
      await AdminFormController.handlePreviewAdminForm(
        MOCK_REQ,
        mockRes,
        jest.fn(),
      )

      // Assert
      // Check all arguments of called services.
      expect(MockUserService.getPopulatedUserById).toHaveBeenCalledWith(
        MOCK_USER_ID,
      )
      expect(
        MockAuthService.getFormAfterPermissionChecks,
      ).not.toHaveBeenCalled()
      expect(MOCK_FORM.getPublicView).not.toHaveBeenCalled()
      expect(mockRes.status).toHaveBeenCalledWith(422)
      expect(mockRes.json).toHaveBeenCalledWith({
        message: expectedErrorString,
      })
    })

    it('should return 500 when database error occurs whilst retrieving user in session', async () => {
      // Arrange
      const mockRes = expressHandler.mockResponse()
      // Mock various services to return expected results.
      const expectedErrorString = 'database goes boom'
      MockUserService.getPopulatedUserById.mockReturnValueOnce(
        errAsync(new DatabaseError(expectedErrorString)),
      )

      // Act
      await AdminFormController.handlePreviewAdminForm(
        MOCK_REQ,
        mockRes,
        jest.fn(),
      )

      // Assert
      // Check all arguments of called services.
      expect(MockUserService.getPopulatedUserById).toHaveBeenCalledWith(
        MOCK_USER_ID,
      )
      expect(
        MockAuthService.getFormAfterPermissionChecks,
      ).not.toHaveBeenCalled()
      expect(MOCK_FORM.getPublicView).not.toHaveBeenCalled()
      expect(mockRes.status).toHaveBeenCalledWith(500)
      expect(mockRes.json).toHaveBeenCalledWith({
        message: expectedErrorString,
      })
    })

    it('should return 500 when database error occurs whilst retrieving populated form', async () => {
      // Arrange
      const mockRes = expressHandler.mockResponse()
      // Mock various services to return expected results.
      MockUserService.getPopulatedUserById.mockReturnValueOnce(
        okAsync(MOCK_USER),
      )
      // Mock error when retrieving form.
      const expectedErrorString = 'database goes boom'
      MockAuthService.getFormAfterPermissionChecks.mockReturnValueOnce(
        errAsync(new DatabaseError(expectedErrorString)),
      )

      // Act
      await AdminFormController.handlePreviewAdminForm(
        MOCK_REQ,
        mockRes,
        jest.fn(),
      )

      // Assert
      // Check all arguments of called services.
      expect(MockUserService.getPopulatedUserById).toHaveBeenCalledWith(
        MOCK_USER_ID,
      )
      expect(MockAuthService.getFormAfterPermissionChecks).toHaveBeenCalledWith(
        {
          user: MOCK_USER,
          formId: MOCK_FORM_ID,
          level: PermissionLevel.Read,
        },
      )
      expect(MOCK_FORM.getPublicView).not.toHaveBeenCalled()
      expect(mockRes.status).toHaveBeenCalledWith(500)
      expect(mockRes.json).toHaveBeenCalledWith({
        message: expectedErrorString,
      })
    })
  })

  describe('createPresignedPostUrlForImages', () => {
    const MOCK_USER_ID = new ObjectId().toHexString()
    const MOCK_FORM_ID = new ObjectId().toHexString()
    const MOCK_USER = {
      _id: MOCK_USER_ID,
      email: 'somerandom@example.com',
    } as IPopulatedUser
    const MOCK_FORM = {
      admin: MOCK_USER,
      _id: MOCK_FORM_ID,
      title: 'mock title',
    } as IPopulatedForm
    const MOCK_REQ = expressHandler.mockRequest({
      params: {
        formId: MOCK_FORM_ID,
      },
      session: {
        user: {
          _id: MOCK_USER_ID,
        },
      },
      body: {
        fileId: 'any file id',
        fileMd5Hash: 'any hash',
        fileType: 'any type',
      },
    })

    it('should return 200 with presigned POST URL object when successful', async () => {
      // Arrange
      const mockRes = expressHandler.mockResponse()
      // Mock various services to return expected results.
      MockUserService.getPopulatedUserById.mockReturnValueOnce(
        okAsync(MOCK_USER),
      )
      MockAuthService.getFormAfterPermissionChecks.mockReturnValueOnce(
        okAsync(MOCK_FORM),
      )
      const expectedPresignedPost: PresignedPost = {
        fields: {
          'X-Amz-Signature': 'some-amz-signature',
          Policy: 'some policy',
        },
        url: 'some url',
      }
      MockAdminFormService.createPresignedPostUrlForImages.mockReturnValueOnce(
        okAsync(expectedPresignedPost),
      )

      // Act
      await AdminFormController.createPresignedPostUrlForImages(
        MOCK_REQ,
        mockRes,
        jest.fn(),
      )

      // Assert
      expect(mockRes.json).toHaveBeenCalledWith(expectedPresignedPost)
    })

    it('should return 400 when InvalidFileTypeError is returned when creating presigned POST URL', async () => {
      // Arrange
      // Mock various services to return expected results.
      MockUserService.getPopulatedUserById.mockReturnValueOnce(
        okAsync(MOCK_USER),
      )
      MockAuthService.getFormAfterPermissionChecks.mockReturnValueOnce(
        okAsync(MOCK_FORM),
      )
      // Mock error
      const mockErrorString = 'bad file type, bad!'
      const mockRes = expressHandler.mockResponse()
      MockAdminFormService.createPresignedPostUrlForImages.mockReturnValueOnce(
        errAsync(new InvalidFileTypeError(mockErrorString)),
      )

      // Act
      await AdminFormController.createPresignedPostUrlForImages(
        MOCK_REQ,
        mockRes,
        jest.fn(),
      )

      // Assert
      expect(mockRes.status).toHaveBeenCalledWith(400)
      expect(mockRes.json).toHaveBeenCalledWith({
        message: mockErrorString,
      })
    })

    it('should return 400 when CreatePresignedUrlError is returned when creating presigned POST URL', async () => {
      // Arrange
      // Mock various services to return expected results.
      MockUserService.getPopulatedUserById.mockReturnValueOnce(
        okAsync(MOCK_USER),
      )
      MockAuthService.getFormAfterPermissionChecks.mockReturnValueOnce(
        okAsync(MOCK_FORM),
      )
      // Mock error
      const mockErrorString = 'creating presigned post url failed, oh no'
      const mockRes = expressHandler.mockResponse()
      MockAdminFormService.createPresignedPostUrlForImages.mockReturnValueOnce(
        errAsync(new CreatePresignedUrlError(mockErrorString)),
      )

      // Act
      await AdminFormController.createPresignedPostUrlForImages(
        MOCK_REQ,
        mockRes,
        jest.fn(),
      )

      // Assert
      expect(mockRes.status).toHaveBeenCalledWith(400)
      expect(mockRes.json).toHaveBeenCalledWith({
        message: mockErrorString,
      })
    })

    it('should return 403 when user does not have write permissions to form', async () => {
      // Arrange
      const expectedErrorString = 'no write permissions'
      // Mock various services to return expected results.
      MockUserService.getPopulatedUserById.mockReturnValueOnce(
        okAsync(MOCK_USER),
      )
      MockAuthService.getFormAfterPermissionChecks.mockReturnValueOnce(
        errAsync(new ForbiddenFormError(expectedErrorString)),
      )
      const mockRes = expressHandler.mockResponse()

      // Act
      await AdminFormController.createPresignedPostUrlForImages(
        MOCK_REQ,
        mockRes,
        jest.fn(),
      )

      // Assert
      expect(mockRes.status).toHaveBeenCalledWith(403)
      expect(mockRes.json).toHaveBeenCalledWith({
        message: expectedErrorString,
      })
      expect(
        MockAdminFormService.createPresignedPostUrlForImages,
      ).not.toHaveBeenCalled()
    })

    it('should return 404 when form cannot be found', async () => {
      // Arrange
      const expectedErrorString = 'no form found'
      // Mock various services to return expected results.
      MockUserService.getPopulatedUserById.mockReturnValueOnce(
        okAsync(MOCK_USER),
      )
      MockAuthService.getFormAfterPermissionChecks.mockReturnValueOnce(
        errAsync(new FormNotFoundError(expectedErrorString)),
      )
      const mockRes = expressHandler.mockResponse()

      // Act
      await AdminFormController.createPresignedPostUrlForImages(
        MOCK_REQ,
        mockRes,
        jest.fn(),
      )

      // Assert
      expect(mockRes.status).toHaveBeenCalledWith(404)
      expect(mockRes.json).toHaveBeenCalledWith({
        message: expectedErrorString,
      })
      expect(
        MockAdminFormService.createPresignedPostUrlForImages,
      ).not.toHaveBeenCalled()
    })

    it('should return 410 when form is archived', async () => {
      // Arrange
      const expectedErrorString = 'form deleted'
      // Mock various services to return expected results.
      MockUserService.getPopulatedUserById.mockReturnValueOnce(
        okAsync(MOCK_USER),
      )
      MockAuthService.getFormAfterPermissionChecks.mockReturnValueOnce(
        errAsync(new FormDeletedError(expectedErrorString)),
      )
      const mockRes = expressHandler.mockResponse()

      // Act
      await AdminFormController.createPresignedPostUrlForImages(
        MOCK_REQ,
        mockRes,
        jest.fn(),
      )

      // Assert
      expect(mockRes.status).toHaveBeenCalledWith(410)
      expect(mockRes.json).toHaveBeenCalledWith({
        message: expectedErrorString,
      })
      expect(
        MockAdminFormService.createPresignedPostUrlForImages,
      ).not.toHaveBeenCalled()
    })

    it('should return 422 when MissingUserError is returned when retrieving logged in user', async () => {
      // Arrange
      const mockRes = expressHandler.mockResponse()
      // Mock various services to return expected results.
      const expectedErrorString = 'user is not found'
      MockUserService.getPopulatedUserById.mockReturnValueOnce(
        errAsync(new MissingUserError(expectedErrorString)),
      )

      // Act
      await AdminFormController.createPresignedPostUrlForImages(
        MOCK_REQ,
        mockRes,
        jest.fn(),
      )

      // Assert
      expect(mockRes.status).toHaveBeenCalledWith(422)
      expect(mockRes.json).toHaveBeenCalledWith({
        message: expectedErrorString,
      })
      expect(AuthService.getFormAfterPermissionChecks).not.toHaveBeenCalled()
      expect(
        MockAdminFormService.createPresignedPostUrlForImages,
      ).not.toHaveBeenCalled()
    })
  })

  describe('createPresignedPostUrlForLogos', () => {
    const MOCK_USER_ID = new ObjectId().toHexString()
    const MOCK_FORM_ID = new ObjectId().toHexString()
    const MOCK_USER = {
      _id: MOCK_USER_ID,
      email: 'somerandom@example.com',
    } as IPopulatedUser
    const MOCK_FORM = {
      admin: MOCK_USER,
      _id: MOCK_FORM_ID,
      title: 'mock title',
    } as IPopulatedForm
    const MOCK_REQ = expressHandler.mockRequest({
      params: {
        formId: MOCK_FORM_ID,
      },
      session: {
        user: {
          _id: MOCK_USER_ID,
        },
      },
      body: {
        fileId: 'any file id',
        fileMd5Hash: 'any hash',
        fileType: 'any type',
      },
    })

    it('should return 200 with presigned POST URL object when successful', async () => {
      // Arrange
      const mockRes = expressHandler.mockResponse()
      // Mock various services to return expected results.
      MockUserService.getPopulatedUserById.mockReturnValueOnce(
        okAsync(MOCK_USER),
      )
      MockAuthService.getFormAfterPermissionChecks.mockReturnValueOnce(
        okAsync(MOCK_FORM),
      )
      const expectedPresignedPost: PresignedPost = {
        fields: {
          'X-Amz-Signature': 'some-amz-signature',
          Policy: 'some policy',
        },
        url: 'some url',
      }
      MockAdminFormService.createPresignedPostUrlForLogos.mockReturnValueOnce(
        okAsync(expectedPresignedPost),
      )

      // Act
      await AdminFormController.createPresignedPostUrlForLogos(
        MOCK_REQ,
        mockRes,
        jest.fn(),
      )

      // Assert
      expect(mockRes.json).toHaveBeenCalledWith(expectedPresignedPost)
    })

    it('should return 400 when InvalidFileTypeError is returned when creating presigned POST URL', async () => {
      // Arrange
      // Mock error
      const mockErrorString = 'bad file type, bad!'
      // Mock various services to return expected results.
      MockUserService.getPopulatedUserById.mockReturnValueOnce(
        okAsync(MOCK_USER),
      )
      MockAuthService.getFormAfterPermissionChecks.mockReturnValueOnce(
        okAsync(MOCK_FORM),
      )
      const mockRes = expressHandler.mockResponse()
      MockAdminFormService.createPresignedPostUrlForLogos.mockReturnValueOnce(
        errAsync(new InvalidFileTypeError(mockErrorString)),
      )

      // Act
      await AdminFormController.createPresignedPostUrlForLogos(
        MOCK_REQ,
        mockRes,
        jest.fn(),
      )

      // Assert
      expect(mockRes.status).toHaveBeenCalledWith(400)
      expect(mockRes.json).toHaveBeenCalledWith({
        message: mockErrorString,
      })
    })

    it('should return 400 when CreatePresignedUrlError is returned when creating presigned POST URL', async () => {
      // Arrange
      const mockRes = expressHandler.mockResponse()
      // Mock error
      const mockErrorString = 'creating presigned post url failed, oh no'
      // Mock various services to return expected results.
      MockUserService.getPopulatedUserById.mockReturnValueOnce(
        okAsync(MOCK_USER),
      )
      MockAuthService.getFormAfterPermissionChecks.mockReturnValueOnce(
        okAsync(MOCK_FORM),
      )
      MockAdminFormService.createPresignedPostUrlForLogos.mockReturnValueOnce(
        errAsync(new CreatePresignedUrlError(mockErrorString)),
      )

      // Act
      await AdminFormController.createPresignedPostUrlForLogos(
        MOCK_REQ,
        mockRes,
        jest.fn(),
      )

      // Assert
      expect(mockRes.status).toHaveBeenCalledWith(400)
      expect(mockRes.json).toHaveBeenCalledWith({
        message: mockErrorString,
      })
    })

    it('should return 403 when user does not have write permissions to form', async () => {
      // Arrange
      const expectedErrorString = 'no write permissions'
      // Mock various services to return expected results.
      MockUserService.getPopulatedUserById.mockReturnValueOnce(
        okAsync(MOCK_USER),
      )
      MockAuthService.getFormAfterPermissionChecks.mockReturnValueOnce(
        errAsync(new ForbiddenFormError(expectedErrorString)),
      )
      const mockRes = expressHandler.mockResponse()

      // Act
      await AdminFormController.createPresignedPostUrlForLogos(
        MOCK_REQ,
        mockRes,
        jest.fn(),
      )

      // Assert
      expect(mockRes.status).toHaveBeenCalledWith(403)
      expect(mockRes.json).toHaveBeenCalledWith({
        message: expectedErrorString,
      })
      expect(
        MockAdminFormService.createPresignedPostUrlForLogos,
      ).not.toHaveBeenCalled()
    })

    it('should return 404 when form cannot be found', async () => {
      // Arrange
      const expectedErrorString = 'no form found'
      // Mock various services to return expected results.
      MockUserService.getPopulatedUserById.mockReturnValueOnce(
        okAsync(MOCK_USER),
      )
      MockAuthService.getFormAfterPermissionChecks.mockReturnValueOnce(
        errAsync(new FormNotFoundError(expectedErrorString)),
      )
      const mockRes = expressHandler.mockResponse()

      // Act
      await AdminFormController.createPresignedPostUrlForLogos(
        MOCK_REQ,
        mockRes,
        jest.fn(),
      )

      // Assert
      expect(mockRes.status).toHaveBeenCalledWith(404)
      expect(mockRes.json).toHaveBeenCalledWith({
        message: expectedErrorString,
      })
      expect(
        MockAdminFormService.createPresignedPostUrlForLogos,
      ).not.toHaveBeenCalled()
    })

    it('should return 410 when form is archived', async () => {
      // Arrange
      const expectedErrorString = 'form deleted'
      // Mock various services to return expected results.
      MockUserService.getPopulatedUserById.mockReturnValueOnce(
        okAsync(MOCK_USER),
      )
      MockAuthService.getFormAfterPermissionChecks.mockReturnValueOnce(
        errAsync(new FormDeletedError(expectedErrorString)),
      )
      const mockRes = expressHandler.mockResponse()

      // Act
      await AdminFormController.createPresignedPostUrlForLogos(
        MOCK_REQ,
        mockRes,
        jest.fn(),
      )

      // Assert
      expect(mockRes.status).toHaveBeenCalledWith(410)
      expect(mockRes.json).toHaveBeenCalledWith({
        message: expectedErrorString,
      })
      expect(
        MockAdminFormService.createPresignedPostUrlForLogos,
      ).not.toHaveBeenCalled()
    })

    it('should return 422 when MissingUserError is returned when retrieving logged in user', async () => {
      // Arrange
      const mockRes = expressHandler.mockResponse()
      // Mock various services to return expected results.
      const expectedErrorString = 'user is not found'
      MockUserService.getPopulatedUserById.mockReturnValueOnce(
        errAsync(new MissingUserError(expectedErrorString)),
      )

      // Act
      await AdminFormController.createPresignedPostUrlForLogos(
        MOCK_REQ,
        mockRes,
        jest.fn(),
      )

      // Assert
      expect(mockRes.status).toHaveBeenCalledWith(422)
      expect(mockRes.json).toHaveBeenCalledWith({
        message: expectedErrorString,
      })
      expect(AuthService.getFormAfterPermissionChecks).not.toHaveBeenCalled()
      expect(
        MockAdminFormService.createPresignedPostUrlForLogos,
      ).not.toHaveBeenCalled()
    })
  })

  describe('countFormSubmissions', () => {
    const MOCK_USER_ID = new ObjectId().toHexString()
    const MOCK_FORM_ID = new ObjectId().toHexString()
    const MOCK_USER = {
      _id: MOCK_USER_ID,
      email: 'somerandom@example.com',
    } as IPopulatedUser
    const MOCK_FORM = {
      admin: MOCK_USER as IPopulatedUser,
      _id: MOCK_FORM_ID,
      title: 'mock title',
    } as IPopulatedForm

    const MOCK_REQ = expressHandler.mockRequest({
      params: {
        formId: MOCK_FORM_ID,
      },
      session: {
        user: {
          _id: MOCK_USER_ID,
        },
      },
    })

    it('should return 200 with submission counts of given form when query params are not provided', async () => {
      // Arrange
      const mockRes = expressHandler.mockResponse()
      // Mock return count.
      const expectedSubmissionCount = 201
      // Mock various services to return expected results.
      MockUserService.getPopulatedUserById.mockReturnValueOnce(
        okAsync(MOCK_USER as IPopulatedUser),
      )
      MockAuthService.getFormAfterPermissionChecks.mockReturnValueOnce(
        okAsync(MOCK_FORM as IPopulatedForm),
      )
      MockSubmissionService.getFormSubmissionsCount.mockReturnValueOnce(
        okAsync(expectedSubmissionCount),
      )

      // Act
      await AdminFormController.countFormSubmissions(
        MOCK_REQ,
        mockRes,
        jest.fn(),
      )

      // Assert
      // Check all arguments of called services.
      expect(MockUserService.getPopulatedUserById).toHaveBeenCalledWith(
        MOCK_USER_ID,
      )
      expect(MockAuthService.getFormAfterPermissionChecks).toHaveBeenCalledWith(
        {
          user: MOCK_USER,
          formId: MOCK_FORM_ID,
          level: PermissionLevel.Read,
        },
      )
      expect(
        MockSubmissionService.getFormSubmissionsCount,
      ).toHaveBeenCalledWith(String(MOCK_FORM._id), {
        startDate: undefined,
        endDate: undefined,
      })
      expect(mockRes.status).not.toHaveBeenCalled()
      expect(mockRes.json).toHaveBeenCalledWith(expectedSubmissionCount)
    })

    it('should return 200 with submission counts of given form when query params are provided', async () => {
      // Arrange
      const expectedDateRange = {
        startDate: '2020-01-01',
        endDate: '2021-01-01',
      }

      const mockReqWithQuery = merge({}, MOCK_REQ, { query: expectedDateRange })
      const mockRes = expressHandler.mockResponse()
      // Mock return count.
      const expectedSubmissionCount = 12
      // Mock various services to return expected results.
      MockUserService.getPopulatedUserById.mockReturnValueOnce(
        okAsync(MOCK_USER as IPopulatedUser),
      )
      MockAuthService.getFormAfterPermissionChecks.mockReturnValueOnce(
        okAsync(MOCK_FORM as IPopulatedForm),
      )
      MockSubmissionService.getFormSubmissionsCount.mockReturnValueOnce(
        okAsync(expectedSubmissionCount),
      )

      // Act
      await AdminFormController.countFormSubmissions(
        mockReqWithQuery,
        mockRes,
        jest.fn(),
      )

      // Assert
      // Check all arguments of called services.
      expect(MockUserService.getPopulatedUserById).toHaveBeenCalledWith(
        MOCK_USER_ID,
      )
      expect(MockAuthService.getFormAfterPermissionChecks).toHaveBeenCalledWith(
        {
          user: MOCK_USER,
          formId: MOCK_FORM_ID,
          level: PermissionLevel.Read,
        },
      )
      expect(
        MockSubmissionService.getFormSubmissionsCount,
      ).toHaveBeenCalledWith(String(MOCK_FORM._id), expectedDateRange)
      expect(mockRes.status).not.toHaveBeenCalled()
      expect(mockRes.json).toHaveBeenCalledWith(expectedSubmissionCount)
    })

    it('should return 403 when ForbiddenFormError is returned when verifying user permissions', async () => {
      // Arrange
      const expectedErrorString = 'no read access'

      const mockRes = expressHandler.mockResponse()
      // Mock various services to return expected results.
      MockUserService.getPopulatedUserById.mockReturnValueOnce(
        okAsync(MOCK_USER as IPopulatedUser),
      )
      MockAuthService.getFormAfterPermissionChecks.mockReturnValueOnce(
        errAsync(new ForbiddenFormError(expectedErrorString)),
      )

      // Act
      await AdminFormController.countFormSubmissions(
        MOCK_REQ,
        mockRes,
        jest.fn(),
      )

      // Assert
      // Check all arguments of called services.
      expect(MockUserService.getPopulatedUserById).toHaveBeenCalledWith(
        MOCK_USER_ID,
      )
      expect(MockAuthService.getFormAfterPermissionChecks).toHaveBeenCalledWith(
        {
          user: MOCK_USER,
          formId: MOCK_FORM_ID,
          level: PermissionLevel.Read,
        },
      )
      expect(
        MockSubmissionService.getFormSubmissionsCount,
      ).not.toHaveBeenCalled()
      expect(mockRes.status).toHaveBeenCalledWith(403)
      expect(mockRes.json).toHaveBeenCalledWith({
        message: expectedErrorString,
      })
    })

    it('should return 404 when FormNotFoundError is returned when retrieving form', async () => {
      // Arrange
      const mockRes = expressHandler.mockResponse()
      // Mock various services to return expected results.
      MockUserService.getPopulatedUserById.mockReturnValueOnce(
        okAsync(MOCK_USER as IPopulatedUser),
      )
      // Mock error when retrieving form.
      const expectedErrorString = 'form is not found'
      MockAuthService.getFormAfterPermissionChecks.mockReturnValueOnce(
        errAsync(new FormNotFoundError(expectedErrorString)),
      )

      // Act
      await AdminFormController.countFormSubmissions(
        MOCK_REQ,
        mockRes,
        jest.fn(),
      )

      // Assert
      // Check all arguments of called services.
      expect(MockUserService.getPopulatedUserById).toHaveBeenCalledWith(
        MOCK_USER_ID,
      )
      expect(MockAuthService.getFormAfterPermissionChecks).toHaveBeenCalledWith(
        {
          user: MOCK_USER,
          formId: MOCK_FORM_ID,
          level: PermissionLevel.Read,
        },
      )
      expect(
        MockSubmissionService.getFormSubmissionsCount,
      ).not.toHaveBeenCalled()
      expect(mockRes.status).toHaveBeenCalledWith(404)
      expect(mockRes.json).toHaveBeenCalledWith({
        message: expectedErrorString,
      })
    })

    it('should return 410 when FormDeletedError is returned when retrieving form', async () => {
      // Arrange
      const mockRes = expressHandler.mockResponse()
      // Mock various services to return expected results.
      MockUserService.getPopulatedUserById.mockReturnValueOnce(
        okAsync(MOCK_USER as IPopulatedUser),
      )
      // Mock error when retrieving form.
      const expectedErrorString = 'form is deleted'
      MockAuthService.getFormAfterPermissionChecks.mockReturnValueOnce(
        errAsync(new FormDeletedError(expectedErrorString)),
      )

      // Act
      await AdminFormController.countFormSubmissions(
        MOCK_REQ,
        mockRes,
        jest.fn(),
      )

      // Assert
      // Check all arguments of called services.
      expect(MockUserService.getPopulatedUserById).toHaveBeenCalledWith(
        MOCK_USER_ID,
      )
      expect(MockAuthService.getFormAfterPermissionChecks).toHaveBeenCalledWith(
        {
          user: MOCK_USER,
          formId: MOCK_FORM_ID,
          level: PermissionLevel.Read,
        },
      )
      expect(
        MockSubmissionService.getFormSubmissionsCount,
      ).not.toHaveBeenCalled()
      expect(mockRes.status).toHaveBeenCalledWith(410)
      expect(mockRes.json).toHaveBeenCalledWith({
        message: expectedErrorString,
      })
    })

    it('should return 422 when MissingUserError is returned when retrieving logged in user', async () => {
      // Arrange
      const mockRes = expressHandler.mockResponse()
      // Mock various services to return expected results.
      const expectedErrorString = 'user is not found'
      MockUserService.getPopulatedUserById.mockReturnValueOnce(
        errAsync(new MissingUserError(expectedErrorString)),
      )

      // Act
      await AdminFormController.countFormSubmissions(
        MOCK_REQ,
        mockRes,
        jest.fn(),
      )

      // Assert
      // Check all arguments of called services.
      expect(MockUserService.getPopulatedUserById).toHaveBeenCalledWith(
        MOCK_USER_ID,
      )
      expect(
        MockAuthService.getFormAfterPermissionChecks,
      ).not.toHaveBeenCalled()
      expect(
        MockSubmissionService.getFormSubmissionsCount,
      ).not.toHaveBeenCalled()
      expect(mockRes.status).toHaveBeenCalledWith(422)
      expect(mockRes.json).toHaveBeenCalledWith({
        message: expectedErrorString,
      })
    })

    it('should return 500 when database error occurs whilst retrieving user in session', async () => {
      // Arrange
      const mockRes = expressHandler.mockResponse()
      // Mock various services to return expected results.
      const expectedErrorString = 'database goes boom'
      MockUserService.getPopulatedUserById.mockReturnValueOnce(
        errAsync(new DatabaseError(expectedErrorString)),
      )

      // Act
      await AdminFormController.countFormSubmissions(
        MOCK_REQ,
        mockRes,
        jest.fn(),
      )

      // Assert
      // Check all arguments of called services.
      expect(MockUserService.getPopulatedUserById).toHaveBeenCalledWith(
        MOCK_USER_ID,
      )
      expect(
        MockAuthService.getFormAfterPermissionChecks,
      ).not.toHaveBeenCalled()
      expect(
        MockSubmissionService.getFormSubmissionsCount,
      ).not.toHaveBeenCalled()
      expect(mockRes.status).toHaveBeenCalledWith(500)
      expect(mockRes.json).toHaveBeenCalledWith({
        message: expectedErrorString,
      })
    })

    it('should return 500 when database error occurs whilst retrieving populated form', async () => {
      // Arrange
      const mockRes = expressHandler.mockResponse()
      // Mock various services to return expected results.
      MockUserService.getPopulatedUserById.mockReturnValueOnce(
        okAsync(MOCK_USER as IPopulatedUser),
      )
      // Mock error when retrieving form.
      const expectedErrorString = 'database goes boom'
      MockAuthService.getFormAfterPermissionChecks.mockReturnValueOnce(
        errAsync(new DatabaseError(expectedErrorString)),
      )

      // Act
      await AdminFormController.countFormSubmissions(
        MOCK_REQ,
        mockRes,
        jest.fn(),
      )

      // Assert
      // Check all arguments of called services.
      expect(MockUserService.getPopulatedUserById).toHaveBeenCalledWith(
        MOCK_USER_ID,
      )
      expect(MockAuthService.getFormAfterPermissionChecks).toHaveBeenCalledWith(
        {
          user: MOCK_USER,
          formId: MOCK_FORM_ID,
          level: PermissionLevel.Read,
        },
      )
      expect(
        MockSubmissionService.getFormSubmissionsCount,
      ).not.toHaveBeenCalled()
      expect(mockRes.status).toHaveBeenCalledWith(500)
      expect(mockRes.json).toHaveBeenCalledWith({
        message: expectedErrorString,
      })
    })

    it('should return 500 when database error occurs whilst retrieving form submission count', async () => {
      // Arrange
      const mockRes = expressHandler.mockResponse()
      // Mock various services to return expected results.
      MockUserService.getPopulatedUserById.mockReturnValueOnce(
        okAsync(MOCK_USER as IPopulatedUser),
      )
      MockAuthService.getFormAfterPermissionChecks.mockReturnValueOnce(
        okAsync(MOCK_FORM as IPopulatedForm),
      )
      const expectedErrorString = 'database goes boom'
      MockSubmissionService.getFormSubmissionsCount.mockReturnValueOnce(
        errAsync(new DatabaseError(expectedErrorString)),
      )

      // Act
      await AdminFormController.countFormSubmissions(
        MOCK_REQ,
        mockRes,
        jest.fn(),
      )

      // Assert
      // Check all arguments of called services.
      expect(MockUserService.getPopulatedUserById).toHaveBeenCalledWith(
        MOCK_USER_ID,
      )
      expect(MockAuthService.getFormAfterPermissionChecks).toHaveBeenCalledWith(
        {
          user: MOCK_USER,
          formId: MOCK_FORM_ID,
          level: PermissionLevel.Read,
        },
      )
      expect(
        MockSubmissionService.getFormSubmissionsCount,
      ).toHaveBeenCalledWith(String(MOCK_FORM._id), {
        startDate: undefined,
        endDate: undefined,
      })
      expect(mockRes.status).toHaveBeenCalledWith(500)
      expect(mockRes.json).toHaveBeenCalledWith({
        message: expectedErrorString,
      })
    })
  })

  describe('handleCountFormFeedback', () => {
    const MOCK_USER_ID = new ObjectId().toHexString()
    const MOCK_FORM_ID = new ObjectId().toHexString()
    const MOCK_USER = {
      _id: MOCK_USER_ID,
      email: 'somerandom@example.com',
    } as IPopulatedUser
    const MOCK_FORM = {
      admin: MOCK_USER as IPopulatedUser,
      _id: MOCK_FORM_ID,
      title: 'mock title',
    } as IPopulatedForm

    const MOCK_REQ = expressHandler.mockRequest({
      params: {
        formId: MOCK_FORM_ID,
      },
      session: {
        user: {
          _id: MOCK_USER_ID,
        },
      },
    })

    it('should return 200 with feedback counts of given form', async () => {
      // Arrange
      const mockRes = expressHandler.mockResponse()
      // Mock return count.
      const expectedFeedbackCount = 53
      // Mock various services to return expected results.
      MockUserService.getPopulatedUserById.mockReturnValueOnce(
        okAsync(MOCK_USER as IPopulatedUser),
      )
      MockAuthService.getFormAfterPermissionChecks.mockReturnValueOnce(
        okAsync(MOCK_FORM as IPopulatedForm),
      )
      MockFeedbackService.getFormFeedbackCount.mockReturnValueOnce(
        okAsync(expectedFeedbackCount),
      )

      // Act
      await AdminFormController.handleCountFormFeedback(
        MOCK_REQ,
        mockRes,
        jest.fn(),
      )

      // Assert
      // Check all arguments of called services.
      expect(MockUserService.getPopulatedUserById).toHaveBeenCalledWith(
        MOCK_USER_ID,
      )
      expect(MockAuthService.getFormAfterPermissionChecks).toHaveBeenCalledWith(
        {
          user: MOCK_USER,
          formId: MOCK_FORM_ID,
          level: PermissionLevel.Read,
        },
      )
      expect(MockFeedbackService.getFormFeedbackCount).toHaveBeenCalledWith(
        String(MOCK_FORM._id),
      )
      expect(mockRes.status).not.toHaveBeenCalled()
      expect(mockRes.json).toHaveBeenCalledWith(expectedFeedbackCount)
    })

    it('should return 403 when ForbiddenFormError is returned when verifying user permissions', async () => {
      // Arrange
      const mockRes = expressHandler.mockResponse()
      // Mock various services to return expected results.
      MockUserService.getPopulatedUserById.mockReturnValueOnce(
        okAsync(MOCK_USER as IPopulatedUser),
      )
      const expectedErrorString = 'no read access'
      MockAuthService.getFormAfterPermissionChecks.mockReturnValueOnce(
        errAsync(new ForbiddenFormError(expectedErrorString)),
      )

      // Act
      await AdminFormController.handleCountFormFeedback(
        MOCK_REQ,
        mockRes,
        jest.fn(),
      )

      // Assert
      // Check all arguments of called services.
      expect(MockUserService.getPopulatedUserById).toHaveBeenCalledWith(
        MOCK_USER_ID,
      )
      expect(MockAuthService.getFormAfterPermissionChecks).toHaveBeenCalledWith(
        {
          user: MOCK_USER,
          formId: MOCK_FORM_ID,
          level: PermissionLevel.Read,
        },
      )
      expect(MockFeedbackService.getFormFeedbackCount).not.toHaveBeenCalled()
      expect(mockRes.status).toHaveBeenCalledWith(403)
      expect(mockRes.json).toHaveBeenCalledWith({
        message: expectedErrorString,
      })
    })

    it('should return 404 when FormNotFoundError is returned when retrieving form', async () => {
      // Arrange
      const mockRes = expressHandler.mockResponse()
      // Mock various services to return expected results.
      MockUserService.getPopulatedUserById.mockReturnValueOnce(
        okAsync(MOCK_USER as IPopulatedUser),
      )
      // Mock error when retrieving form.
      const expectedErrorString = 'form is not found'
      MockAuthService.getFormAfterPermissionChecks.mockReturnValueOnce(
        errAsync(new FormNotFoundError(expectedErrorString)),
      )

      // Act
      await AdminFormController.handleCountFormFeedback(
        MOCK_REQ,
        mockRes,
        jest.fn(),
      )

      // Assert
      // Check all arguments of called services.
      expect(MockUserService.getPopulatedUserById).toHaveBeenCalledWith(
        MOCK_USER_ID,
      )
      expect(MockAuthService.getFormAfterPermissionChecks).toHaveBeenCalledWith(
        {
          user: MOCK_USER,
          formId: MOCK_FORM_ID,
          level: PermissionLevel.Read,
        },
      )
      expect(MockFeedbackService.getFormFeedbackCount).not.toHaveBeenCalled()
      expect(mockRes.status).toHaveBeenCalledWith(404)
      expect(mockRes.json).toHaveBeenCalledWith({
        message: expectedErrorString,
      })
    })

    it('should return 410 when FormDeletedError is returned when retrieving form', async () => {
      // Arrange
      const mockRes = expressHandler.mockResponse()
      // Mock various services to return expected results.
      MockUserService.getPopulatedUserById.mockReturnValueOnce(
        okAsync(MOCK_USER as IPopulatedUser),
      )
      // Mock error when retrieving form.
      const expectedErrorString = 'form is deleted'
      MockAuthService.getFormAfterPermissionChecks.mockReturnValueOnce(
        errAsync(new FormDeletedError(expectedErrorString)),
      )

      // Act
      await AdminFormController.handleCountFormFeedback(
        MOCK_REQ,
        mockRes,
        jest.fn(),
      )

      // Assert
      // Check all arguments of called services.
      expect(MockUserService.getPopulatedUserById).toHaveBeenCalledWith(
        MOCK_USER_ID,
      )
      expect(MockAuthService.getFormAfterPermissionChecks).toHaveBeenCalledWith(
        {
          user: MOCK_USER,
          formId: MOCK_FORM_ID,
          level: PermissionLevel.Read,
        },
      )
      expect(MockFeedbackService.getFormFeedbackCount).not.toHaveBeenCalled()
      expect(mockRes.status).toHaveBeenCalledWith(410)
      expect(mockRes.json).toHaveBeenCalledWith({
        message: expectedErrorString,
      })
    })

    it('should return 422 when MissingUserError is returned when retrieving logged in user', async () => {
      // Arrange
      const mockRes = expressHandler.mockResponse()
      // Mock various services to return expected results.
      const expectedErrorString = 'user is not found'
      MockUserService.getPopulatedUserById.mockReturnValueOnce(
        errAsync(new MissingUserError(expectedErrorString)),
      )

      // Act
      await AdminFormController.handleCountFormFeedback(
        MOCK_REQ,
        mockRes,
        jest.fn(),
      )

      // Assert
      // Check all arguments of called services.
      expect(MockUserService.getPopulatedUserById).toHaveBeenCalledWith(
        MOCK_USER_ID,
      )
      expect(
        MockAuthService.getFormAfterPermissionChecks,
      ).not.toHaveBeenCalled()
      expect(MockFeedbackService.getFormFeedbackCount).not.toHaveBeenCalled()
      expect(mockRes.status).toHaveBeenCalledWith(422)
      expect(mockRes.json).toHaveBeenCalledWith({
        message: expectedErrorString,
      })
    })

    it('should return 500 when database error occurs whilst retrieving user in session', async () => {
      // Arrange
      const mockRes = expressHandler.mockResponse()
      // Mock various services to return expected results.
      const expectedErrorString = 'database goes boom'
      MockUserService.getPopulatedUserById.mockReturnValueOnce(
        errAsync(new DatabaseError(expectedErrorString)),
      )

      // Act
      await AdminFormController.handleCountFormFeedback(
        MOCK_REQ,
        mockRes,
        jest.fn(),
      )

      // Assert
      // Check all arguments of called services.
      expect(MockUserService.getPopulatedUserById).toHaveBeenCalledWith(
        MOCK_USER_ID,
      )
      expect(
        MockAuthService.getFormAfterPermissionChecks,
      ).not.toHaveBeenCalled()
      expect(MockFeedbackService.getFormFeedbackCount).not.toHaveBeenCalled()
      expect(mockRes.status).toHaveBeenCalledWith(500)
      expect(mockRes.json).toHaveBeenCalledWith({
        message: expectedErrorString,
      })
    })

    it('should return 500 when database error occurs whilst retrieving populated form', async () => {
      // Arrange
      const mockRes = expressHandler.mockResponse()
      // Mock various services to return expected results.
      MockUserService.getPopulatedUserById.mockReturnValueOnce(
        okAsync(MOCK_USER as IPopulatedUser),
      )
      // Mock error when retrieving form.
      const expectedErrorString = 'database goes boom'
      MockAuthService.getFormAfterPermissionChecks.mockReturnValueOnce(
        errAsync(new DatabaseError(expectedErrorString)),
      )

      // Act
      await AdminFormController.handleCountFormFeedback(
        MOCK_REQ,
        mockRes,
        jest.fn(),
      )

      // Assert
      // Check all arguments of called services.
      expect(MockUserService.getPopulatedUserById).toHaveBeenCalledWith(
        MOCK_USER_ID,
      )
      expect(MockAuthService.getFormAfterPermissionChecks).toHaveBeenCalledWith(
        {
          user: MOCK_USER,
          formId: MOCK_FORM_ID,
          level: PermissionLevel.Read,
        },
      )
      expect(MockFeedbackService.getFormFeedbackCount).not.toHaveBeenCalled()
      expect(mockRes.status).toHaveBeenCalledWith(500)
      expect(mockRes.json).toHaveBeenCalledWith({
        message: expectedErrorString,
      })
    })

    it('should return 500 when database error occurs whilst retrieving form feedback count', async () => {
      // Arrange
      const mockRes = expressHandler.mockResponse()
      // Mock various services to return expected results.
      MockUserService.getPopulatedUserById.mockReturnValueOnce(
        okAsync(MOCK_USER as IPopulatedUser),
      )
      MockAuthService.getFormAfterPermissionChecks.mockReturnValueOnce(
        okAsync(MOCK_FORM as IPopulatedForm),
      )
      const expectedErrorString = 'database goes boom'
      MockFeedbackService.getFormFeedbackCount.mockReturnValueOnce(
        errAsync(new DatabaseError(expectedErrorString)),
      )

      // Act
      await AdminFormController.handleCountFormFeedback(
        MOCK_REQ,
        mockRes,
        jest.fn(),
      )

      // Assert
      // Check all arguments of called services.
      expect(MockUserService.getPopulatedUserById).toHaveBeenCalledWith(
        MOCK_USER_ID,
      )
      expect(MockAuthService.getFormAfterPermissionChecks).toHaveBeenCalledWith(
        {
          user: MOCK_USER,
          formId: MOCK_FORM_ID,
          level: PermissionLevel.Read,
        },
      )
      expect(MockFeedbackService.getFormFeedbackCount).toHaveBeenCalledWith(
        String(MOCK_FORM._id),
      )
      expect(mockRes.status).toHaveBeenCalledWith(500)
      expect(mockRes.json).toHaveBeenCalledWith({
        message: expectedErrorString,
      })
    })
  })

  describe('handleStreamFormFeedback', () => {
    const MOCK_USER_ID = new ObjectId().toHexString()
    const MOCK_FORM_ID = new ObjectId().toHexString()
    const MOCK_USER = {
      _id: MOCK_USER_ID,
      email: 'somerandom@example.com',
    } as IPopulatedUser
    const MOCK_FORM = {
      admin: MOCK_USER as IPopulatedUser,
      _id: MOCK_FORM_ID,
      title: 'mock title',
    } as IPopulatedForm

    const MOCK_REQ = expressHandler.mockRequest({
      params: {
        formId: MOCK_FORM_ID,
      },
      session: {
        user: {
          _id: MOCK_USER_ID,
        },
      },
    })

    it('should return 200 with feedback stream of given form', async () => {
      // Not sure how to really test the stream in Jest, testing to assert that
      // the correct services are being called instead.
      // Arrange
      const mockRes = expressHandler.mockResponse()
      // Mock various services to return expected results.
      MockUserService.getPopulatedUserById.mockReturnValueOnce(
        okAsync(MOCK_USER as IPopulatedUser),
      )
      MockAuthService.getFormAfterPermissionChecks.mockReturnValueOnce(
        okAsync(MOCK_FORM as IPopulatedForm),
      )
      // Mock cursor return.
      const mockCursor = new PassThrough()
      MockFeedbackService.getFormFeedbackStream.mockReturnValueOnce(
        mockCursor as any,
      )
      // Act
      await AdminFormController.handleStreamFormFeedback(
        MOCK_REQ,
        mockRes,
        jest.fn(),
      )

      // Assert
      // Check all arguments of called services.
      expect(MockUserService.getPopulatedUserById).toHaveBeenCalledWith(
        MOCK_USER_ID,
      )
      expect(MockAuthService.getFormAfterPermissionChecks).toHaveBeenCalledWith(
        {
          user: MOCK_USER,
          formId: MOCK_FORM_ID,
          level: PermissionLevel.Read,
        },
      )
      expect(MockFeedbackService.getFormFeedbackStream).toHaveBeenCalledWith(
        String(MOCK_FORM._id),
      )
    })

    it('should return 403 when ForbiddenFormError is returned when verifying user permissions', async () => {
      // Arrange
      const mockRes = expressHandler.mockResponse()
      // Mock various services to return expected results.
      MockUserService.getPopulatedUserById.mockReturnValueOnce(
        okAsync(MOCK_USER as IPopulatedUser),
      )
      const expectedErrorString = 'no read access'
      MockAuthService.getFormAfterPermissionChecks.mockReturnValueOnce(
        errAsync(new ForbiddenFormError(expectedErrorString)),
      )

      // Act
      await AdminFormController.handleStreamFormFeedback(
        MOCK_REQ,
        mockRes,
        jest.fn(),
      )

      // Assert
      // Check all arguments of called services.
      expect(MockUserService.getPopulatedUserById).toHaveBeenCalledWith(
        MOCK_USER_ID,
      )
      expect(MockAuthService.getFormAfterPermissionChecks).toHaveBeenCalledWith(
        {
          user: MOCK_USER,
          formId: MOCK_FORM_ID,
          level: PermissionLevel.Read,
        },
      )
      expect(MockFeedbackService.getFormFeedbackStream).not.toHaveBeenCalled()
      expect(mockRes.status).toHaveBeenCalledWith(403)
      expect(mockRes.json).toHaveBeenCalledWith({
        message: expectedErrorString,
      })
    })

    it('should return 404 when FormNotFoundError is returned when retrieving form', async () => {
      // Arrange
      const mockRes = expressHandler.mockResponse()
      // Mock various services to return expected results.
      MockUserService.getPopulatedUserById.mockReturnValueOnce(
        okAsync(MOCK_USER as IPopulatedUser),
      )
      // Mock error when retrieving form.
      const expectedErrorString = 'form is not found'
      MockAuthService.getFormAfterPermissionChecks.mockReturnValueOnce(
        errAsync(new FormNotFoundError(expectedErrorString)),
      )

      // Act
      await AdminFormController.handleStreamFormFeedback(
        MOCK_REQ,
        mockRes,
        jest.fn(),
      )

      // Assert
      // Check all arguments of called services.
      expect(MockUserService.getPopulatedUserById).toHaveBeenCalledWith(
        MOCK_USER_ID,
      )
      expect(MockAuthService.getFormAfterPermissionChecks).toHaveBeenCalledWith(
        {
          user: MOCK_USER,
          formId: MOCK_FORM_ID,
          level: PermissionLevel.Read,
        },
      )
      expect(MockFeedbackService.getFormFeedbackStream).not.toHaveBeenCalled()
      expect(mockRes.status).toHaveBeenCalledWith(404)
      expect(mockRes.json).toHaveBeenCalledWith({
        message: expectedErrorString,
      })
    })

    it('should return 410 when FormDeletedError is returned when retrieving form', async () => {
      // Arrange
      const mockRes = expressHandler.mockResponse()
      // Mock various services to return expected results.
      MockUserService.getPopulatedUserById.mockReturnValueOnce(
        okAsync(MOCK_USER as IPopulatedUser),
      )
      // Mock error when retrieving form.
      const expectedErrorString = 'form is deleted'
      MockAuthService.getFormAfterPermissionChecks.mockReturnValueOnce(
        errAsync(new FormDeletedError(expectedErrorString)),
      )

      // Act
      await AdminFormController.handleStreamFormFeedback(
        MOCK_REQ,
        mockRes,
        jest.fn(),
      )

      // Assert
      // Check all arguments of called services.
      expect(MockUserService.getPopulatedUserById).toHaveBeenCalledWith(
        MOCK_USER_ID,
      )
      expect(MockAuthService.getFormAfterPermissionChecks).toHaveBeenCalledWith(
        {
          user: MOCK_USER,
          formId: MOCK_FORM_ID,
          level: PermissionLevel.Read,
        },
      )
      expect(MockFeedbackService.getFormFeedbackStream).not.toHaveBeenCalled()
      expect(mockRes.status).toHaveBeenCalledWith(410)
      expect(mockRes.json).toHaveBeenCalledWith({
        message: expectedErrorString,
      })
    })

    it('should return 422 when MissingUserError is returned when retrieving logged in user', async () => {
      // Arrange
      const mockRes = expressHandler.mockResponse()
      // Mock various services to return expected results.
      const expectedErrorString = 'user is not found'
      MockUserService.getPopulatedUserById.mockReturnValueOnce(
        errAsync(new MissingUserError(expectedErrorString)),
      )

      // Act
      await AdminFormController.handleStreamFormFeedback(
        MOCK_REQ,
        mockRes,
        jest.fn(),
      )

      // Assert
      // Check all arguments of called services.
      expect(MockUserService.getPopulatedUserById).toHaveBeenCalledWith(
        MOCK_USER_ID,
      )
      expect(
        MockAuthService.getFormAfterPermissionChecks,
      ).not.toHaveBeenCalled()
      expect(MockFeedbackService.getFormFeedbackStream).not.toHaveBeenCalled()
      expect(mockRes.status).toHaveBeenCalledWith(422)
      expect(mockRes.json).toHaveBeenCalledWith({
        message: expectedErrorString,
      })
    })

    it('should return 500 when database error occurs whilst retrieving user in session', async () => {
      // Arrange
      const mockRes = expressHandler.mockResponse()
      // Mock various services to return expected results.
      const expectedErrorString = 'database goes boom'
      MockUserService.getPopulatedUserById.mockReturnValueOnce(
        errAsync(new DatabaseError(expectedErrorString)),
      )

      // Act
      await AdminFormController.handleStreamFormFeedback(
        MOCK_REQ,
        mockRes,
        jest.fn(),
      )

      // Assert
      // Check all arguments of called services.
      expect(MockUserService.getPopulatedUserById).toHaveBeenCalledWith(
        MOCK_USER_ID,
      )
      expect(
        MockAuthService.getFormAfterPermissionChecks,
      ).not.toHaveBeenCalled()
      expect(MockFeedbackService.getFormFeedbackStream).not.toHaveBeenCalled()
      expect(mockRes.status).toHaveBeenCalledWith(500)
      expect(mockRes.json).toHaveBeenCalledWith({
        message: expectedErrorString,
      })
    })

    it('should return 500 when database error occurs whilst retrieving populated form', async () => {
      // Arrange
      const mockRes = expressHandler.mockResponse()
      // Mock various services to return expected results.
      MockUserService.getPopulatedUserById.mockReturnValueOnce(
        okAsync(MOCK_USER as IPopulatedUser),
      )
      // Mock error when retrieving form.
      const expectedErrorString = 'database goes boom'
      MockAuthService.getFormAfterPermissionChecks.mockReturnValueOnce(
        errAsync(new DatabaseError(expectedErrorString)),
      )

      // Act
      await AdminFormController.handleStreamFormFeedback(
        MOCK_REQ,
        mockRes,
        jest.fn(),
      )

      // Assert
      // Check all arguments of called services.
      expect(MockUserService.getPopulatedUserById).toHaveBeenCalledWith(
        MOCK_USER_ID,
      )
      expect(MockAuthService.getFormAfterPermissionChecks).toHaveBeenCalledWith(
        {
          user: MOCK_USER,
          formId: MOCK_FORM_ID,
          level: PermissionLevel.Read,
        },
      )
      expect(MockFeedbackService.getFormFeedbackStream).not.toHaveBeenCalled()
      expect(mockRes.status).toHaveBeenCalledWith(500)
      expect(mockRes.json).toHaveBeenCalledWith({
        message: expectedErrorString,
      })
    })
  })

  describe('handleGetFormFeedback', () => {
    const MOCK_USER_ID = new ObjectId().toHexString()
    const MOCK_FORM_ID = new ObjectId().toHexString()
    const MOCK_USER = {
      _id: MOCK_USER_ID,
      email: 'yetanothertest@example.com',
    } as IPopulatedUser
    const MOCK_FORM = {
      admin: MOCK_USER as IPopulatedUser,
      _id: MOCK_FORM_ID,
      title: 'mock title again',
    } as IPopulatedForm

    const MOCK_REQ = expressHandler.mockRequest({
      params: {
        formId: MOCK_FORM_ID,
      },
      session: {
        user: {
          _id: MOCK_USER_ID,
        },
      },
    })

    it('should return 200 with feedback response successfully', async () => {
      // Arrange
      const mockRes = expressHandler.mockResponse()
      const expectedFormFeedback: FeedbackResponse = {
        count: 212,
        feedback: [
          {
            comment: 'test feedback',
            rating: 5,
            date: 'some date',
            dateShort: 'some short date',
            index: 1,
            timestamp: Date.now(),
          },
        ],
        average: '5.00',
      }
      // Mock success on all service invocations.
      MockUserService.getPopulatedUserById.mockReturnValueOnce(
        okAsync(MOCK_USER),
      )
      MockAuthService.getFormAfterPermissionChecks.mockReturnValueOnce(
        okAsync(MOCK_FORM),
      )
      MockFeedbackService.getFormFeedbacks.mockReturnValueOnce(
        okAsync(expectedFormFeedback),
      )

      // Act
      await AdminFormController.handleGetFormFeedback(
        MOCK_REQ,
        mockRes,
        jest.fn(),
      )

      // Assert
      expect(mockRes.json).toHaveBeenCalledWith(expectedFormFeedback)
      expect(MockUserService.getPopulatedUserById).toHaveBeenCalledWith(
        MOCK_USER_ID,
      )
      expect(MockAuthService.getFormAfterPermissionChecks).toHaveBeenCalledWith(
        {
          user: MOCK_USER,
          formId: MOCK_FORM_ID,
          level: PermissionLevel.Read,
        },
      )
      expect(MockFeedbackService.getFormFeedbacks).toHaveBeenCalledWith(
        MOCK_FORM_ID,
      )
    })

    it('should return 403 when user does not have permissions to access form', async () => {
      // Arrange
      const mockRes = expressHandler.mockResponse()
      MockUserService.getPopulatedUserById.mockReturnValueOnce(
        okAsync(MOCK_USER),
      )
      const mockErrorString = 'not allowed'
      MockAuthService.getFormAfterPermissionChecks.mockReturnValueOnce(
        errAsync(new ForbiddenFormError(mockErrorString)),
      )

      // Act
      await AdminFormController.handleGetFormFeedback(
        MOCK_REQ,
        mockRes,
        jest.fn(),
      )

      // Assert
      expect(mockRes.status).toHaveBeenCalledWith(403)
      expect(mockRes.json).toHaveBeenCalledWith({ message: mockErrorString })
      expect(MockUserService.getPopulatedUserById).toHaveBeenCalledWith(
        MOCK_USER_ID,
      )
      expect(MockAuthService.getFormAfterPermissionChecks).toHaveBeenCalledWith(
        {
          user: MOCK_USER,
          formId: MOCK_FORM_ID,
          level: PermissionLevel.Read,
        },
      )
      expect(MockFeedbackService.getFormFeedbacks).not.toHaveBeenCalled()
    })

    it('should return 404 when form cannot be found', async () => {
      // Arrange
      const mockRes = expressHandler.mockResponse()
      MockUserService.getPopulatedUserById.mockReturnValueOnce(
        okAsync(MOCK_USER),
      )
      const mockErrorString = 'not found'
      MockAuthService.getFormAfterPermissionChecks.mockReturnValueOnce(
        errAsync(new FormNotFoundError(mockErrorString)),
      )

      // Act
      await AdminFormController.handleGetFormFeedback(
        MOCK_REQ,
        mockRes,
        jest.fn(),
      )

      // Assert
      expect(mockRes.status).toHaveBeenCalledWith(404)
      expect(mockRes.json).toHaveBeenCalledWith({ message: mockErrorString })
      expect(MockUserService.getPopulatedUserById).toHaveBeenCalledWith(
        MOCK_USER_ID,
      )
      expect(MockAuthService.getFormAfterPermissionChecks).toHaveBeenCalledWith(
        {
          user: MOCK_USER,
          formId: MOCK_FORM_ID,
          level: PermissionLevel.Read,
        },
      )
      expect(MockFeedbackService.getFormFeedbacks).not.toHaveBeenCalled()
    })

    it('should return 410 when form is archived', async () => {
      // Arrange
      const mockRes = expressHandler.mockResponse()
      MockUserService.getPopulatedUserById.mockReturnValueOnce(
        okAsync(MOCK_USER),
      )
      const mockErrorString = 'form gone'
      MockAuthService.getFormAfterPermissionChecks.mockReturnValueOnce(
        errAsync(new FormDeletedError(mockErrorString)),
      )

      // Act
      await AdminFormController.handleGetFormFeedback(
        MOCK_REQ,
        mockRes,
        jest.fn(),
      )

      // Assert
      expect(mockRes.status).toHaveBeenCalledWith(410)
      expect(mockRes.json).toHaveBeenCalledWith({ message: mockErrorString })
      expect(MockUserService.getPopulatedUserById).toHaveBeenCalledWith(
        MOCK_USER_ID,
      )
      expect(MockAuthService.getFormAfterPermissionChecks).toHaveBeenCalledWith(
        {
          user: MOCK_USER,
          formId: MOCK_FORM_ID,
          level: PermissionLevel.Read,
        },
      )
      expect(MockFeedbackService.getFormFeedbacks).not.toHaveBeenCalled()
    })

    it('should return 422 when user in session does not exist in database', async () => {
      // Arrange
      const mockRes = expressHandler.mockResponse()
      const mockErrorString = 'user gone'
      MockUserService.getPopulatedUserById.mockReturnValueOnce(
        errAsync(new MissingUserError(mockErrorString)),
      )

      // Act
      await AdminFormController.handleGetFormFeedback(
        MOCK_REQ,
        mockRes,
        jest.fn(),
      )

      // Assert
      expect(mockRes.status).toHaveBeenCalledWith(422)
      expect(mockRes.json).toHaveBeenCalledWith({ message: mockErrorString })
      expect(MockUserService.getPopulatedUserById).toHaveBeenCalledWith(
        MOCK_USER_ID,
      )
      expect(
        MockAuthService.getFormAfterPermissionChecks,
      ).not.toHaveBeenCalled()
      expect(MockFeedbackService.getFormFeedbacks).not.toHaveBeenCalled()
    })

    it('should return 500 when database error occurs whilst retrieving user', async () => {
      // Arrange
      const mockRes = expressHandler.mockResponse()
      const mockErrorString = 'db gone'
      MockUserService.getPopulatedUserById.mockReturnValueOnce(
        errAsync(new DatabaseError(mockErrorString)),
      )

      // Act
      await AdminFormController.handleGetFormFeedback(
        MOCK_REQ,
        mockRes,
        jest.fn(),
      )

      // Assert
      expect(mockRes.status).toHaveBeenCalledWith(500)
      expect(mockRes.json).toHaveBeenCalledWith({ message: mockErrorString })
      expect(MockUserService.getPopulatedUserById).toHaveBeenCalledWith(
        MOCK_USER_ID,
      )
      expect(
        MockAuthService.getFormAfterPermissionChecks,
      ).not.toHaveBeenCalled()
      expect(MockFeedbackService.getFormFeedbacks).not.toHaveBeenCalled()
    })

    it('should return 500 when database error occurs whilst retrieving form', async () => {
      // Arrange
      const mockRes = expressHandler.mockResponse()
      MockUserService.getPopulatedUserById.mockReturnValueOnce(
        okAsync(MOCK_USER),
      )
      const mockErrorString = 'db error'
      MockAuthService.getFormAfterPermissionChecks.mockReturnValueOnce(
        errAsync(new DatabaseError(mockErrorString)),
      )

      // Act
      await AdminFormController.handleGetFormFeedback(
        MOCK_REQ,
        mockRes,
        jest.fn(),
      )

      // Assert
      expect(mockRes.status).toHaveBeenCalledWith(500)
      expect(mockRes.json).toHaveBeenCalledWith({ message: mockErrorString })
      expect(MockUserService.getPopulatedUserById).toHaveBeenCalledWith(
        MOCK_USER_ID,
      )
      expect(MockAuthService.getFormAfterPermissionChecks).toHaveBeenCalledWith(
        {
          user: MOCK_USER,
          formId: MOCK_FORM_ID,
          level: PermissionLevel.Read,
        },
      )
      expect(MockFeedbackService.getFormFeedbacks).not.toHaveBeenCalled()
    })

    it('should return 500 when database error occurs whilst retrieving form feedback', async () => {
      // Arrange
      const mockRes = expressHandler.mockResponse()
      // Mock success on all service invocations.
      MockUserService.getPopulatedUserById.mockReturnValueOnce(
        okAsync(MOCK_USER),
      )
      MockAuthService.getFormAfterPermissionChecks.mockReturnValueOnce(
        okAsync(MOCK_FORM),
      )
      const mockErrorString = 'db boom'
      MockFeedbackService.getFormFeedbacks.mockReturnValueOnce(
        errAsync(new DatabaseError(mockErrorString)),
      )

      // Act
      await AdminFormController.handleGetFormFeedback(
        MOCK_REQ,
        mockRes,
        jest.fn(),
      )

      // Assert
      expect(mockRes.status).toHaveBeenCalledWith(500)
      expect(mockRes.json).toHaveBeenCalledWith({ message: mockErrorString })
      expect(MockUserService.getPopulatedUserById).toHaveBeenCalledWith(
        MOCK_USER_ID,
      )
      expect(MockAuthService.getFormAfterPermissionChecks).toHaveBeenCalledWith(
        {
          user: MOCK_USER,
          formId: MOCK_FORM_ID,
          level: PermissionLevel.Read,
        },
      )
      expect(MockFeedbackService.getFormFeedbacks).toHaveBeenCalledWith(
        MOCK_FORM_ID,
      )
    })
  })

  describe('handleArchiveForm', () => {
    const MOCK_USER_ID = new ObjectId().toHexString()
    const MOCK_FORM_ID = new ObjectId().toHexString()
    const MOCK_USER = {
      _id: MOCK_USER_ID,
      email: 'another@example.com',
    } as IPopulatedUser
    const MOCK_FORM = {
      admin: MOCK_USER as IPopulatedUser,
      _id: MOCK_FORM_ID,
      title: 'mock title',
    } as IPopulatedForm

    const MOCK_REQ = expressHandler.mockRequest({
      params: {
        formId: MOCK_FORM_ID,
      },
      session: {
        user: {
          _id: MOCK_USER_ID,
        },
      },
    })

    it('should return 200 with archived form', async () => {
      // Arrange
      const mockRes = expressHandler.mockResponse()
      // Mock various services to return expected results.
      MockUserService.getPopulatedUserById.mockReturnValueOnce(
        okAsync(MOCK_USER as IPopulatedUser),
      )
      MockAuthService.getFormAfterPermissionChecks.mockReturnValueOnce(
        okAsync(MOCK_FORM as IPopulatedForm),
      )
      MockAdminFormService.archiveForm.mockReturnValueOnce(okAsync(true))

      // Act
      await AdminFormController.handleArchiveForm(MOCK_REQ, mockRes, jest.fn())

      // Assert
      // Check all arguments of called services.
      expect(MockUserService.getPopulatedUserById).toHaveBeenCalledWith(
        MOCK_USER_ID,
      )
      expect(MockAuthService.getFormAfterPermissionChecks).toHaveBeenCalledWith(
        {
          user: MOCK_USER,
          formId: MOCK_FORM_ID,
          level: PermissionLevel.Delete,
        },
      )
      expect(MockAdminFormService.archiveForm).toHaveBeenCalledWith(MOCK_FORM)
      expect(mockRes.status).not.toHaveBeenCalled()
      expect(mockRes.json).toHaveBeenCalledWith({
        message: 'Form has been archived',
      })
    })

    it('should return 403 when ForbiddenFormError is returned when verifying user permissions', async () => {
      // Arrange
      const mockRes = expressHandler.mockResponse()
      // Mock various services to return expected results.
      MockUserService.getPopulatedUserById.mockReturnValueOnce(
        okAsync(MOCK_USER as IPopulatedUser),
      )
      const expectedErrorString = 'no archive access'
      MockAuthService.getFormAfterPermissionChecks.mockReturnValueOnce(
        errAsync(new ForbiddenFormError(expectedErrorString)),
      )

      // Act
      await AdminFormController.handleArchiveForm(MOCK_REQ, mockRes, jest.fn())

      // Assert
      // Check all arguments of called services.
      expect(MockUserService.getPopulatedUserById).toHaveBeenCalledWith(
        MOCK_USER_ID,
      )
      expect(MockAuthService.getFormAfterPermissionChecks).toHaveBeenCalledWith(
        {
          user: MOCK_USER,
          formId: MOCK_FORM_ID,
          level: PermissionLevel.Delete,
        },
      )
      expect(MockAdminFormService.archiveForm).not.toHaveBeenCalled()
      expect(mockRes.status).toHaveBeenCalledWith(403)
      expect(mockRes.json).toHaveBeenCalledWith({
        message: expectedErrorString,
      })
    })

    it('should return 404 when FormNotFoundError is returned when retrieving form', async () => {
      // Arrange
      const mockRes = expressHandler.mockResponse()
      // Mock various services to return expected results.
      MockUserService.getPopulatedUserById.mockReturnValueOnce(
        okAsync(MOCK_USER as IPopulatedUser),
      )
      // Mock error when retrieving form.
      const expectedErrorString = 'form is not found'
      MockAuthService.getFormAfterPermissionChecks.mockReturnValueOnce(
        errAsync(new FormNotFoundError(expectedErrorString)),
      )

      // Act
      await AdminFormController.handleArchiveForm(MOCK_REQ, mockRes, jest.fn())

      // Assert
      // Check all arguments of called services.
      expect(MockUserService.getPopulatedUserById).toHaveBeenCalledWith(
        MOCK_USER_ID,
      )
      expect(MockAuthService.getFormAfterPermissionChecks).toHaveBeenCalledWith(
        {
          user: MOCK_USER,
          formId: MOCK_FORM_ID,
          level: PermissionLevel.Delete,
        },
      )
      expect(MockAdminFormService.archiveForm).not.toHaveBeenCalled()
      expect(mockRes.status).toHaveBeenCalledWith(404)
      expect(mockRes.json).toHaveBeenCalledWith({
        message: expectedErrorString,
      })
    })

    it('should return 410 when FormDeletedError is returned when retrieving form', async () => {
      // Arrange
      const mockRes = expressHandler.mockResponse()
      // Mock various services to return expected results.
      MockUserService.getPopulatedUserById.mockReturnValueOnce(
        okAsync(MOCK_USER as IPopulatedUser),
      )
      // Mock error when retrieving form.
      const expectedErrorString = 'form is deleted'
      MockAuthService.getFormAfterPermissionChecks.mockReturnValueOnce(
        errAsync(new FormDeletedError(expectedErrorString)),
      )

      // Act
      await AdminFormController.handleArchiveForm(MOCK_REQ, mockRes, jest.fn())

      // Assert
      // Check all arguments of called services.
      expect(MockUserService.getPopulatedUserById).toHaveBeenCalledWith(
        MOCK_USER_ID,
      )
      expect(MockAuthService.getFormAfterPermissionChecks).toHaveBeenCalledWith(
        {
          user: MOCK_USER,
          formId: MOCK_FORM_ID,
          level: PermissionLevel.Delete,
        },
      )
      expect(MockAdminFormService.archiveForm).not.toHaveBeenCalled()
      expect(mockRes.status).toHaveBeenCalledWith(410)
      expect(mockRes.json).toHaveBeenCalledWith({
        message: expectedErrorString,
      })
    })

    it('should return 422 when MissingUserError is returned when retrieving logged in user', async () => {
      // Arrange
      const mockRes = expressHandler.mockResponse()
      // Mock various services to return expected results.
      const expectedErrorString = 'user is not found'
      MockUserService.getPopulatedUserById.mockReturnValueOnce(
        errAsync(new MissingUserError(expectedErrorString)),
      )

      // Act
      await AdminFormController.handleArchiveForm(MOCK_REQ, mockRes, jest.fn())

      // Assert
      // Check all arguments of called services.
      expect(MockUserService.getPopulatedUserById).toHaveBeenCalledWith(
        MOCK_USER_ID,
      )
      expect(
        MockAuthService.getFormAfterPermissionChecks,
      ).not.toHaveBeenCalled()
      expect(MockAdminFormService.archiveForm).not.toHaveBeenCalled()
      expect(mockRes.status).toHaveBeenCalledWith(422)
      expect(mockRes.json).toHaveBeenCalledWith({
        message: expectedErrorString,
      })
    })

    it('should return 500 when database error occurs whilst retrieving user in session', async () => {
      // Arrange
      const mockRes = expressHandler.mockResponse()
      // Mock various services to return expected results.
      const expectedErrorString = 'database goes boom'
      MockUserService.getPopulatedUserById.mockReturnValueOnce(
        errAsync(new DatabaseError(expectedErrorString)),
      )

      // Act
      await AdminFormController.handleArchiveForm(MOCK_REQ, mockRes, jest.fn())

      // Assert
      // Check all arguments of called services.
      expect(MockUserService.getPopulatedUserById).toHaveBeenCalledWith(
        MOCK_USER_ID,
      )
      expect(
        MockAuthService.getFormAfterPermissionChecks,
      ).not.toHaveBeenCalled()
      expect(MockAdminFormService.archiveForm).not.toHaveBeenCalled()
      expect(mockRes.status).toHaveBeenCalledWith(500)
      expect(mockRes.json).toHaveBeenCalledWith({
        message: expectedErrorString,
      })
    })

    it('should return 500 when database error occurs whilst retrieving form after checking permissions', async () => {
      // Arrange
      const mockRes = expressHandler.mockResponse()
      // Mock various services to return expected results.
      MockUserService.getPopulatedUserById.mockReturnValueOnce(
        okAsync(MOCK_USER as IPopulatedUser),
      )
      // Mock error when retrieving form.
      const expectedErrorString = 'database goes boom'
      MockAuthService.getFormAfterPermissionChecks.mockReturnValueOnce(
        errAsync(new DatabaseError(expectedErrorString)),
      )

      // Act
      await AdminFormController.handleArchiveForm(MOCK_REQ, mockRes, jest.fn())

      // Assert
      // Check all arguments of called services.
      expect(MockUserService.getPopulatedUserById).toHaveBeenCalledWith(
        MOCK_USER_ID,
      )
      expect(MockAuthService.getFormAfterPermissionChecks).toHaveBeenCalledWith(
        {
          user: MOCK_USER,
          formId: MOCK_FORM_ID,
          level: PermissionLevel.Delete,
        },
      )
      expect(MockAdminFormService.archiveForm).not.toHaveBeenCalled()
      expect(mockRes.status).toHaveBeenCalledWith(500)
      expect(mockRes.json).toHaveBeenCalledWith({
        message: expectedErrorString,
      })
    })

    it('should return 500 when database error occurs whilst archiving form', async () => {
      // Arrange
      const mockRes = expressHandler.mockResponse()
      // Mock various services to return expected results.
      MockUserService.getPopulatedUserById.mockReturnValueOnce(
        okAsync(MOCK_USER as IPopulatedUser),
      )
      MockAuthService.getFormAfterPermissionChecks.mockReturnValueOnce(
        okAsync(MOCK_FORM as IPopulatedForm),
      )
      const expectedErrorString = 'database goes boom'
      MockAdminFormService.archiveForm.mockReturnValueOnce(
        errAsync(new DatabaseError(expectedErrorString)),
      )

      // Act
      await AdminFormController.handleArchiveForm(MOCK_REQ, mockRes, jest.fn())

      // Assert
      // Check all arguments of called services.
      expect(MockUserService.getPopulatedUserById).toHaveBeenCalledWith(
        MOCK_USER_ID,
      )
      expect(MockAuthService.getFormAfterPermissionChecks).toHaveBeenCalledWith(
        {
          user: MOCK_USER,
          formId: MOCK_FORM_ID,
          level: PermissionLevel.Delete,
        },
      )
      expect(MockAdminFormService.archiveForm).toHaveBeenCalledWith(MOCK_FORM)
      expect(mockRes.status).toHaveBeenCalledWith(500)
      expect(mockRes.json).toHaveBeenCalledWith({
        message: expectedErrorString,
      })
    })
  })

  describe('duplicateAdminForm', () => {
    const MOCK_USER_ID = new ObjectId().toHexString()
    const MOCK_FORM_ID = new ObjectId().toHexString()
    const MOCK_USER = {
      _id: MOCK_USER_ID,
      email: 'another@example.com',
    } as IPopulatedUser
    const MOCK_FORM = {
      admin: MOCK_USER,
      _id: MOCK_FORM_ID,
      title: 'mock title',
    } as IPopulatedForm

    const MOCK_REQ = expressHandler.mockRequest({
      params: {
        formId: MOCK_FORM_ID,
      },
      session: {
        user: {
          _id: MOCK_USER_ID,
        },
      },
      body: {} as DuplicateFormBody,
    })

    it('should return duplicated form view on duplicate success', async () => {
      // Arrange
      const expectedParams: DuplicateFormBody = {
        responseMode: ResponseMode.Encrypt,
        publicKey: 'some public key',
        title: 'mock title',
      }
      const mockDupedFormView = { title: 'mock view' } as FormMetaView
      const mockDupedForm = merge({}, MOCK_FORM, {
        title: 'duped form with new title',
        _id: new ObjectId(),
        getDashboardView: jest.fn().mockReturnValue(mockDupedFormView),
      })
      const mockRes = expressHandler.mockResponse()
      const mockReqWithParams = merge({}, MOCK_REQ, {
        body: expectedParams,
      })
      MockUserService.getPopulatedUserById.mockReturnValueOnce(
        okAsync(MOCK_USER),
      )
      MockAuthService.getFormAfterPermissionChecks.mockReturnValueOnce(
        okAsync(MOCK_FORM),
      )
      MockAdminFormService.duplicateForm.mockReturnValueOnce(
        okAsync(mockDupedForm),
      )

      // Act
      await AdminFormController.duplicateAdminForm(
        mockReqWithParams,
        mockRes,
        jest.fn(),
      )

      // Assert
      expect(mockRes.status).not.toHaveBeenCalled()
      expect(mockRes.json).toHaveBeenCalledWith(mockDupedFormView)
      expect(MockUserService.getPopulatedUserById).toHaveBeenCalledWith(
        MOCK_USER_ID,
      )
      expect(MockAdminFormService.duplicateForm).toHaveBeenCalledWith(
        MOCK_FORM,
        MOCK_USER_ID,
        expectedParams,
      )
    })

    it('should return 403 when user does not have read permissions to form', async () => {
      // Arrange
      const mockRes = expressHandler.mockResponse()
      const mockErrorString = 'hello no read permissions error'
      MockUserService.getPopulatedUserById.mockReturnValueOnce(
        okAsync(MOCK_USER),
      )
      MockAuthService.getFormAfterPermissionChecks.mockReturnValueOnce(
        errAsync(new ForbiddenFormError(mockErrorString)),
      )

      // Act
      await AdminFormController.duplicateAdminForm(MOCK_REQ, mockRes, jest.fn())

      // Assert
      expect(mockRes.status).toHaveBeenCalledWith(403)
      expect(mockRes.json).toHaveBeenCalledWith({
        message: mockErrorString,
      })
      expect(MockUserService.getPopulatedUserById).toHaveBeenCalledWith(
        MOCK_USER_ID,
      )
    })

    it('should return 404 when form to duplicate cannot be found', async () => {
      // Arrange
      const expectedParams: DuplicateFormBody = {
        responseMode: ResponseMode.Encrypt,
        publicKey: 'some public key',
        title: 'mock title',
      }
      const mockRes = expressHandler.mockResponse()
      const mockReqWithParams = merge({}, MOCK_REQ, {
        body: expectedParams,
      })
      const mockErrorString = 'cannot find form to duplicate suddenly'
      MockUserService.getPopulatedUserById.mockReturnValueOnce(
        okAsync(MOCK_USER),
      )
      MockAuthService.getFormAfterPermissionChecks.mockReturnValueOnce(
        okAsync(MOCK_FORM),
      )
      MockAdminFormService.duplicateForm.mockReturnValueOnce(
        errAsync(new FormNotFoundError(mockErrorString)),
      )

      // Act
      await AdminFormController.duplicateAdminForm(
        mockReqWithParams,
        mockRes,
        jest.fn(),
      )

      // Assert
      expect(mockRes.status).toHaveBeenCalledWith(404)
      expect(mockRes.json).toHaveBeenCalledWith({
        message: mockErrorString,
      })
      expect(MockUserService.getPopulatedUserById).toHaveBeenCalledWith(
        MOCK_USER_ID,
      )
      expect(MockAdminFormService.duplicateForm).toHaveBeenCalledWith(
        MOCK_FORM,
        MOCK_USER_ID,
        expectedParams,
      )
    })

    it('should return 410 when form to duplicate is archived', async () => {
      // Arrange
      const mockRes = expressHandler.mockResponse()
      const mockErrorString = 'form archived error'
      MockUserService.getPopulatedUserById.mockReturnValueOnce(
        okAsync(MOCK_USER),
      )
      MockAuthService.getFormAfterPermissionChecks.mockReturnValueOnce(
        errAsync(new FormDeletedError(mockErrorString)),
      )

      // Act
      await AdminFormController.duplicateAdminForm(MOCK_REQ, mockRes, jest.fn())

      // Assert
      expect(mockRes.status).toHaveBeenCalledWith(410)
      expect(mockRes.json).toHaveBeenCalledWith({
        message: mockErrorString,
      })
      expect(MockUserService.getPopulatedUserById).toHaveBeenCalledWith(
        MOCK_USER_ID,
      )
    })

    it('should return 422 when user in session cannot be retrieved from the database', async () => {
      // Arrange
      const mockRes = expressHandler.mockResponse()
      const mockErrorString = 'oh no user'
      MockUserService.getPopulatedUserById.mockReturnValueOnce(
        errAsync(new MissingUserError(mockErrorString)),
      )

      // Act
      await AdminFormController.duplicateAdminForm(MOCK_REQ, mockRes, jest.fn())

      // Assert
      expect(mockRes.status).toHaveBeenCalledWith(422)
      expect(mockRes.json).toHaveBeenCalledWith({
        message: mockErrorString,
      })
      expect(MockUserService.getPopulatedUserById).toHaveBeenCalledWith(
        MOCK_USER_ID,
      )
    })

    it('should return 500 when database error occurs whilst retrieving logged  in user', async () => {
      // Arrange
      const mockRes = expressHandler.mockResponse()
      const mockErrorString = 'db error retrieving user'
      MockUserService.getPopulatedUserById.mockReturnValueOnce(
        errAsync(new DatabaseError(mockErrorString)),
      )

      // Act
      await AdminFormController.duplicateAdminForm(MOCK_REQ, mockRes, jest.fn())

      // Assert
      expect(mockRes.status).toHaveBeenCalledWith(500)
      expect(mockRes.json).toHaveBeenCalledWith({
        message: mockErrorString,
      })
      expect(MockUserService.getPopulatedUserById).toHaveBeenCalledWith(
        MOCK_USER_ID,
      )
    })

    it('should return 500 when database error occurs whilst retrieving form to duplicate', async () => {
      // Arrange
      const mockRes = expressHandler.mockResponse()
      const mockErrorString = 'db error retrieving form'
      MockUserService.getPopulatedUserById.mockReturnValueOnce(
        okAsync(MOCK_USER),
      )
      MockAuthService.getFormAfterPermissionChecks.mockReturnValueOnce(
        errAsync(new DatabaseError(mockErrorString)),
      )

      // Act
      await AdminFormController.duplicateAdminForm(MOCK_REQ, mockRes, jest.fn())

      // Assert
      expect(mockRes.status).toHaveBeenCalledWith(500)
      expect(mockRes.json).toHaveBeenCalledWith({
        message: mockErrorString,
      })
      expect(MockUserService.getPopulatedUserById).toHaveBeenCalledWith(
        MOCK_USER_ID,
      )
    })

    it('should return 500 when database error occurs whilst duplicating form', async () => {
      // Arrange
      const expectedParams: DuplicateFormBody = {
        responseMode: ResponseMode.Encrypt,
        publicKey: 'some public key',
        title: 'mock title',
      }
      const mockRes = expressHandler.mockResponse()
      const mockReqWithParams = merge({}, MOCK_REQ, {
        body: expectedParams,
      })
      const mockErrorString = 'db error duplicating form'
      MockUserService.getPopulatedUserById.mockReturnValueOnce(
        okAsync(MOCK_USER),
      )
      MockAuthService.getFormAfterPermissionChecks.mockReturnValueOnce(
        okAsync(MOCK_FORM),
      )
      MockAdminFormService.duplicateForm.mockReturnValueOnce(
        errAsync(new DatabaseError(mockErrorString)),
      )

      // Act
      await AdminFormController.duplicateAdminForm(
        mockReqWithParams,
        mockRes,
        jest.fn(),
      )

      // Assert
      expect(mockRes.status).toHaveBeenCalledWith(500)
      expect(mockRes.json).toHaveBeenCalledWith({
        message: mockErrorString,
      })
      expect(MockUserService.getPopulatedUserById).toHaveBeenCalledWith(
        MOCK_USER_ID,
      )
      expect(MockAdminFormService.duplicateForm).toHaveBeenCalledWith(
        MOCK_FORM,
        MOCK_USER_ID,
        expectedParams,
      )
    })
  })

  describe('handleGetTemplateForm', () => {
    const MOCK_USER_ID = new ObjectId().toHexString()
    const MOCK_FORM_ID = new ObjectId().toHexString()
    const MOCK_USER = {
      _id: MOCK_USER_ID,
      agency: {
        emailDomain: ['example.com'],
        _id: new ObjectId(),
        lastModified: new Date('2017-09-15T06:03:58.803Z'),
        shortName: 'test',
        fullName: 'Test Agency',
        logo: 'path/to/nowhere',
        created: new Date('2017-09-15T06:03:58.792Z'),
        __v: 0,
      },
      email: 'alwaystesting@example.com',
    } as IPopulatedUser

    const MOCK_SCRUBBED_FORM = ({
      _id: MOCK_FORM_ID,
      title: "guess what it's another mock title",
      admin: { _id: MOCK_USER_ID },
    } as unknown) as PublicForm

    const MOCK_FORM = (mocked({
      admin: MOCK_USER,
      _id: MOCK_FORM_ID,
      title: MOCK_SCRUBBED_FORM.title,
      getPublicView: jest.fn().mockResolvedValue(MOCK_SCRUBBED_FORM),
    }) as unknown) as MockedObject<IPopulatedForm>

    const MOCK_REQ = expressHandler.mockRequest({
      params: {
        formId: MOCK_FORM_ID,
      },
      session: {
        user: {
          _id: MOCK_USER_ID,
        },
      },
    })

    it('should return 200 with requested form with only public fields', async () => {
      // Arrange
      const mockRes = expressHandler.mockResponse()
      MockAuthService.getFormIfPublic.mockReturnValueOnce(okAsync(MOCK_FORM))

      // Act
      await AdminFormController.handleGetTemplateForm(
        MOCK_REQ,
        mockRes,
        jest.fn(),
      )

      // Assert
      expect(mockRes.status).toHaveBeenCalledWith(200)
      expect(mockRes.json).toHaveBeenCalledWith({
        form: MOCK_SCRUBBED_FORM,
      })
    })

    it('should return 403 when PrivateFormError is returned when retrieving form', async () => {
      // Arrange
      const mockFormTitle = 'some form title'
      const mockRes = expressHandler.mockResponse()
      // Mock error when retrieving form.
      const expectedErrorString = 'form is not found'
      MockAuthService.getFormIfPublic.mockReturnValueOnce(
        errAsync(new PrivateFormError(expectedErrorString, mockFormTitle)),
      )

      // Act
      await AdminFormController.handleGetTemplateForm(
        MOCK_REQ,
        mockRes,
        jest.fn(),
      )

      // Assert
      expect(mockRes.status).toHaveBeenCalledWith(403)
      expect(mockRes.json).toHaveBeenCalledWith({
        message: expectedErrorString,
        isPageFound: true,
        formTitle: mockFormTitle,
      })
    })

    it('should return 404 when FormNotFoundError is returned when retrieving form', async () => {
      // Arrange
      const mockRes = expressHandler.mockResponse()
      // Mock error when retrieving form.
      const expectedErrorString = 'form is not found'
      MockAuthService.getFormIfPublic.mockReturnValueOnce(
        errAsync(new FormNotFoundError(expectedErrorString)),
      )

      // Act
      await AdminFormController.handleGetTemplateForm(
        MOCK_REQ,
        mockRes,
        jest.fn(),
      )

      // Assert
      expect(mockRes.status).toHaveBeenCalledWith(404)
      expect(mockRes.json).toHaveBeenCalledWith({
        message: expectedErrorString,
      })
    })

    it('should return 410 when FormDeletedError is returned when retrieving form', async () => {
      // Arrange
      const mockRes = expressHandler.mockResponse()
      const expectedErrorString = 'form is deleted'
      MockAuthService.getFormIfPublic.mockReturnValueOnce(
        errAsync(new FormDeletedError(expectedErrorString)),
      )

      // Act
      await AdminFormController.handleGetTemplateForm(
        MOCK_REQ,
        mockRes,
        jest.fn(),
      )

      // Assert
      expect(mockRes.status).toHaveBeenCalledWith(410)
      expect(mockRes.json).toHaveBeenCalledWith({
        message: expectedErrorString,
      })
    })

    it('should return 500 when database error occurs whilst retrieving form', async () => {
      // Arrange
      const mockRes = expressHandler.mockResponse()
      const expectedErrorString = 'database goes boom'
      MockAuthService.getFormIfPublic.mockReturnValueOnce(
        errAsync(new DatabaseError(expectedErrorString)),
      )

      // Act
      await AdminFormController.handleGetTemplateForm(
        MOCK_REQ,
        mockRes,
        jest.fn(),
      )

      // Assert
      // Check all arguments of called services.
      expect(mockRes.status).toHaveBeenCalledWith(500)
      expect(mockRes.json).toHaveBeenCalledWith({
        message: expectedErrorString,
      })
    })
  })

  describe('handleCopyTemplateForm', () => {
    const MOCK_USER_ID = new ObjectId().toHexString()
    const MOCK_FORM_ID = new ObjectId().toHexString()
    const MOCK_USER = {
      _id: MOCK_USER_ID,
      email: 'andanother@example.com',
    } as IPopulatedUser
    const MOCK_FORM = {
      admin: MOCK_USER,
      _id: MOCK_FORM_ID,
      title: 'mock title again',
    } as IPopulatedForm

    const MOCK_REQ = expressHandler.mockRequest({
      params: {
        formId: MOCK_FORM_ID,
      },
      session: {
        user: {
          _id: MOCK_USER_ID,
        },
      },
      body: {} as DuplicateFormBody,
    })

    it('should return copied template form view on duplicate success', async () => {
      // Arrange
      const expectedParams: DuplicateFormBody = {
        responseMode: ResponseMode.Email,
        emails: ['some-email@example.com'],
        title: 'mock new template title',
      }
      const mockDupedFormView = {
        title: 'mock template view',
      } as FormMetaView
      const mockDupedForm = merge({}, MOCK_FORM, {
        title: 'duped form with new title',
        _id: new ObjectId(),
        getDashboardView: jest.fn().mockReturnValue(mockDupedFormView),
      })
      const mockRes = expressHandler.mockResponse()
      const mockReqWithParams = merge({}, MOCK_REQ, {
        body: expectedParams,
      })
      MockUserService.getPopulatedUserById.mockReturnValueOnce(
        okAsync(MOCK_USER),
      )
      MockAuthService.getFormIfPublic.mockReturnValueOnce(okAsync(MOCK_FORM))
      MockAdminFormService.duplicateForm.mockReturnValueOnce(
        okAsync(mockDupedForm),
      )

      // Act
      await AdminFormController.handleCopyTemplateForm(
        mockReqWithParams,
        mockRes,
        jest.fn(),
      )

      // Assert
      expect(mockRes.status).not.toHaveBeenCalled()
      expect(mockRes.json).toHaveBeenCalledWith(mockDupedFormView)
      expect(MockUserService.getPopulatedUserById).toHaveBeenCalledWith(
        MOCK_USER_ID,
      )
      expect(MockAdminFormService.duplicateForm).toHaveBeenCalledWith(
        MOCK_FORM,
        MOCK_USER_ID,
        expectedParams,
      )
    })

    it('should return 403 when form is private', async () => {
      // Arrange
      const mockRes = expressHandler.mockResponse()
      MockUserService.getPopulatedUserById.mockReturnValueOnce(
        okAsync(MOCK_USER),
      )
      MockAuthService.getFormIfPublic.mockReturnValueOnce(
        errAsync(new PrivateFormError(undefined, 'some random title')),
      )

      // Act
      await AdminFormController.handleCopyTemplateForm(
        MOCK_REQ,
        mockRes,
        jest.fn(),
      )

      // Assert
      expect(mockRes.status).toHaveBeenCalledWith(403)
      // Should return specific message.
      expect(mockRes.json).toHaveBeenCalledWith({
        message: 'Form must be public to be copied',
      })
      expect(MockUserService.getPopulatedUserById).toHaveBeenCalledWith(
        MOCK_USER_ID,
      )
    })

    it('should return 404 when form to duplicate cannot be found', async () => {
      // Arrange
      const expectedParams: DuplicateFormBody = {
        responseMode: ResponseMode.Encrypt,
        publicKey: 'some public key',
        title: 'mock title',
      }
      const mockRes = expressHandler.mockResponse()
      const mockReqWithParams = merge({}, MOCK_REQ, {
        body: expectedParams,
      })
      const mockErrorString = 'cannot find form to duplicate suddenly'
      MockUserService.getPopulatedUserById.mockReturnValueOnce(
        okAsync(MOCK_USER),
      )
      MockAuthService.getFormIfPublic.mockReturnValueOnce(okAsync(MOCK_FORM))
      MockAdminFormService.duplicateForm.mockReturnValueOnce(
        errAsync(new FormNotFoundError(mockErrorString)),
      )

      // Act
      await AdminFormController.handleCopyTemplateForm(
        mockReqWithParams,
        mockRes,
        jest.fn(),
      )

      // Assert
      expect(mockRes.status).toHaveBeenCalledWith(404)
      expect(mockRes.json).toHaveBeenCalledWith({
        message: mockErrorString,
      })
      expect(MockUserService.getPopulatedUserById).toHaveBeenCalledWith(
        MOCK_USER_ID,
      )
      expect(MockAdminFormService.duplicateForm).toHaveBeenCalledWith(
        MOCK_FORM,
        MOCK_USER_ID,
        expectedParams,
      )
    })

    it('should return 410 when form to duplicate is archived', async () => {
      // Arrange
      const mockRes = expressHandler.mockResponse()
      const mockErrorString = 'form archived error'
      MockUserService.getPopulatedUserById.mockReturnValueOnce(
        okAsync(MOCK_USER),
      )
      MockAuthService.getFormIfPublic.mockReturnValueOnce(
        errAsync(new FormDeletedError(mockErrorString)),
      )

      // Act
      await AdminFormController.handleCopyTemplateForm(
        MOCK_REQ,
        mockRes,
        jest.fn(),
      )

      // Assert
      expect(mockRes.status).toHaveBeenCalledWith(410)
      expect(mockRes.json).toHaveBeenCalledWith({
        message: mockErrorString,
      })
      expect(MockUserService.getPopulatedUserById).toHaveBeenCalledWith(
        MOCK_USER_ID,
      )
    })

    it('should return 422 when user in session cannot be retrieved from the database', async () => {
      // Arrange
      const mockRes = expressHandler.mockResponse()
      const mockErrorString = 'oh no user'
      MockUserService.getPopulatedUserById.mockReturnValueOnce(
        errAsync(new MissingUserError(mockErrorString)),
      )

      // Act
      await AdminFormController.handleCopyTemplateForm(
        MOCK_REQ,
        mockRes,
        jest.fn(),
      )

      // Assert
      expect(mockRes.status).toHaveBeenCalledWith(422)
      expect(mockRes.json).toHaveBeenCalledWith({
        message: mockErrorString,
      })
      expect(MockUserService.getPopulatedUserById).toHaveBeenCalledWith(
        MOCK_USER_ID,
      )
    })

    it('should return 500 when database error occurs whilst retrieving logged  in user', async () => {
      // Arrange
      const mockRes = expressHandler.mockResponse()
      const mockErrorString = 'db error retrieving user'
      MockUserService.getPopulatedUserById.mockReturnValueOnce(
        errAsync(new DatabaseError(mockErrorString)),
      )

      // Act
      await AdminFormController.handleCopyTemplateForm(
        MOCK_REQ,
        mockRes,
        jest.fn(),
      )

      // Assert
      expect(mockRes.status).toHaveBeenCalledWith(500)
      expect(mockRes.json).toHaveBeenCalledWith({
        message: mockErrorString,
      })
      expect(MockUserService.getPopulatedUserById).toHaveBeenCalledWith(
        MOCK_USER_ID,
      )
    })

    it('should return 500 when database error occurs whilst retrieving form to duplicate', async () => {
      // Arrange
      const mockRes = expressHandler.mockResponse()
      const mockErrorString = 'db error retrieving form'
      MockUserService.getPopulatedUserById.mockReturnValueOnce(
        okAsync(MOCK_USER),
      )
      MockAuthService.getFormIfPublic.mockReturnValueOnce(
        errAsync(new DatabaseError(mockErrorString)),
      )

      // Act
      await AdminFormController.handleCopyTemplateForm(
        MOCK_REQ,
        mockRes,
        jest.fn(),
      )

      // Assert
      expect(mockRes.status).toHaveBeenCalledWith(500)
      expect(mockRes.json).toHaveBeenCalledWith({
        message: mockErrorString,
      })
      expect(MockUserService.getPopulatedUserById).toHaveBeenCalledWith(
        MOCK_USER_ID,
      )
    })

    it('should return 500 when database error occurs whilst duplicating form', async () => {
      // Arrange
      const expectedParams: DuplicateFormBody = {
        responseMode: ResponseMode.Encrypt,
        publicKey: 'some public key',
        title: 'mock title',
      }
      const mockRes = expressHandler.mockResponse()
      const mockReqWithParams = merge({}, MOCK_REQ, {
        body: expectedParams,
      })
      const mockErrorString = 'db error duplicating form'
      MockUserService.getPopulatedUserById.mockReturnValueOnce(
        okAsync(MOCK_USER),
      )
      MockAuthService.getFormIfPublic.mockReturnValueOnce(okAsync(MOCK_FORM))
      MockAdminFormService.duplicateForm.mockReturnValueOnce(
        errAsync(new DatabaseError(mockErrorString)),
      )

      // Act
      await AdminFormController.handleCopyTemplateForm(
        mockReqWithParams,
        mockRes,
        jest.fn(),
      )

      // Assert
      expect(mockRes.status).toHaveBeenCalledWith(500)
      expect(mockRes.json).toHaveBeenCalledWith({
        message: mockErrorString,
      })
      expect(MockUserService.getPopulatedUserById).toHaveBeenCalledWith(
        MOCK_USER_ID,
      )
      expect(MockAdminFormService.duplicateForm).toHaveBeenCalledWith(
        MOCK_FORM,
        MOCK_USER_ID,
        expectedParams,
      )
    })
  })

  describe('transferFormOwnership', () => {
    const MOCK_USER_ID = new ObjectId().toHexString()
    const MOCK_FORM_ID = new ObjectId().toHexString()
    const MOCK_USER = {
      _id: MOCK_USER_ID,
      email: 'somerandom@example.com',
    } as IPopulatedUser
    const MOCK_FORM = {
      admin: MOCK_USER,
      _id: MOCK_FORM_ID,
      title: 'mock title',
    } as IPopulatedForm

    const MOCK_NEW_OWNER_EMAIL = 'updatedUser@example.com'

    const MOCK_REQ = expressHandler.mockRequest({
      params: {
        formId: MOCK_FORM_ID,
      },
      body: {
        email: MOCK_NEW_OWNER_EMAIL,
      },
      session: {
        user: {
          _id: MOCK_USER_ID,
        },
      },
    })

    it('should return 200 with updated form with transferred owners', async () => {
      // Arrange
      const mockRes = expressHandler.mockResponse()
      const mockUpdatedForm = {
        ...MOCK_FORM,
        admin: { _id: new ObjectId(), email: MOCK_NEW_OWNER_EMAIL },
      } as IPopulatedForm
      // Mock various services to return expected results.
      MockUserService.getPopulatedUserById.mockReturnValueOnce(
        okAsync(MOCK_USER),
      )
      MockAuthService.getFormAfterPermissionChecks.mockReturnValueOnce(
        okAsync(MOCK_FORM),
      )
      MockAdminFormService.transferFormOwnership.mockReturnValueOnce(
        okAsync(mockUpdatedForm),
      )

      // Act
      await AdminFormController.transferFormOwnership(
        MOCK_REQ,
        mockRes,
        jest.fn(),
      )

      // Assert
      // Check all arguments of called services.
      expect(MockUserService.getPopulatedUserById).toHaveBeenCalledWith(
        MOCK_USER_ID,
      )
      expect(MockAuthService.getFormAfterPermissionChecks).toHaveBeenCalledWith(
        {
          user: MOCK_USER,
          formId: MOCK_FORM_ID,
          level: PermissionLevel.Delete,
        },
      )
      expect(MockAdminFormService.transferFormOwnership).toHaveBeenCalledWith(
        MOCK_FORM,
        MOCK_NEW_OWNER_EMAIL,
      )
      expect(mockRes.status).not.toHaveBeenCalled()
      expect(mockRes.json).toHaveBeenCalledWith({ form: mockUpdatedForm })
    })

    it('should return 400 when new owner is not in the database yet', async () => {
      // Arrange
      const mockRes = expressHandler.mockResponse()
      const mockErrorString = 'new owner not found in db'
      // Mock various services to return expected results.
      MockUserService.getPopulatedUserById.mockReturnValueOnce(
        okAsync(MOCK_USER),
      )
      MockAuthService.getFormAfterPermissionChecks.mockReturnValueOnce(
        okAsync(MOCK_FORM),
      )
      // Mock error returned when owner is not in db.
      MockAdminFormService.transferFormOwnership.mockReturnValueOnce(
        errAsync(new TransferOwnershipError(mockErrorString)),
      )

      // Act
      await AdminFormController.transferFormOwnership(
        MOCK_REQ,
        mockRes,
        jest.fn(),
      )

      // Assert
      // Check all arguments of called services.
      expect(MockUserService.getPopulatedUserById).toHaveBeenCalledWith(
        MOCK_USER_ID,
      )
      expect(MockAuthService.getFormAfterPermissionChecks).toHaveBeenCalledWith(
        {
          user: MOCK_USER,
          formId: MOCK_FORM_ID,
          level: PermissionLevel.Delete,
        },
      )
      expect(MockAdminFormService.transferFormOwnership).toHaveBeenCalledWith(
        MOCK_FORM,
        MOCK_NEW_OWNER_EMAIL,
      )
      expect(mockRes.status).toHaveBeenCalledWith(400)
      expect(mockRes.json).toHaveBeenCalledWith({ message: mockErrorString })
    })

    it('should return 403 when user does not have delete permissions', async () => {
      // Arrange
      const mockRes = expressHandler.mockResponse()
      // Mock various services to return expected results.
      MockUserService.getPopulatedUserById.mockReturnValueOnce(
        okAsync(MOCK_USER),
      )
      const mockErrorString = 'not allowed'
      MockAuthService.getFormAfterPermissionChecks.mockReturnValueOnce(
        errAsync(new ForbiddenFormError(mockErrorString)),
      )

      // Act
      await AdminFormController.transferFormOwnership(
        MOCK_REQ,
        mockRes,
        jest.fn(),
      )

      // Assert
      // Check all arguments of called services.
      expect(MockUserService.getPopulatedUserById).toHaveBeenCalledWith(
        MOCK_USER_ID,
      )
      expect(MockAuthService.getFormAfterPermissionChecks).toHaveBeenCalledWith(
        {
          user: MOCK_USER,
          formId: MOCK_FORM_ID,
          level: PermissionLevel.Delete,
        },
      )
      expect(MockAdminFormService.transferFormOwnership).not.toHaveBeenCalled()
      expect(mockRes.status).toHaveBeenCalledWith(403)
      expect(mockRes.json).toHaveBeenCalledWith({ message: mockErrorString })
    })

    it('should return 404 when form cannot be found', async () => {
      // Arrange
      const mockRes = expressHandler.mockResponse()
      const mockErrorString = 'form not found error'
      // Mock various services to return expected results.
      MockUserService.getPopulatedUserById.mockReturnValueOnce(
        okAsync(MOCK_USER),
      )
      // Mock error returned when form is not found.
      MockAuthService.getFormAfterPermissionChecks.mockReturnValueOnce(
        errAsync(new FormNotFoundError(mockErrorString)),
      )

      // Act
      await AdminFormController.transferFormOwnership(
        MOCK_REQ,
        mockRes,
        jest.fn(),
      )

      // Assert
      // Check all arguments of called services.
      expect(MockUserService.getPopulatedUserById).toHaveBeenCalledWith(
        MOCK_USER_ID,
      )
      expect(MockAuthService.getFormAfterPermissionChecks).toHaveBeenCalledWith(
        {
          user: MOCK_USER,
          formId: MOCK_FORM_ID,
          level: PermissionLevel.Delete,
        },
      )
      expect(MockAdminFormService.transferFormOwnership).not.toHaveBeenCalled()
      expect(mockRes.status).toHaveBeenCalledWith(404)
      expect(mockRes.json).toHaveBeenCalledWith({ message: mockErrorString })
    })

    it('should return 410 when the form is already archived', async () => {
      // Arrange
      const mockRes = expressHandler.mockResponse()
      const mockErrorString = 'form archived'
      // Mock various services to return expected results.
      MockUserService.getPopulatedUserById.mockReturnValueOnce(
        okAsync(MOCK_USER),
      )
      // Mock form is archived error.
      MockAuthService.getFormAfterPermissionChecks.mockReturnValueOnce(
        errAsync(new FormDeletedError(mockErrorString)),
      )

      // Act
      await AdminFormController.transferFormOwnership(
        MOCK_REQ,
        mockRes,
        jest.fn(),
      )

      // Assert
      // Check all arguments of called services.
      expect(MockUserService.getPopulatedUserById).toHaveBeenCalledWith(
        MOCK_USER_ID,
      )
      expect(MockAuthService.getFormAfterPermissionChecks).toHaveBeenCalledWith(
        {
          user: MOCK_USER,
          formId: MOCK_FORM_ID,
          level: PermissionLevel.Delete,
        },
      )
      expect(MockAdminFormService.transferFormOwnership).not.toHaveBeenCalled()
      expect(mockRes.status).toHaveBeenCalledWith(410)
      expect(mockRes.json).toHaveBeenCalledWith({ message: mockErrorString })
    })

    it('should return 422 when user in session cannot be retrieved from the database', async () => {
      // Arrange
      const mockRes = expressHandler.mockResponse()
      const mockErrorString = 'user not found in db'
      // Mock error returned when user cannot be found in db.
      MockUserService.getPopulatedUserById.mockReturnValueOnce(
        errAsync(new MissingUserError(mockErrorString)),
      )

      // Act
      await AdminFormController.transferFormOwnership(
        MOCK_REQ,
        mockRes,
        jest.fn(),
      )

      // Assert
      // Check all arguments of called services.
      expect(MockUserService.getPopulatedUserById).toHaveBeenCalledWith(
        MOCK_USER_ID,
      )
      expect(
        MockAuthService.getFormAfterPermissionChecks,
      ).not.toHaveBeenCalled()
      expect(MockAdminFormService.transferFormOwnership).not.toHaveBeenCalled()
      expect(mockRes.status).toHaveBeenCalledWith(422)
      expect(mockRes.json).toHaveBeenCalledWith({ message: mockErrorString })
    })

    it('should return 500 when database error occurs when retrieving logged in user', async () => {
      // Arrange
      const mockRes = expressHandler.mockResponse()
      const mockErrorString = 'db error oh no'
      // Mock db error.
      MockUserService.getPopulatedUserById.mockReturnValueOnce(
        errAsync(new DatabaseError(mockErrorString)),
      )

      // Act
      await AdminFormController.transferFormOwnership(
        MOCK_REQ,
        mockRes,
        jest.fn(),
      )

      // Assert
      // Check all arguments of called services.
      expect(MockUserService.getPopulatedUserById).toHaveBeenCalledWith(
        MOCK_USER_ID,
      )
      expect(
        MockAuthService.getFormAfterPermissionChecks,
      ).not.toHaveBeenCalled()
      expect(MockAdminFormService.transferFormOwnership).not.toHaveBeenCalled()
      expect(mockRes.status).toHaveBeenCalledWith(500)
      expect(mockRes.json).toHaveBeenCalledWith({ message: mockErrorString })
    })

    it('should return 500 when database error occurs when retrieving form', async () => {
      // Arrange
      const mockRes = expressHandler.mockResponse()
      const mockErrorString = 'retrieve form db error'
      // Mock various services to return expected results.
      MockUserService.getPopulatedUserById.mockReturnValueOnce(
        okAsync(MOCK_USER),
      )
      MockAuthService.getFormAfterPermissionChecks.mockReturnValueOnce(
        errAsync(new DatabaseError(mockErrorString)),
      )

      // Act
      await AdminFormController.transferFormOwnership(
        MOCK_REQ,
        mockRes,
        jest.fn(),
      )

      // Assert
      // Check all arguments of called services.
      expect(MockUserService.getPopulatedUserById).toHaveBeenCalledWith(
        MOCK_USER_ID,
      )
      expect(MockAuthService.getFormAfterPermissionChecks).toHaveBeenCalledWith(
        {
          user: MOCK_USER,
          formId: MOCK_FORM_ID,
          level: PermissionLevel.Delete,
        },
      )
      expect(MockAdminFormService.transferFormOwnership).not.toHaveBeenCalled()
      expect(mockRes.status).toHaveBeenCalledWith(500)
      expect(mockRes.json).toHaveBeenCalledWith({ message: mockErrorString })
    })

    it('should return 500 when database error occurs when transferring form ownership', async () => {
      // Arrange
      const mockRes = expressHandler.mockResponse()
      const mockErrorString = 'db not found'
      // Mock various services to return expected results.
      MockUserService.getPopulatedUserById.mockReturnValueOnce(
        okAsync(MOCK_USER),
      )
      MockAuthService.getFormAfterPermissionChecks.mockReturnValueOnce(
        okAsync(MOCK_FORM),
      )
      // Mock db error when transferring form ownership.
      MockAdminFormService.transferFormOwnership.mockReturnValueOnce(
        errAsync(new DatabaseError(mockErrorString)),
      )

      // Act
      await AdminFormController.transferFormOwnership(
        MOCK_REQ,
        mockRes,
        jest.fn(),
      )

      // Assert
      // Check all arguments of called services.
      expect(MockUserService.getPopulatedUserById).toHaveBeenCalledWith(
        MOCK_USER_ID,
      )
      expect(MockAuthService.getFormAfterPermissionChecks).toHaveBeenCalledWith(
        {
          user: MOCK_USER,
          formId: MOCK_FORM_ID,
          level: PermissionLevel.Delete,
        },
      )
      expect(MockAdminFormService.transferFormOwnership).toHaveBeenCalledWith(
        MOCK_FORM,
        MOCK_NEW_OWNER_EMAIL,
      )
      expect(mockRes.status).toHaveBeenCalledWith(500)
      expect(mockRes.json).toHaveBeenCalledWith({ message: mockErrorString })
    })
  })

  describe('handleUpdateForm', () => {
    const editFormFieldSpy = jest.spyOn(AdminFormService, 'editFormFields')
    const updateFormSpy = jest.spyOn(AdminFormService, 'updateForm')

    const MOCK_USER_ID = new ObjectId().toHexString()
    const MOCK_FORM_ID = new ObjectId().toHexString()
    const MOCK_USER = {
      _id: MOCK_USER_ID,
      email: 'somerandom@example.com',
    } as IPopulatedUser
    const MOCK_FORM = {
      admin: MOCK_USER,
      _id: MOCK_FORM_ID,
      title: 'mock title',
    } as IPopulatedForm

    const MOCK_BASE_REQ = expressHandler.mockRequest({
      params: {
        formId: MOCK_FORM_ID,
      },
      session: {
        user: {
          _id: MOCK_USER_ID,
        },
      },
    })

    const MOCK_EDIT_FIELD_REQ = assignIn(cloneDeep(MOCK_BASE_REQ), {
      body: {
        form: {
          editFormField: {
            action: { name: EditFieldActions.Create },
            field: generateDefaultField(BasicField.Mobile),
          } as EditFormFieldParams,
        },
      },
    })

    const MOCK_UPDATE_FORM_REQ = assignIn(cloneDeep(MOCK_BASE_REQ), {
      body: {
        form: {
          esrvcId: 'MOCK-SOME-ID',
        },
      },
    })

    it('should return 200 with updated form when updating form fields', async () => {
      // Arrange
      const mockRes = expressHandler.mockResponse()

      const expectedForm = assignIn(cloneDeep(MOCK_FORM), {
        form_fields: [MOCK_EDIT_FIELD_REQ.body.form.editFormField.field],
      })
      editFormFieldSpy.mockReturnValueOnce(okAsync(expectedForm))

      // Mock services to return success results.
      MockUserService.getPopulatedUserById.mockReturnValueOnce(
        okAsync(MOCK_USER),
      )
      MockAuthService.getFormAfterPermissionChecks.mockReturnValueOnce(
        okAsync(MOCK_FORM),
      )

      // Act
      await AdminFormController.handleUpdateForm(
        MOCK_EDIT_FIELD_REQ,
        mockRes,
        jest.fn(),
      )

      // Assert
      expect(mockRes.status).toHaveBeenCalledWith(200)
      expect(mockRes.json).toHaveBeenCalledWith(expectedForm)
      expect(editFormFieldSpy).toHaveBeenCalledTimes(1)
      expect(updateFormSpy).not.toHaveBeenCalled()
    })

    it('should return 200 with updated form when updating form', async () => {
      // Arrange
      const mockRes = expressHandler.mockResponse()

      const expectedForm = assignIn(cloneDeep(MOCK_FORM), {
        esrvcId: MOCK_UPDATE_FORM_REQ.body.form.esrvcId,
      })
      updateFormSpy.mockReturnValueOnce(okAsync(expectedForm))

      // Mock services to return success results.
      MockUserService.getPopulatedUserById.mockReturnValueOnce(
        okAsync(MOCK_USER),
      )
      MockAuthService.getFormAfterPermissionChecks.mockReturnValueOnce(
        okAsync(MOCK_FORM),
      )

      // Act
      await AdminFormController.handleUpdateForm(
        MOCK_UPDATE_FORM_REQ,
        mockRes,
        jest.fn(),
      )

      // Assert
      expect(mockRes.status).toHaveBeenCalledWith(200)
      expect(mockRes.json).toHaveBeenCalledWith(expectedForm)
      expect(updateFormSpy).toHaveBeenCalledTimes(1)
      expect(editFormFieldSpy).not.toHaveBeenCalled()
    })

    it('should return 403 when current user does not have permissions to update form', async () => {
      // Arrange
      const mockRes = expressHandler.mockResponse()

      MockUserService.getPopulatedUserById.mockReturnValueOnce(
        okAsync(MOCK_USER),
      )

      const expectedErrorString = 'no write permissions'
      MockAuthService.getFormAfterPermissionChecks.mockReturnValueOnce(
        errAsync(new ForbiddenFormError(expectedErrorString)),
      )

      // Act
      await AdminFormController.handleUpdateForm(
        MOCK_UPDATE_FORM_REQ,
        mockRes,
        jest.fn(),
      )

      // Assert
      expect(mockRes.status).toHaveBeenCalledWith(403)
      expect(mockRes.json).toHaveBeenCalledWith({
        message: expectedErrorString,
      })
      expect(editFormFieldSpy).not.toHaveBeenCalled()
      expect(updateFormSpy).not.toHaveBeenCalled()
    })

    it('should return 404 when form to update cannot be found', async () => {
      // Arrange
      const mockRes = expressHandler.mockResponse()

      MockUserService.getPopulatedUserById.mockReturnValueOnce(
        okAsync(MOCK_USER),
      )

      const expectedErrorString = 'nope'
      MockAuthService.getFormAfterPermissionChecks.mockReturnValueOnce(
        errAsync(new FormNotFoundError(expectedErrorString)),
      )

      // Act
      await AdminFormController.handleUpdateForm(
        MOCK_EDIT_FIELD_REQ,
        mockRes,
        jest.fn(),
      )

      // Assert
      expect(mockRes.status).toHaveBeenCalledWith(404)
      expect(mockRes.json).toHaveBeenCalledWith({
        message: expectedErrorString,
      })
      expect(editFormFieldSpy).not.toHaveBeenCalled()
      expect(updateFormSpy).not.toHaveBeenCalled()
    })

    it('should return 409 when version conflict occurs whilst saving updated form', async () => {
      // Arrange
      const mockRes = expressHandler.mockResponse()

      MockUserService.getPopulatedUserById.mockReturnValueOnce(
        okAsync(MOCK_USER),
      )
      MockAuthService.getFormAfterPermissionChecks.mockReturnValueOnce(
        okAsync(MOCK_FORM),
      )

      const expectedErrorString = 'some conflict happened'
      updateFormSpy.mockReturnValueOnce(
        errAsync(new DatabaseConflictError(expectedErrorString)),
      )

      // Act
      await AdminFormController.handleUpdateForm(
        MOCK_UPDATE_FORM_REQ,
        mockRes,
        jest.fn(),
      )

      // Assert
      expect(mockRes.status).toHaveBeenCalledWith(409)
      expect(mockRes.json).toHaveBeenCalledWith({
        message: expectedErrorString,
      })
      expect(updateFormSpy).toHaveBeenCalledTimes(1)
      expect(editFormFieldSpy).not.toHaveBeenCalled()
    })

    it('should return 410 when form to update is already archived', async () => {
      // Arrange
      const mockRes = expressHandler.mockResponse()

      MockUserService.getPopulatedUserById.mockReturnValueOnce(
        okAsync(MOCK_USER),
      )

      const expectedErrorString = 'already deleted'
      MockAuthService.getFormAfterPermissionChecks.mockReturnValueOnce(
        errAsync(new FormDeletedError(expectedErrorString)),
      )

      // Act
      await AdminFormController.handleUpdateForm(
        MOCK_EDIT_FIELD_REQ,
        mockRes,
        jest.fn(),
      )

      // Assert
      expect(mockRes.status).toHaveBeenCalledWith(410)
      expect(mockRes.json).toHaveBeenCalledWith({
        message: expectedErrorString,
      })
      expect(editFormFieldSpy).not.toHaveBeenCalled()
      expect(updateFormSpy).not.toHaveBeenCalled()
    })

    it('should return 413 when updated form is too large to be saved in the database', async () => {
      // Arrange
      const mockRes = expressHandler.mockResponse()

      MockUserService.getPopulatedUserById.mockReturnValueOnce(
        okAsync(MOCK_USER),
      )
      MockAuthService.getFormAfterPermissionChecks.mockReturnValueOnce(
        okAsync(MOCK_FORM),
      )

      const expectedErrorString = 'payload too large'
      editFormFieldSpy.mockReturnValueOnce(
        errAsync(new DatabasePayloadSizeError(expectedErrorString)),
      )

      // Act
      await AdminFormController.handleUpdateForm(
        MOCK_EDIT_FIELD_REQ,
        mockRes,
        jest.fn(),
      )

      // Assert
      expect(mockRes.status).toHaveBeenCalledWith(413)
      expect(mockRes.json).toHaveBeenCalledWith({
        message: expectedErrorString,
      })
      expect(editFormFieldSpy).toHaveBeenCalledTimes(1)
      expect(updateFormSpy).not.toHaveBeenCalled()
    })

    it('should return 422 when performing invalid update to form fields', async () => {
      // Arrange
      const mockRes = expressHandler.mockResponse()

      // Mock services to return expected results.
      MockUserService.getPopulatedUserById.mockReturnValueOnce(
        okAsync(MOCK_USER),
      )
      MockAuthService.getFormAfterPermissionChecks.mockReturnValueOnce(
        okAsync(MOCK_FORM),
      )
      // Return error when editing form fields
      const expectedErrorString = 'invalid field update'
      editFormFieldSpy.mockReturnValueOnce(
        errAsync(new EditFieldError(expectedErrorString)),
      )

      // Act
      await AdminFormController.handleUpdateForm(
        MOCK_EDIT_FIELD_REQ,
        mockRes,
        jest.fn(),
      )

      // Assert
      expect(mockRes.status).toHaveBeenCalledWith(422)
      expect(mockRes.json).toHaveBeenCalledWith({
        message: expectedErrorString,
      })
      expect(editFormFieldSpy).toHaveBeenCalledTimes(1)
      expect(updateFormSpy).not.toHaveBeenCalled()
    })

    it('should return 422 when an invalid update is attempted on the form', async () => {
      // Arrange
      const mockRes = expressHandler.mockResponse()

      MockUserService.getPopulatedUserById.mockReturnValueOnce(
        okAsync(MOCK_USER),
      )
      MockAuthService.getFormAfterPermissionChecks.mockReturnValueOnce(
        okAsync(MOCK_FORM),
      )

      const expectedErrorString = 'invalid update to form shape'
      updateFormSpy.mockReturnValueOnce(
        errAsync(new DatabaseValidationError(expectedErrorString)),
      )

      // Act
      await AdminFormController.handleUpdateForm(
        MOCK_UPDATE_FORM_REQ,
        mockRes,
        jest.fn(),
      )

      // Assert
      expect(mockRes.status).toHaveBeenCalledWith(422)
      expect(mockRes.json).toHaveBeenCalledWith({
        message: expectedErrorString,
      })
      expect(updateFormSpy).toHaveBeenCalledTimes(1)
      expect(editFormFieldSpy).not.toHaveBeenCalled()
    })

    it('should return 422 when user in session cannot be retrieved from the database', async () => {
      // Arrange
      const mockRes = expressHandler.mockResponse()

      const expectedErrorString = 'user not in session??!!'
      MockUserService.getPopulatedUserById.mockReturnValueOnce(
        errAsync(new MissingUserError(expectedErrorString)),
      )

      // Act
      await AdminFormController.handleUpdateForm(
        MOCK_UPDATE_FORM_REQ,
        mockRes,
        jest.fn(),
      )

      // Assert
      expect(mockRes.status).toHaveBeenCalledWith(422)
      expect(mockRes.json).toHaveBeenCalledWith({
        message: expectedErrorString,
      })
      expect(
        MockAuthService.getFormAfterPermissionChecks,
      ).not.toHaveBeenCalled()
      expect(updateFormSpy).not.toHaveBeenCalled()
      expect(editFormFieldSpy).not.toHaveBeenCalled()
    })

    it('should return 500 when generic database error occurs during form update', async () => {
      // Arrange
      const mockRes = expressHandler.mockResponse()

      MockUserService.getPopulatedUserById.mockReturnValueOnce(
        okAsync(MOCK_USER),
      )
      MockAuthService.getFormAfterPermissionChecks.mockReturnValueOnce(
        okAsync(MOCK_FORM),
      )

      const expectedErrorString = 'some database error bam'
      updateFormSpy.mockReturnValueOnce(
        errAsync(new DatabaseError(expectedErrorString)),
      )

      // Act
      await AdminFormController.handleUpdateForm(
        MOCK_UPDATE_FORM_REQ,
        mockRes,
        jest.fn(),
      )

      // Assert
      expect(mockRes.status).toHaveBeenCalledWith(500)
      expect(mockRes.json).toHaveBeenCalledWith({
        message: expectedErrorString,
      })
      expect(updateFormSpy).toHaveBeenCalledTimes(1)
      expect(editFormFieldSpy).not.toHaveBeenCalled()
    })
  })

  describe('handleUpdateSettings', () => {
    const MOCK_USER_ID = new ObjectId().toHexString()
    const MOCK_FORM_ID = new ObjectId().toHexString()
    const MOCK_USER = {
      _id: MOCK_USER_ID,
      email: 'somerandom@example.com',
    } as IPopulatedUser
    const MOCK_FORM = {
      admin: MOCK_USER,
      _id: MOCK_FORM_ID,
      title: 'mock title',
    } as IPopulatedForm

    const MOCK_REQ = expressHandler.mockRequest({
      params: {
        formId: MOCK_FORM_ID,
      },
      body: {
        status: Status.Private,
      },
      session: {
        user: {
          _id: MOCK_USER_ID,
        },
      },
    })

    it('should return 200 with updated settings successfully', async () => {
      // Arrange
      const mockUpdatedSettings: FormSettings = {
        authType: AuthType.NIL,
        hasCaptcha: false,
        inactiveMessage: 'some inactive message',
        status: Status.Private,
        submissionLimit: 42069,
        title: 'new title',
        webhook: {
          url: '',
        },
      }
      const mockRes = expressHandler.mockResponse()
      // Mock various services to return expected results.
      MockUserService.getPopulatedUserById.mockReturnValueOnce(
        okAsync(MOCK_USER),
      )
      MockAuthService.getFormAfterPermissionChecks.mockReturnValueOnce(
        okAsync(MOCK_FORM),
      )
      MockAdminFormService.updateFormSettings.mockReturnValueOnce(
        okAsync(mockUpdatedSettings),
      )

      // Act
      await AdminFormController.handleUpdateSettings(
        MOCK_REQ,
        mockRes,
        jest.fn(),
      )

      // Assert
      expect(mockRes.status).toHaveBeenCalledWith(200)
      expect(mockRes.json).toHaveBeenCalledWith(mockUpdatedSettings)
      expect(MockUserService.getPopulatedUserById).toHaveBeenCalledWith(
        MOCK_USER_ID,
      )
      expect(MockAuthService.getFormAfterPermissionChecks).toHaveBeenCalledWith(
        {
          user: MOCK_USER,
          formId: MOCK_FORM_ID,
          level: PermissionLevel.Write,
        },
      )
      expect(MockAdminFormService.updateFormSettings).toHaveBeenCalledWith(
        MOCK_FORM,
        MOCK_REQ.body,
      )
    })

    it('should return 403 when current user does not have permissions to update form settings', async () => {
      // Arrange
      const mockRes = expressHandler.mockResponse()

      MockUserService.getPopulatedUserById.mockReturnValueOnce(
        okAsync(MOCK_USER),
      )

      const expectedErrorString = 'no write permissions'
      MockAuthService.getFormAfterPermissionChecks.mockReturnValueOnce(
        errAsync(new ForbiddenFormError(expectedErrorString)),
      )

      // Act
      await AdminFormController.handleUpdateSettings(
        MOCK_REQ,
        mockRes,
        jest.fn(),
      )
      // Assert
      expect(mockRes.status).toHaveBeenCalledWith(403)
      expect(mockRes.json).toHaveBeenCalledWith({
        message: expectedErrorString,
      })
      expect(MockAuthService.getFormAfterPermissionChecks).toHaveBeenCalledWith(
        {
          user: MOCK_USER,
          formId: MOCK_FORM_ID,
          level: PermissionLevel.Write,
        },
      )
      expect(MockAdminFormService.updateFormSettings).not.toHaveBeenCalled()
    })

    it('should return 404 when form to update settings for cannot be found', async () => {
      // Arrange
      const mockRes = expressHandler.mockResponse()

      MockUserService.getPopulatedUserById.mockReturnValueOnce(
        okAsync(MOCK_USER),
      )

      const expectedErrorString = 'nope'
      MockAuthService.getFormAfterPermissionChecks.mockReturnValueOnce(
        errAsync(new FormNotFoundError(expectedErrorString)),
      )

      // Act
      await AdminFormController.handleUpdateSettings(
        MOCK_REQ,
        mockRes,
        jest.fn(),
      )

      // Assert
      expect(mockRes.status).toHaveBeenCalledWith(404)
      expect(mockRes.json).toHaveBeenCalledWith({
        message: expectedErrorString,
      })
      expect(MockAuthService.getFormAfterPermissionChecks).toHaveBeenCalledWith(
        {
          user: MOCK_USER,
          formId: MOCK_FORM_ID,
          level: PermissionLevel.Write,
        },
      )
      expect(MockAdminFormService.updateFormSettings).not.toHaveBeenCalled()
    })

    it('should return 409 when version conflict occurs whilst saving form settings', async () => {
      // Arrange
      const mockRes = expressHandler.mockResponse()

      MockUserService.getPopulatedUserById.mockReturnValueOnce(
        okAsync(MOCK_USER),
      )
      MockAuthService.getFormAfterPermissionChecks.mockReturnValueOnce(
        okAsync(MOCK_FORM),
      )

      const expectedErrorString = 'some conflict happened'
      MockAdminFormService.updateFormSettings.mockReturnValueOnce(
        errAsync(new DatabaseConflictError(expectedErrorString)),
      )

      // Act
      await AdminFormController.handleUpdateSettings(
        MOCK_REQ,
        mockRes,
        jest.fn(),
      )
      // Assert
      expect(mockRes.status).toHaveBeenCalledWith(409)
      expect(mockRes.json).toHaveBeenCalledWith({
        message: expectedErrorString,
      })
      expect(MockAuthService.getFormAfterPermissionChecks).toHaveBeenCalledWith(
        {
          user: MOCK_USER,
          formId: MOCK_FORM_ID,
          level: PermissionLevel.Write,
        },
      )
      expect(MockAdminFormService.updateFormSettings).toHaveBeenCalledWith(
        MOCK_FORM,
        MOCK_REQ.body,
      )
    })

    it('should return 410 when updating settings of archived form', async () => {
      // Arrange
      const mockRes = expressHandler.mockResponse()

      MockUserService.getPopulatedUserById.mockReturnValueOnce(
        okAsync(MOCK_USER),
      )

      const expectedErrorString = 'already deleted'
      MockAuthService.getFormAfterPermissionChecks.mockReturnValueOnce(
        errAsync(new FormDeletedError(expectedErrorString)),
      )

      // Act
      await AdminFormController.handleUpdateSettings(
        MOCK_REQ,
        mockRes,
        jest.fn(),
      )

      // Assert
      expect(mockRes.status).toHaveBeenCalledWith(410)
      expect(mockRes.json).toHaveBeenCalledWith({
        message: expectedErrorString,
      })
      expect(MockAuthService.getFormAfterPermissionChecks).toHaveBeenCalledWith(
        {
          user: MOCK_USER,
          formId: MOCK_FORM_ID,
          level: PermissionLevel.Write,
        },
      )
      expect(MockAdminFormService.updateFormSettings).not.toHaveBeenCalled()
    })

    it('should return 413 when updating settings causes form to be too large to be saved in the database', async () => {
      // Arrange
      const mockRes = expressHandler.mockResponse()

      MockUserService.getPopulatedUserById.mockReturnValueOnce(
        okAsync(MOCK_USER),
      )
      MockAuthService.getFormAfterPermissionChecks.mockReturnValueOnce(
        okAsync(MOCK_FORM),
      )

      const expectedErrorString = 'payload too large'
      MockAdminFormService.updateFormSettings.mockReturnValueOnce(
        errAsync(new DatabasePayloadSizeError(expectedErrorString)),
      )

      // Act
      await AdminFormController.handleUpdateSettings(
        MOCK_REQ,
        mockRes,
        jest.fn(),
      )

      // Assert
      expect(mockRes.status).toHaveBeenCalledWith(413)
      expect(mockRes.json).toHaveBeenCalledWith({
        message: expectedErrorString,
      })
      expect(MockAuthService.getFormAfterPermissionChecks).toHaveBeenCalledWith(
        {
          user: MOCK_USER,
          formId: MOCK_FORM_ID,
          level: PermissionLevel.Write,
        },
      )
      expect(MockAdminFormService.updateFormSettings).toHaveBeenCalledWith(
        MOCK_FORM,
        MOCK_REQ.body,
      )
    })

    it('should return 422 when an invalid patch is attempted on settings', async () => {
      // Arrange
      const mockRes = expressHandler.mockResponse()

      MockUserService.getPopulatedUserById.mockReturnValueOnce(
        okAsync(MOCK_USER),
      )
      MockAuthService.getFormAfterPermissionChecks.mockReturnValueOnce(
        okAsync(MOCK_FORM),
      )

      const expectedErrorString = 'invalid update to form shape'
      MockAdminFormService.updateFormSettings.mockReturnValueOnce(
        errAsync(new DatabaseValidationError(expectedErrorString)),
      )

      // Act
      await AdminFormController.handleUpdateSettings(
        MOCK_REQ,
        mockRes,
        jest.fn(),
      )

      // Assert
      expect(mockRes.status).toHaveBeenCalledWith(422)
      expect(mockRes.json).toHaveBeenCalledWith({
        message: expectedErrorString,
      })
      expect(MockAuthService.getFormAfterPermissionChecks).toHaveBeenCalledWith(
        {
          user: MOCK_USER,
          formId: MOCK_FORM_ID,
          level: PermissionLevel.Write,
        },
      )
      expect(MockAdminFormService.updateFormSettings).toHaveBeenCalledWith(
        MOCK_FORM,
        MOCK_REQ.body,
      )
    })

    it('should return 422 when user in session cannot be retrieved from the database', async () => {
      // Arrange
      const mockRes = expressHandler.mockResponse()

      const expectedErrorString = 'user not in session??!!'
      MockUserService.getPopulatedUserById.mockReturnValueOnce(
        errAsync(new MissingUserError(expectedErrorString)),
      )

      // Act
      await AdminFormController.handleUpdateSettings(
        MOCK_REQ,
        mockRes,
        jest.fn(),
      )

      // Assert
      expect(mockRes.status).toHaveBeenCalledWith(422)
      expect(mockRes.json).toHaveBeenCalledWith({
        message: expectedErrorString,
      })
      expect(
        MockAuthService.getFormAfterPermissionChecks,
      ).not.toHaveBeenCalled()
      expect(MockAdminFormService.updateFormSettings).not.toHaveBeenCalled()
    })

    it('should return 500 when generic database error occurs during settings update', async () => {
      // Arrange
      const mockRes = expressHandler.mockResponse()

      MockUserService.getPopulatedUserById.mockReturnValueOnce(
        okAsync(MOCK_USER),
      )
      MockAuthService.getFormAfterPermissionChecks.mockReturnValueOnce(
        okAsync(MOCK_FORM),
      )

      const expectedErrorString = 'some database error bam'
      MockAdminFormService.updateFormSettings.mockReturnValueOnce(
        errAsync(new DatabaseError(expectedErrorString)),
      )

      // Act
      await AdminFormController.handleUpdateSettings(
        MOCK_REQ,
        mockRes,
        jest.fn(),
      )

      // Assert
      expect(mockRes.status).toHaveBeenCalledWith(500)
      expect(mockRes.json).toHaveBeenCalledWith({
        message: expectedErrorString,
      })
      expect(MockAuthService.getFormAfterPermissionChecks).toHaveBeenCalledWith(
        {
          user: MOCK_USER,
          formId: MOCK_FORM_ID,
          level: PermissionLevel.Write,
        },
      )
      expect(MockAdminFormService.updateFormSettings).toHaveBeenCalledWith(
        MOCK_FORM,
        MOCK_REQ.body,
      )
    })
  })

  describe('handleGetSettings', () => {
    const MOCK_FORM_SETTINGS: FormSettings = {
      authType: AuthType.NIL,
      hasCaptcha: false,
      inactiveMessage: 'some inactive message',
      status: Status.Private,
      submissionLimit: 42069,
      title: 'mock title',
      webhook: {
        url: '',
      },
    }
    const MOCK_USER_ID = new ObjectId().toHexString()
    const MOCK_FORM_ID = new ObjectId().toHexString()
    const MOCK_USER = {
      _id: MOCK_USER_ID,
      email: 'somerandom@example.com',
    } as IPopulatedUser
    const MOCK_FORM = {
      admin: MOCK_USER,
      _id: MOCK_FORM_ID,
      getSettings: () => MOCK_FORM_SETTINGS,
    } as IPopulatedForm

    const MOCK_REQ = expressHandler.mockRequest({
      params: {
        formId: MOCK_FORM_ID,
      },
      session: {
        user: {
          _id: MOCK_USER_ID,
        },
      },
    })

    it('should return 200 with settings', async () => {
      // Arrange
      const mockRes = expressHandler.mockResponse()
      // Mock various services to return expected results.
      MockUserService.getPopulatedUserById.mockReturnValueOnce(
        okAsync(MOCK_USER),
      )
      MockFormService.retrieveFullFormById.mockReturnValueOnce(
        okAsync(MOCK_FORM),
      )
      const adminCheck = jest.fn(
        ({
          form,
        }: {
          form: IPopulatedForm
        }): Result<IPopulatedForm, FormDeletedError | ForbiddenFormError> =>
          ok(form),
      )
      MockAuthService.checkFormForPermissions.mockReturnValueOnce(adminCheck)

      // Act
      await AdminFormController.handleGetSettings(MOCK_REQ, mockRes, jest.fn())

      // Assert
      expect(mockRes.status).toHaveBeenCalledWith(200)
      expect(mockRes.json).toHaveBeenCalledWith(MOCK_FORM_SETTINGS)
      expect(MockUserService.getPopulatedUserById).toHaveBeenCalledWith(
        MOCK_USER_ID,
      )
      expect(MockFormService.retrieveFullFormById).toHaveBeenCalledWith(
        MOCK_FORM_ID,
      )
      expect(MockAuthService.checkFormForPermissions).toHaveBeenCalledWith(
        PermissionLevel.Read,
      )
      expect(adminCheck).toHaveBeenCalledWith({
        user: MOCK_USER,
        form: MOCK_FORM,
      })
    })

    it('should return 403 when current user does not have permissions to view form settings', async () => {
      // Arrange
      const mockRes = expressHandler.mockResponse()

      MockUserService.getPopulatedUserById.mockReturnValueOnce(
        okAsync(MOCK_USER),
      )
      MockFormService.retrieveFullFormById.mockReturnValueOnce(
        okAsync(MOCK_FORM),
      )

      const expectedErrorString = 'no write permissions'
      const adminCheck = jest.fn(
        (): Result<IPopulatedForm, FormDeletedError | ForbiddenFormError> =>
          err(new ForbiddenFormError(expectedErrorString)),
      )
      MockAuthService.checkFormForPermissions.mockReturnValueOnce(adminCheck)

      // Act
      await AdminFormController.handleGetSettings(MOCK_REQ, mockRes, jest.fn())
      // Assert
      expect(mockRes.status).toHaveBeenCalledWith(403)
      expect(mockRes.json).toHaveBeenCalledWith({
        message: expectedErrorString,
      })
      expect(MockUserService.getPopulatedUserById).toHaveBeenCalledWith(
        MOCK_USER_ID,
      )
      expect(MockFormService.retrieveFullFormById).toHaveBeenCalledWith(
        MOCK_FORM_ID,
      )
      expect(MockAuthService.checkFormForPermissions).toHaveBeenCalledWith(
        PermissionLevel.Read,
      )
      expect(adminCheck).toHaveBeenCalledWith({
        user: MOCK_USER,
        form: MOCK_FORM,
      })
    })

    it('should return 404 when form to view settings for cannot be found', async () => {
      // Arrange
      const mockRes = expressHandler.mockResponse()

      MockUserService.getPopulatedUserById.mockReturnValueOnce(
        okAsync(MOCK_USER),
      )

      const expectedErrorString = 'nope'
      MockFormService.retrieveFullFormById.mockReturnValueOnce(
        errAsync(new FormNotFoundError(expectedErrorString)),
      )

      const adminCheck = jest.fn()
      MockAuthService.checkFormForPermissions.mockReturnValueOnce(adminCheck)

      // Act
      await AdminFormController.handleGetSettings(MOCK_REQ, mockRes, jest.fn())

      // Assert
      expect(mockRes.status).toHaveBeenCalledWith(404)
      expect(mockRes.json).toHaveBeenCalledWith({
        message: expectedErrorString,
      })
      expect(MockUserService.getPopulatedUserById).toHaveBeenCalledWith(
        MOCK_USER_ID,
      )
      expect(MockFormService.retrieveFullFormById).toHaveBeenCalledWith(
        MOCK_FORM_ID,
      )
      expect(MockAuthService.checkFormForPermissions).toHaveBeenCalledWith(
        PermissionLevel.Read,
      )
      expect(adminCheck).not.toHaveBeenCalled()
    })

    it('should return 409 when version conflict occurs whilst retrieving form settings', async () => {
      // Arrange
      const mockRes = expressHandler.mockResponse()

      MockUserService.getPopulatedUserById.mockReturnValueOnce(
        okAsync(MOCK_USER),
      )

      const expectedErrorString = 'some conflict happened'
      MockFormService.retrieveFullFormById.mockReturnValueOnce(
        errAsync(new DatabaseConflictError(expectedErrorString)),
      )

      const adminCheck = jest.fn()
      MockAuthService.checkFormForPermissions.mockReturnValueOnce(adminCheck)

      // Act
      await AdminFormController.handleGetSettings(MOCK_REQ, mockRes, jest.fn())

      // Assert
      expect(MockUserService.getPopulatedUserById).toHaveBeenCalledWith(
        MOCK_USER_ID,
      )
      expect(MockFormService.retrieveFullFormById).toHaveBeenCalledWith(
        MOCK_FORM_ID,
      )
      expect(MockAuthService.checkFormForPermissions).toHaveBeenCalledWith(
        PermissionLevel.Read,
      )
      expect(adminCheck).not.toHaveBeenCalled()
    })

    it('should return 410 when viewing settings of archived form', async () => {
      // Arrange
      const mockRes = expressHandler.mockResponse()

      MockUserService.getPopulatedUserById.mockReturnValueOnce(
        okAsync(MOCK_USER),
      )

      const expectedErrorString = 'already deleted'
      MockFormService.retrieveFullFormById.mockReturnValueOnce(
        errAsync(new FormDeletedError(expectedErrorString)),
      )

      const adminCheck = jest.fn()
      MockAuthService.checkFormForPermissions.mockReturnValueOnce(adminCheck)

      // Act
      await AdminFormController.handleGetSettings(MOCK_REQ, mockRes, jest.fn())

      // Assert
      expect(MockUserService.getPopulatedUserById).toHaveBeenCalledWith(
        MOCK_USER_ID,
      )
      expect(MockFormService.retrieveFullFormById).toHaveBeenCalledWith(
        MOCK_FORM_ID,
      )
      expect(MockAuthService.checkFormForPermissions).toHaveBeenCalledWith(
        PermissionLevel.Read,
      )
      expect(adminCheck).not.toHaveBeenCalled()
    })

    it('should return 500 when generic database error occurs during settings retrieval', async () => {
      // Arrange
      const mockRes = expressHandler.mockResponse()

      MockUserService.getPopulatedUserById.mockReturnValueOnce(
        okAsync(MOCK_USER),
      )

      const expectedErrorString = 'some database error bam'
      MockFormService.retrieveFullFormById.mockReturnValueOnce(
        errAsync(new DatabaseError(expectedErrorString)),
      )

      const adminCheck = jest.fn()
      MockAuthService.checkFormForPermissions.mockReturnValueOnce(adminCheck)

      // Act
      await AdminFormController.handleGetSettings(MOCK_REQ, mockRes, jest.fn())

      // Assert
      expect(MockUserService.getPopulatedUserById).toHaveBeenCalledWith(
        MOCK_USER_ID,
      )
      expect(MockFormService.retrieveFullFormById).toHaveBeenCalledWith(
        MOCK_FORM_ID,
      )
      expect(MockAuthService.checkFormForPermissions).toHaveBeenCalledWith(
        PermissionLevel.Read,
      )
      expect(adminCheck).not.toHaveBeenCalled()
    })
  })

  describe('submitEmailPreview', () => {
    const MOCK_FIELD_ID = new ObjectId().toHexString()
    const MOCK_RESPONSES = [
      generateUnprocessedSingleAnswerResponse(BasicField.Email, {
        _id: MOCK_FIELD_ID,
      }),
    ]
    const MOCK_PARSED_RESPONSES = [
      generateNewSingleAnswerResponse(BasicField.Email, { _id: MOCK_FIELD_ID }),
    ]
    const MOCK_USER_ID = new ObjectId().toHexString()
    const MOCK_FORM_ID = new ObjectId().toHexString()
    const MOCK_SUBMISSION_ID = new ObjectId().toHexString()
    const MOCK_USER = {
      _id: MOCK_USER_ID,
      email: 'somerandom@example.com',
    } as IPopulatedUser
    const MOCK_FORM = {
      admin: MOCK_USER,
      _id: MOCK_FORM_ID,
      title: 'mock title',
      form_fields: [
        generateDefaultField(BasicField.Email, {
          _id: MOCK_FIELD_ID,
        }),
      ],
    } as IPopulatedEmailForm
    const MOCK_SUBMISSION = {
      id: MOCK_SUBMISSION_ID,
      _id: MOCK_SUBMISSION_ID,
      created: new Date(),
    } as IEmailSubmissionSchema
    const MOCK_SUBMISSION_BODY = {
      responses: MOCK_RESPONSES,
      isPreview: false,
    }
    const MOCK_DATA_COLLATION_DATA = 'mockDataCollation'
    const MOCK_FORM_DATA = 'mockFormData'
    const MOCK_AUTOREPLY_DATA = 'mockAutoReply'

    beforeEach(() => {
      MockUserService.getPopulatedUserById.mockReturnValue(okAsync(MOCK_USER))
      MockAuthService.getFormAfterPermissionChecks.mockReturnValue(
        okAsync(MOCK_FORM),
      )
      MockEmailSubmissionService.checkFormIsEmailMode.mockReturnValue(
        ok(MOCK_FORM),
      )
      MockEmailSubmissionService.validateAttachments.mockReturnValue(
        okAsync(true),
      )
      MockSubmissionService.getProcessedResponses.mockReturnValue(
        ok(MOCK_PARSED_RESPONSES),
      )
      MockEmailSubmissionService.createEmailSubmissionWithoutSave.mockReturnValue(
        MOCK_SUBMISSION,
      )
      MockEmailSubmissionService.extractEmailAnswers.mockReturnValue([
        MOCK_RESPONSES[0].answer,
      ])
      MockAdminFormService.extractMyInfoFieldIds.mockReturnValue([
        MOCK_FIELD_ID,
      ])
      MockMailService.sendSubmissionToAdmin.mockReturnValue(okAsync(true))
      MockSubmissionService.sendEmailConfirmations.mockReturnValue(
        okAsync(true),
      )
      jest.spyOn(EmailSubmissionUtil, 'SubmissionEmailObj').mockReturnValue(({
        dataCollationData: MOCK_DATA_COLLATION_DATA,
        formData: MOCK_FORM_DATA,
        autoReplyData: MOCK_AUTOREPLY_DATA,
      } as unknown) as EmailSubmissionUtil.SubmissionEmailObj)
    })

    it('should call all services correctly when submission is valid', async () => {
      const mockReq = expressHandler.mockRequest({
        params: {
          formId: MOCK_FORM_ID,
        },
        body: MOCK_SUBMISSION_BODY,
        session: {
          user: {
            _id: MOCK_USER_ID,
          },
        },
      })
      const mockRes = expressHandler.mockResponse()

      await AdminFormController.submitEmailPreview(mockReq, mockRes, jest.fn())

      expect(MockUserService.getPopulatedUserById).toHaveBeenCalledWith(
        MOCK_USER_ID,
      )
      expect(MockAuthService.getFormAfterPermissionChecks).toHaveBeenCalledWith(
        {
          user: MOCK_USER,
          formId: MOCK_FORM_ID,
          level: PermissionLevel.Read,
        },
      )
      expect(
        MockEmailSubmissionService.checkFormIsEmailMode,
      ).toHaveBeenCalledWith(MOCK_FORM)
      expect(
        MockEmailSubmissionService.validateAttachments,
      ).toHaveBeenCalledWith(MOCK_RESPONSES)
      expect(MockSubmissionService.getProcessedResponses).toHaveBeenCalledWith(
        MOCK_FORM,
        MOCK_RESPONSES,
      )
      expect(MockAdminFormService.extractMyInfoFieldIds).toHaveBeenCalledWith(
        MOCK_FORM.form_fields,
      )
      expect(
        MockEmailSubmissionService.createEmailSubmissionWithoutSave,
      ).toHaveBeenCalledWith(MOCK_FORM, expect.any(String), expect.any(String))
      expect(
        MockEmailSubmissionService.extractEmailAnswers,
      ).toHaveBeenCalledWith(MOCK_PARSED_RESPONSES)
      expect(MockMailService.sendSubmissionToAdmin).toHaveBeenCalledWith({
        replyToEmails: [MOCK_RESPONSES[0].answer],
        form: MOCK_FORM,
        submission: MOCK_SUBMISSION,
        attachments: [],
        dataCollationData: MOCK_DATA_COLLATION_DATA,
        formData: MOCK_FORM_DATA,
      })
      expect(MockSubmissionService.sendEmailConfirmations).toHaveBeenCalledWith(
        {
          form: MOCK_FORM,
          parsedResponses: MOCK_PARSED_RESPONSES,
          submission: MOCK_SUBMISSION,
          attachments: [],
          autoReplyData: MOCK_AUTOREPLY_DATA,
        },
      )
      expect(mockRes.json).toHaveBeenCalledWith({
        message: 'Form submission successful.',
        submissionId: MOCK_SUBMISSION_ID,
      })
    })

    it('should return 500 when generic database error occurs while retrieving user', async () => {
      MockUserService.getPopulatedUserById.mockReturnValueOnce(
        errAsync(new DatabaseError('')),
      )
      const mockReq = expressHandler.mockRequest({
        params: {
          formId: MOCK_FORM_ID,
        },
        body: MOCK_SUBMISSION_BODY,
        session: {
          user: {
            _id: MOCK_USER_ID,
          },
        },
      })
      const mockRes = expressHandler.mockResponse()

      await AdminFormController.submitEmailPreview(mockReq, mockRes, jest.fn())

      expect(MockUserService.getPopulatedUserById).toHaveBeenCalledWith(
        MOCK_USER_ID,
      )
      expect(
        MockAuthService.getFormAfterPermissionChecks,
      ).not.toHaveBeenCalled()
      expect(
        MockEmailSubmissionService.checkFormIsEmailMode,
      ).not.toHaveBeenCalled()
      expect(
        MockEmailSubmissionService.validateAttachments,
      ).not.toHaveBeenCalled()
      expect(MockSubmissionService.getProcessedResponses).not.toHaveBeenCalled()
      expect(MockAdminFormService.extractMyInfoFieldIds).not.toHaveBeenCalled()
      expect(
        MockEmailSubmissionService.createEmailSubmissionWithoutSave,
      ).not.toHaveBeenCalled()
      expect(
        MockEmailSubmissionService.extractEmailAnswers,
      ).not.toHaveBeenCalled()
      expect(MockMailService.sendSubmissionToAdmin).not.toHaveBeenCalled()
      expect(
        MockSubmissionService.sendEmailConfirmations,
      ).not.toHaveBeenCalled()
      expect(mockRes.status).toHaveBeenCalledWith(500)
      expect(mockRes.json).toHaveBeenCalledWith({
        message: expect.any(String),
      })
    })

    it('should return 422 when user is missing', async () => {
      MockUserService.getPopulatedUserById.mockReturnValueOnce(
        errAsync(new MissingUserError()),
      )
      const mockReq = expressHandler.mockRequest({
        params: {
          formId: MOCK_FORM_ID,
        },
        body: MOCK_SUBMISSION_BODY,
        session: {
          user: {
            _id: MOCK_USER_ID,
          },
        },
      })
      const mockRes = expressHandler.mockResponse()

      await AdminFormController.submitEmailPreview(mockReq, mockRes, jest.fn())

      expect(MockUserService.getPopulatedUserById).toHaveBeenCalledWith(
        MOCK_USER_ID,
      )
      expect(
        MockAuthService.getFormAfterPermissionChecks,
      ).not.toHaveBeenCalled()
      expect(
        MockEmailSubmissionService.checkFormIsEmailMode,
      ).not.toHaveBeenCalled()
      expect(
        MockEmailSubmissionService.validateAttachments,
      ).not.toHaveBeenCalled()
      expect(MockSubmissionService.getProcessedResponses).not.toHaveBeenCalled()
      expect(MockAdminFormService.extractMyInfoFieldIds).not.toHaveBeenCalled()
      expect(
        MockEmailSubmissionService.createEmailSubmissionWithoutSave,
      ).not.toHaveBeenCalled()
      expect(
        MockEmailSubmissionService.extractEmailAnswers,
      ).not.toHaveBeenCalled()
      expect(MockMailService.sendSubmissionToAdmin).not.toHaveBeenCalled()
      expect(
        MockSubmissionService.sendEmailConfirmations,
      ).not.toHaveBeenCalled()
      expect(mockRes.status).toHaveBeenCalledWith(422)
      expect(mockRes.json).toHaveBeenCalledWith({
        message: expect.any(String),
      })
    })

    it('should return 500 when generic database error occurs while retrieving form', async () => {
      MockAuthService.getFormAfterPermissionChecks.mockReturnValueOnce(
        errAsync(new DatabaseError()),
      )
      const mockReq = expressHandler.mockRequest({
        params: {
          formId: MOCK_FORM_ID,
        },
        body: MOCK_SUBMISSION_BODY,
        session: {
          user: {
            _id: MOCK_USER_ID,
          },
        },
      })
      const mockRes = expressHandler.mockResponse()

      await AdminFormController.submitEmailPreview(mockReq, mockRes, jest.fn())

      expect(MockUserService.getPopulatedUserById).toHaveBeenCalledWith(
        MOCK_USER_ID,
      )
      expect(MockAuthService.getFormAfterPermissionChecks).toHaveBeenCalledWith(
        {
          user: MOCK_USER,
          formId: MOCK_FORM_ID,
          level: PermissionLevel.Read,
        },
      )
      expect(
        MockEmailSubmissionService.checkFormIsEmailMode,
      ).not.toHaveBeenCalled()
      expect(
        MockEmailSubmissionService.validateAttachments,
      ).not.toHaveBeenCalled()
      expect(MockSubmissionService.getProcessedResponses).not.toHaveBeenCalled()
      expect(MockAdminFormService.extractMyInfoFieldIds).not.toHaveBeenCalled()
      expect(
        MockEmailSubmissionService.createEmailSubmissionWithoutSave,
      ).not.toHaveBeenCalled()
      expect(
        MockEmailSubmissionService.extractEmailAnswers,
      ).not.toHaveBeenCalled()
      expect(MockMailService.sendSubmissionToAdmin).not.toHaveBeenCalled()
      expect(
        MockSubmissionService.sendEmailConfirmations,
      ).not.toHaveBeenCalled()
      expect(mockRes.status).toHaveBeenCalledWith(500)
      expect(mockRes.json).toHaveBeenCalledWith({
        message: expect.any(String),
      })
    })

    it('should return 404 when form is not found', async () => {
      MockAuthService.getFormAfterPermissionChecks.mockReturnValueOnce(
        errAsync(new FormNotFoundError()),
      )
      const mockReq = expressHandler.mockRequest({
        params: {
          formId: MOCK_FORM_ID,
        },
        body: MOCK_SUBMISSION_BODY,
        session: {
          user: {
            _id: MOCK_USER_ID,
          },
        },
      })
      const mockRes = expressHandler.mockResponse()

      await AdminFormController.submitEmailPreview(mockReq, mockRes, jest.fn())

      expect(MockUserService.getPopulatedUserById).toHaveBeenCalledWith(
        MOCK_USER_ID,
      )
      expect(MockAuthService.getFormAfterPermissionChecks).toHaveBeenCalledWith(
        {
          user: MOCK_USER,
          formId: MOCK_FORM_ID,
          level: PermissionLevel.Read,
        },
      )
      expect(
        MockEmailSubmissionService.checkFormIsEmailMode,
      ).not.toHaveBeenCalled()
      expect(
        MockEmailSubmissionService.validateAttachments,
      ).not.toHaveBeenCalled()
      expect(MockSubmissionService.getProcessedResponses).not.toHaveBeenCalled()
      expect(MockAdminFormService.extractMyInfoFieldIds).not.toHaveBeenCalled()
      expect(
        MockEmailSubmissionService.createEmailSubmissionWithoutSave,
      ).not.toHaveBeenCalled()
      expect(
        MockEmailSubmissionService.extractEmailAnswers,
      ).not.toHaveBeenCalled()
      expect(MockMailService.sendSubmissionToAdmin).not.toHaveBeenCalled()
      expect(
        MockSubmissionService.sendEmailConfirmations,
      ).not.toHaveBeenCalled()
      expect(mockRes.status).toHaveBeenCalledWith(404)
      expect(mockRes.json).toHaveBeenCalledWith({
        message: expect.any(String),
      })
    })

    it('should return 410 when form has been archived', async () => {
      MockAuthService.getFormAfterPermissionChecks.mockReturnValueOnce(
        errAsync(new FormDeletedError()),
      )
      const mockReq = expressHandler.mockRequest({
        params: {
          formId: MOCK_FORM_ID,
        },
        body: MOCK_SUBMISSION_BODY,
        session: {
          user: {
            _id: MOCK_USER_ID,
          },
        },
      })
      const mockRes = expressHandler.mockResponse()

      await AdminFormController.submitEmailPreview(mockReq, mockRes, jest.fn())

      expect(MockUserService.getPopulatedUserById).toHaveBeenCalledWith(
        MOCK_USER_ID,
      )
      expect(MockAuthService.getFormAfterPermissionChecks).toHaveBeenCalledWith(
        {
          user: MOCK_USER,
          formId: MOCK_FORM_ID,
          level: PermissionLevel.Read,
        },
      )
      expect(
        MockEmailSubmissionService.checkFormIsEmailMode,
      ).not.toHaveBeenCalled()
      expect(
        MockEmailSubmissionService.validateAttachments,
      ).not.toHaveBeenCalled()
      expect(MockSubmissionService.getProcessedResponses).not.toHaveBeenCalled()
      expect(MockAdminFormService.extractMyInfoFieldIds).not.toHaveBeenCalled()
      expect(
        MockEmailSubmissionService.createEmailSubmissionWithoutSave,
      ).not.toHaveBeenCalled()
      expect(
        MockEmailSubmissionService.extractEmailAnswers,
      ).not.toHaveBeenCalled()
      expect(MockMailService.sendSubmissionToAdmin).not.toHaveBeenCalled()
      expect(
        MockSubmissionService.sendEmailConfirmations,
      ).not.toHaveBeenCalled()
      expect(mockRes.status).toHaveBeenCalledWith(410)
      expect(mockRes.json).toHaveBeenCalledWith({
        message: expect.any(String),
      })
    })

    it('should return 403 when user does not have read permissions', async () => {
      MockAuthService.getFormAfterPermissionChecks.mockReturnValueOnce(
        errAsync(new ForbiddenFormError('')),
      )
      const mockReq = expressHandler.mockRequest({
        params: {
          formId: MOCK_FORM_ID,
        },
        body: MOCK_SUBMISSION_BODY,
        session: {
          user: {
            _id: MOCK_USER_ID,
          },
        },
      })
      const mockRes = expressHandler.mockResponse()

      await AdminFormController.submitEmailPreview(mockReq, mockRes, jest.fn())

      expect(MockUserService.getPopulatedUserById).toHaveBeenCalledWith(
        MOCK_USER_ID,
      )
      expect(MockAuthService.getFormAfterPermissionChecks).toHaveBeenCalledWith(
        {
          user: MOCK_USER,
          formId: MOCK_FORM_ID,
          level: PermissionLevel.Read,
        },
      )
      expect(
        MockEmailSubmissionService.checkFormIsEmailMode,
      ).not.toHaveBeenCalled()
      expect(
        MockEmailSubmissionService.validateAttachments,
      ).not.toHaveBeenCalled()
      expect(MockSubmissionService.getProcessedResponses).not.toHaveBeenCalled()
      expect(MockAdminFormService.extractMyInfoFieldIds).not.toHaveBeenCalled()
      expect(
        MockEmailSubmissionService.createEmailSubmissionWithoutSave,
      ).not.toHaveBeenCalled()
      expect(
        MockEmailSubmissionService.extractEmailAnswers,
      ).not.toHaveBeenCalled()
      expect(MockMailService.sendSubmissionToAdmin).not.toHaveBeenCalled()
      expect(
        MockSubmissionService.sendEmailConfirmations,
      ).not.toHaveBeenCalled()
      expect(mockRes.status).toHaveBeenCalledWith(403)
      expect(mockRes.json).toHaveBeenCalledWith({
        message: expect.any(String),
      })
    })

    it('should return 400 when form is not email mode', async () => {
      MockEmailSubmissionService.checkFormIsEmailMode.mockReturnValueOnce(
        err(new ResponseModeError(ResponseMode.Encrypt, ResponseMode.Email)),
      )
      const mockReq = expressHandler.mockRequest({
        params: {
          formId: MOCK_FORM_ID,
        },
        body: MOCK_SUBMISSION_BODY,
        session: {
          user: {
            _id: MOCK_USER_ID,
          },
        },
      })
      const mockRes = expressHandler.mockResponse()

      await AdminFormController.submitEmailPreview(mockReq, mockRes, jest.fn())

      expect(MockUserService.getPopulatedUserById).toHaveBeenCalledWith(
        MOCK_USER_ID,
      )
      expect(MockAuthService.getFormAfterPermissionChecks).toHaveBeenCalledWith(
        {
          user: MOCK_USER,
          formId: MOCK_FORM_ID,
          level: PermissionLevel.Read,
        },
      )
      expect(
        MockEmailSubmissionService.checkFormIsEmailMode,
      ).toHaveBeenCalledWith(MOCK_FORM)
      expect(
        MockEmailSubmissionService.validateAttachments,
      ).not.toHaveBeenCalled()
      expect(MockSubmissionService.getProcessedResponses).not.toHaveBeenCalled()
      expect(MockAdminFormService.extractMyInfoFieldIds).not.toHaveBeenCalled()
      expect(
        MockEmailSubmissionService.createEmailSubmissionWithoutSave,
      ).not.toHaveBeenCalled()
      expect(
        MockEmailSubmissionService.extractEmailAnswers,
      ).not.toHaveBeenCalled()
      expect(MockMailService.sendSubmissionToAdmin).not.toHaveBeenCalled()
      expect(
        MockSubmissionService.sendEmailConfirmations,
      ).not.toHaveBeenCalled()
      expect(mockRes.status).toHaveBeenCalledWith(400)
      expect(mockRes.json).toHaveBeenCalledWith({
        message: expect.any(String),
      })
    })

    it('should return 400 when attachments are invalid', async () => {
      MockEmailSubmissionService.validateAttachments.mockReturnValueOnce(
        errAsync(new InvalidFileExtensionError()),
      )
      const mockReq = expressHandler.mockRequest({
        params: {
          formId: MOCK_FORM_ID,
        },
        body: MOCK_SUBMISSION_BODY,
        session: {
          user: {
            _id: MOCK_USER_ID,
          },
        },
      })
      const mockRes = expressHandler.mockResponse()

      await AdminFormController.submitEmailPreview(mockReq, mockRes, jest.fn())

      expect(MockUserService.getPopulatedUserById).toHaveBeenCalledWith(
        MOCK_USER_ID,
      )
      expect(MockAuthService.getFormAfterPermissionChecks).toHaveBeenCalledWith(
        {
          user: MOCK_USER,
          formId: MOCK_FORM_ID,
          level: PermissionLevel.Read,
        },
      )
      expect(
        MockEmailSubmissionService.checkFormIsEmailMode,
      ).toHaveBeenCalledWith(MOCK_FORM)
      expect(
        MockEmailSubmissionService.validateAttachments,
      ).toHaveBeenCalledWith(MOCK_RESPONSES)
      expect(MockSubmissionService.getProcessedResponses).not.toHaveBeenCalled()
      expect(MockAdminFormService.extractMyInfoFieldIds).not.toHaveBeenCalled()
      expect(
        MockEmailSubmissionService.createEmailSubmissionWithoutSave,
      ).not.toHaveBeenCalled()
      expect(
        MockEmailSubmissionService.extractEmailAnswers,
      ).not.toHaveBeenCalled()
      expect(MockMailService.sendSubmissionToAdmin).not.toHaveBeenCalled()
      expect(
        MockSubmissionService.sendEmailConfirmations,
      ).not.toHaveBeenCalled()
      expect(mockRes.status).toHaveBeenCalledWith(400)
      expect(mockRes.json).toHaveBeenCalledWith({
        message: expect.any(String),
      })
    })

    it('should return 400 when attachments are too large', async () => {
      MockEmailSubmissionService.validateAttachments.mockReturnValueOnce(
        errAsync(new AttachmentTooLargeError()),
      )
      const mockReq = expressHandler.mockRequest({
        params: {
          formId: MOCK_FORM_ID,
        },
        body: MOCK_SUBMISSION_BODY,
        session: {
          user: {
            _id: MOCK_USER_ID,
          },
        },
      })
      const mockRes = expressHandler.mockResponse()

      await AdminFormController.submitEmailPreview(mockReq, mockRes, jest.fn())

      expect(MockUserService.getPopulatedUserById).toHaveBeenCalledWith(
        MOCK_USER_ID,
      )
      expect(MockAuthService.getFormAfterPermissionChecks).toHaveBeenCalledWith(
        {
          user: MOCK_USER,
          formId: MOCK_FORM_ID,
          level: PermissionLevel.Read,
        },
      )
      expect(
        MockEmailSubmissionService.checkFormIsEmailMode,
      ).toHaveBeenCalledWith(MOCK_FORM)
      expect(
        MockEmailSubmissionService.validateAttachments,
      ).toHaveBeenCalledWith(MOCK_RESPONSES)
      expect(MockSubmissionService.getProcessedResponses).not.toHaveBeenCalled()
      expect(MockAdminFormService.extractMyInfoFieldIds).not.toHaveBeenCalled()
      expect(
        MockEmailSubmissionService.createEmailSubmissionWithoutSave,
      ).not.toHaveBeenCalled()
      expect(
        MockEmailSubmissionService.extractEmailAnswers,
      ).not.toHaveBeenCalled()
      expect(MockMailService.sendSubmissionToAdmin).not.toHaveBeenCalled()
      expect(
        MockSubmissionService.sendEmailConfirmations,
      ).not.toHaveBeenCalled()
      expect(mockRes.status).toHaveBeenCalledWith(400)
      expect(mockRes.json).toHaveBeenCalledWith({
        message: expect.any(String),
      })
    })

    it('should return 400 when responses cannot be processed', async () => {
      MockSubmissionService.getProcessedResponses.mockReturnValueOnce(
        err(new ProcessingError()),
      )
      const mockReq = expressHandler.mockRequest({
        params: {
          formId: MOCK_FORM_ID,
        },
        body: MOCK_SUBMISSION_BODY,
        session: {
          user: {
            _id: MOCK_USER_ID,
          },
        },
      })
      const mockRes = expressHandler.mockResponse()

      await AdminFormController.submitEmailPreview(mockReq, mockRes, jest.fn())

      expect(MockUserService.getPopulatedUserById).toHaveBeenCalledWith(
        MOCK_USER_ID,
      )
      expect(MockAuthService.getFormAfterPermissionChecks).toHaveBeenCalledWith(
        {
          user: MOCK_USER,
          formId: MOCK_FORM_ID,
          level: PermissionLevel.Read,
        },
      )
      expect(
        MockEmailSubmissionService.checkFormIsEmailMode,
      ).toHaveBeenCalledWith(MOCK_FORM)
      expect(
        MockEmailSubmissionService.validateAttachments,
      ).toHaveBeenCalledWith(MOCK_RESPONSES)
      expect(MockSubmissionService.getProcessedResponses).toHaveBeenCalledWith(
        MOCK_FORM,
        MOCK_RESPONSES,
      )
      expect(MockAdminFormService.extractMyInfoFieldIds).not.toHaveBeenCalled()
      expect(
        MockEmailSubmissionService.createEmailSubmissionWithoutSave,
      ).not.toHaveBeenCalled()
      expect(
        MockEmailSubmissionService.extractEmailAnswers,
      ).not.toHaveBeenCalled()
      expect(MockMailService.sendSubmissionToAdmin).not.toHaveBeenCalled()
      expect(
        MockSubmissionService.sendEmailConfirmations,
      ).not.toHaveBeenCalled()
      expect(mockRes.status).toHaveBeenCalledWith(400)
      expect(mockRes.json).toHaveBeenCalledWith({
        message: expect.any(String),
      })
    })

    it('should return 409 when the submitted field IDs do not match the form field IDs', async () => {
      MockSubmissionService.getProcessedResponses.mockReturnValueOnce(
        err(new ConflictError('')),
      )
      const mockReq = expressHandler.mockRequest({
        params: {
          formId: MOCK_FORM_ID,
        },
        body: MOCK_SUBMISSION_BODY,
        session: {
          user: {
            _id: MOCK_USER_ID,
          },
        },
      })
      const mockRes = expressHandler.mockResponse()

      await AdminFormController.submitEmailPreview(mockReq, mockRes, jest.fn())

      expect(MockUserService.getPopulatedUserById).toHaveBeenCalledWith(
        MOCK_USER_ID,
      )
      expect(MockAuthService.getFormAfterPermissionChecks).toHaveBeenCalledWith(
        {
          user: MOCK_USER,
          formId: MOCK_FORM_ID,
          level: PermissionLevel.Read,
        },
      )
      expect(
        MockEmailSubmissionService.checkFormIsEmailMode,
      ).toHaveBeenCalledWith(MOCK_FORM)
      expect(
        MockEmailSubmissionService.validateAttachments,
      ).toHaveBeenCalledWith(MOCK_RESPONSES)
      expect(MockSubmissionService.getProcessedResponses).toHaveBeenCalledWith(
        MOCK_FORM,
        MOCK_RESPONSES,
      )
      expect(MockAdminFormService.extractMyInfoFieldIds).not.toHaveBeenCalled()
      expect(
        MockEmailSubmissionService.createEmailSubmissionWithoutSave,
      ).not.toHaveBeenCalled()
      expect(
        MockEmailSubmissionService.extractEmailAnswers,
      ).not.toHaveBeenCalled()
      expect(MockMailService.sendSubmissionToAdmin).not.toHaveBeenCalled()
      expect(
        MockSubmissionService.sendEmailConfirmations,
      ).not.toHaveBeenCalled()
      expect(mockRes.status).toHaveBeenCalledWith(409)
      expect(mockRes.json).toHaveBeenCalledWith({
        message: expect.any(String),
      })
    })

    it('should return 400 when any answer is invalid', async () => {
      MockSubmissionService.getProcessedResponses.mockReturnValueOnce(
        err(new ValidateFieldError()),
      )
      const mockReq = expressHandler.mockRequest({
        params: {
          formId: MOCK_FORM_ID,
        },
        body: MOCK_SUBMISSION_BODY,
        session: {
          user: {
            _id: MOCK_USER_ID,
          },
        },
      })
      const mockRes = expressHandler.mockResponse()

      await AdminFormController.submitEmailPreview(mockReq, mockRes, jest.fn())

      expect(MockUserService.getPopulatedUserById).toHaveBeenCalledWith(
        MOCK_USER_ID,
      )
      expect(MockAuthService.getFormAfterPermissionChecks).toHaveBeenCalledWith(
        {
          user: MOCK_USER,
          formId: MOCK_FORM_ID,
          level: PermissionLevel.Read,
        },
      )
      expect(
        MockEmailSubmissionService.checkFormIsEmailMode,
      ).toHaveBeenCalledWith(MOCK_FORM)
      expect(
        MockEmailSubmissionService.validateAttachments,
      ).toHaveBeenCalledWith(MOCK_RESPONSES)
      expect(MockSubmissionService.getProcessedResponses).toHaveBeenCalledWith(
        MOCK_FORM,
        MOCK_RESPONSES,
      )
      expect(MockAdminFormService.extractMyInfoFieldIds).not.toHaveBeenCalled()
      expect(
        MockEmailSubmissionService.createEmailSubmissionWithoutSave,
      ).not.toHaveBeenCalled()
      expect(
        MockEmailSubmissionService.extractEmailAnswers,
      ).not.toHaveBeenCalled()
      expect(MockMailService.sendSubmissionToAdmin).not.toHaveBeenCalled()
      expect(
        MockSubmissionService.sendEmailConfirmations,
      ).not.toHaveBeenCalled()
      expect(mockRes.status).toHaveBeenCalledWith(400)
      expect(mockRes.json).toHaveBeenCalledWith({
        message: expect.any(String),
      })
    })

    it('should return 400 when the submission email fails to be generated', async () => {
      MockMailService.sendSubmissionToAdmin.mockReturnValueOnce(
        errAsync(new MailGenerationError('')),
      )
      const mockReq = expressHandler.mockRequest({
        params: {
          formId: MOCK_FORM_ID,
        },
        body: MOCK_SUBMISSION_BODY,
        session: {
          user: {
            _id: MOCK_USER_ID,
          },
        },
      })
      const mockRes = expressHandler.mockResponse()

      await AdminFormController.submitEmailPreview(mockReq, mockRes, jest.fn())

      expect(MockUserService.getPopulatedUserById).toHaveBeenCalledWith(
        MOCK_USER_ID,
      )
      expect(MockAuthService.getFormAfterPermissionChecks).toHaveBeenCalledWith(
        {
          user: MOCK_USER,
          formId: MOCK_FORM_ID,
          level: PermissionLevel.Read,
        },
      )
      expect(
        MockEmailSubmissionService.checkFormIsEmailMode,
      ).toHaveBeenCalledWith(MOCK_FORM)
      expect(
        MockEmailSubmissionService.validateAttachments,
      ).toHaveBeenCalledWith(MOCK_RESPONSES)
      expect(MockSubmissionService.getProcessedResponses).toHaveBeenCalledWith(
        MOCK_FORM,
        MOCK_RESPONSES,
      )
      expect(MockAdminFormService.extractMyInfoFieldIds).toHaveBeenCalledWith(
        MOCK_FORM.form_fields,
      )
      expect(
        MockEmailSubmissionService.createEmailSubmissionWithoutSave,
      ).toHaveBeenCalledWith(MOCK_FORM, expect.any(String), expect.any(String))
      expect(
        MockEmailSubmissionService.extractEmailAnswers,
      ).toHaveBeenCalledWith(MOCK_PARSED_RESPONSES)
      expect(MockMailService.sendSubmissionToAdmin).toHaveBeenCalledWith({
        replyToEmails: [MOCK_RESPONSES[0].answer],
        form: MOCK_FORM,
        submission: MOCK_SUBMISSION,
        attachments: [],
        dataCollationData: MOCK_DATA_COLLATION_DATA,
        formData: MOCK_FORM_DATA,
      })
      expect(
        MockSubmissionService.sendEmailConfirmations,
      ).not.toHaveBeenCalled()
      expect(mockRes.status).toHaveBeenCalledWith(400)
      expect(mockRes.json).toHaveBeenCalledWith({
        message: expect.any(String),
      })
    })

    it('should return 400 when the submission email fails to be sent', async () => {
      MockMailService.sendSubmissionToAdmin.mockReturnValueOnce(
        errAsync(new MailSendError('')),
      )
      const mockReq = expressHandler.mockRequest({
        params: {
          formId: MOCK_FORM_ID,
        },
        body: MOCK_SUBMISSION_BODY,
        session: {
          user: {
            _id: MOCK_USER_ID,
          },
        },
      })
      const mockRes = expressHandler.mockResponse()

      await AdminFormController.submitEmailPreview(mockReq, mockRes, jest.fn())

      expect(MockUserService.getPopulatedUserById).toHaveBeenCalledWith(
        MOCK_USER_ID,
      )
      expect(MockAuthService.getFormAfterPermissionChecks).toHaveBeenCalledWith(
        {
          user: MOCK_USER,
          formId: MOCK_FORM_ID,
          level: PermissionLevel.Read,
        },
      )
      expect(
        MockEmailSubmissionService.checkFormIsEmailMode,
      ).toHaveBeenCalledWith(MOCK_FORM)
      expect(
        MockEmailSubmissionService.validateAttachments,
      ).toHaveBeenCalledWith(MOCK_RESPONSES)
      expect(MockSubmissionService.getProcessedResponses).toHaveBeenCalledWith(
        MOCK_FORM,
        MOCK_RESPONSES,
      )
      expect(MockAdminFormService.extractMyInfoFieldIds).toHaveBeenCalledWith(
        MOCK_FORM.form_fields,
      )
      expect(
        MockEmailSubmissionService.createEmailSubmissionWithoutSave,
      ).toHaveBeenCalledWith(MOCK_FORM, expect.any(String), expect.any(String))
      expect(
        MockEmailSubmissionService.extractEmailAnswers,
      ).toHaveBeenCalledWith(MOCK_PARSED_RESPONSES)
      expect(MockMailService.sendSubmissionToAdmin).toHaveBeenCalledWith({
        replyToEmails: [MOCK_RESPONSES[0].answer],
        form: MOCK_FORM,
        submission: MOCK_SUBMISSION,
        attachments: [],
        dataCollationData: MOCK_DATA_COLLATION_DATA,
        formData: MOCK_FORM_DATA,
      })
      expect(
        MockSubmissionService.sendEmailConfirmations,
      ).not.toHaveBeenCalled()
      expect(mockRes.status).toHaveBeenCalledWith(400)
      expect(mockRes.json).toHaveBeenCalledWith({
        message: expect.any(String),
      })
    })

    it('should return 200 regardless of errors while sending email confirmations', async () => {
      MockSubmissionService.sendEmailConfirmations.mockReturnValueOnce(
        errAsync(new SendEmailConfirmationError('')),
      )
      const mockReq = expressHandler.mockRequest({
        params: {
          formId: MOCK_FORM_ID,
        },
        body: MOCK_SUBMISSION_BODY,
        session: {
          user: {
            _id: MOCK_USER_ID,
          },
        },
      })
      const mockRes = expressHandler.mockResponse()

      await AdminFormController.submitEmailPreview(mockReq, mockRes, jest.fn())

      expect(MockUserService.getPopulatedUserById).toHaveBeenCalledWith(
        MOCK_USER_ID,
      )
      expect(MockAuthService.getFormAfterPermissionChecks).toHaveBeenCalledWith(
        {
          user: MOCK_USER,
          formId: MOCK_FORM_ID,
          level: PermissionLevel.Read,
        },
      )
      expect(
        MockEmailSubmissionService.checkFormIsEmailMode,
      ).toHaveBeenCalledWith(MOCK_FORM)
      expect(
        MockEmailSubmissionService.validateAttachments,
      ).toHaveBeenCalledWith(MOCK_RESPONSES)
      expect(MockSubmissionService.getProcessedResponses).toHaveBeenCalledWith(
        MOCK_FORM,
        MOCK_RESPONSES,
      )
      expect(MockAdminFormService.extractMyInfoFieldIds).toHaveBeenCalledWith(
        MOCK_FORM.form_fields,
      )
      expect(
        MockEmailSubmissionService.createEmailSubmissionWithoutSave,
      ).toHaveBeenCalledWith(MOCK_FORM, expect.any(String), expect.any(String))
      expect(
        MockEmailSubmissionService.extractEmailAnswers,
      ).toHaveBeenCalledWith(MOCK_PARSED_RESPONSES)
      expect(MockMailService.sendSubmissionToAdmin).toHaveBeenCalledWith({
        replyToEmails: [MOCK_RESPONSES[0].answer],
        form: MOCK_FORM,
        submission: MOCK_SUBMISSION,
        attachments: [],
        dataCollationData: MOCK_DATA_COLLATION_DATA,
        formData: MOCK_FORM_DATA,
      })
      expect(MockSubmissionService.sendEmailConfirmations).toHaveBeenCalledWith(
        {
          form: MOCK_FORM,
          parsedResponses: MOCK_PARSED_RESPONSES,
          submission: MOCK_SUBMISSION,
          attachments: [],
          autoReplyData: MOCK_AUTOREPLY_DATA,
        },
      )
      expect(mockRes.json).toHaveBeenCalledWith({
        message: 'Form submission successful.',
        submissionId: MOCK_SUBMISSION_ID,
      })
    })
  })

  describe('submitEncryptPreview', () => {
    const MOCK_RESPONSES = [
      generateUnprocessedSingleAnswerResponse(BasicField.Email),
    ]
    const MOCK_PARSED_RESPONSES = [
      generateNewSingleAnswerResponse(BasicField.Email),
    ]
    const MOCK_ENCRYPTED_CONTENT = 'mockEncryptedContent'
    const MOCK_VERSION = 1
    const MOCK_SUBMISSION_BODY: EncryptSubmissionDto = {
      responses: MOCK_RESPONSES,
      encryptedContent: MOCK_ENCRYPTED_CONTENT,
      version: MOCK_VERSION,
      isPreview: false,
      attachments: {
        [new ObjectId().toHexString()]: {
          encryptedFile: {
            binary: '10101',
            nonce: 'mockNonce',
            submissionPublicKey: 'mockPublicKey',
          },
        },
      },
    }
    const MOCK_USER_ID = new ObjectId().toHexString()
    const MOCK_FORM_ID = new ObjectId().toHexString()
    const MOCK_SUBMISSION_ID = new ObjectId().toHexString()
    const MOCK_USER = {
      _id: MOCK_USER_ID,
      email: 'somerandom@example.com',
    } as IPopulatedUser
    const MOCK_FORM = {
      admin: MOCK_USER,
      _id: MOCK_FORM_ID,
      title: 'mock title',
    } as IPopulatedEncryptedForm
    const MOCK_SUBMISSION = {
      _id: MOCK_SUBMISSION_ID,
      created: new Date(),
    } as IEncryptedSubmissionSchema

    beforeEach(() => {
      MockUserService.getPopulatedUserById.mockReturnValue(okAsync(MOCK_USER))
      MockAuthService.getFormAfterPermissionChecks.mockReturnValue(
        okAsync(MOCK_FORM),
      )
      MockEncryptSubmissionService.checkFormIsEncryptMode.mockReturnValue(
        ok(MOCK_FORM),
      )
      MockEncryptionUtils.checkIsEncryptedEncoding.mockReturnValue(ok(true))
      MockSubmissionService.getProcessedResponses.mockReturnValue(
        ok(MOCK_PARSED_RESPONSES),
      )
      MockEncryptSubmissionService.createEncryptSubmissionWithoutSave.mockReturnValue(
        MOCK_SUBMISSION,
      )
    })

    it('should call all services correctly when submission is valid', async () => {
      const mockReq = expressHandler.mockRequest({
        params: {
          formId: MOCK_FORM_ID,
        },
        body: MOCK_SUBMISSION_BODY,
        session: {
          user: {
            _id: MOCK_USER_ID,
          },
        },
      })
      const mockRes = expressHandler.mockResponse()

      await AdminFormController.submitEncryptPreview(
        mockReq,
        mockRes,
        jest.fn(),
      )

      expect(MockUserService.getPopulatedUserById).toHaveBeenCalledWith(
        MOCK_USER_ID,
      )
      expect(MockAuthService.getFormAfterPermissionChecks).toHaveBeenCalledWith(
        {
          user: MOCK_USER,
          formId: MOCK_FORM_ID,
          level: PermissionLevel.Read,
        },
      )
      expect(
        MockEncryptSubmissionService.checkFormIsEncryptMode,
      ).toHaveBeenCalledWith(MOCK_FORM)
      expect(MockEncryptionUtils.checkIsEncryptedEncoding).toHaveBeenCalledWith(
        MOCK_ENCRYPTED_CONTENT,
      )
      expect(MockSubmissionService.getProcessedResponses).toHaveBeenCalledWith(
        MOCK_FORM,
        MOCK_RESPONSES,
      )
      expect(
        MockEncryptSubmissionService.createEncryptSubmissionWithoutSave,
      ).toHaveBeenCalledWith({
        form: MOCK_FORM,
        encryptedContent: MOCK_ENCRYPTED_CONTENT,
        verifiedContent: '',
        version: MOCK_VERSION,
      })
      expect(MockSubmissionService.sendEmailConfirmations).toHaveBeenCalledWith(
        {
          form: MOCK_FORM,
          parsedResponses: MOCK_PARSED_RESPONSES,
          submission: MOCK_SUBMISSION,
        },
      )
      expect(mockRes.json).toHaveBeenCalledWith({
        message: 'Form submission successful.',
        submissionId: MOCK_SUBMISSION_ID,
      })
    })

    it('should return 500 when generic database error occurs while retrieving user', async () => {
      MockUserService.getPopulatedUserById.mockReturnValueOnce(
        errAsync(new DatabaseError('')),
      )
      const mockReq = expressHandler.mockRequest({
        params: {
          formId: MOCK_FORM_ID,
        },
        body: MOCK_SUBMISSION_BODY,
        session: {
          user: {
            _id: MOCK_USER_ID,
          },
        },
      })
      const mockRes = expressHandler.mockResponse()

      await AdminFormController.submitEncryptPreview(
        mockReq,
        mockRes,
        jest.fn(),
      )

      expect(MockUserService.getPopulatedUserById).toHaveBeenCalledWith(
        MOCK_USER_ID,
      )
      expect(
        MockAuthService.getFormAfterPermissionChecks,
      ).not.toHaveBeenCalled()
      expect(
        MockEncryptSubmissionService.checkFormIsEncryptMode,
      ).not.toHaveBeenCalled()
      expect(
        MockEncryptionUtils.checkIsEncryptedEncoding,
      ).not.toHaveBeenCalled()
      expect(MockSubmissionService.getProcessedResponses).not.toHaveBeenCalled()
      expect(
        MockEncryptSubmissionService.createEncryptSubmissionWithoutSave,
      ).not.toHaveBeenCalled()
      expect(
        MockSubmissionService.sendEmailConfirmations,
      ).not.toHaveBeenCalled()
      expect(mockRes.status).toHaveBeenCalledWith(500)
      expect(mockRes.json).toHaveBeenCalledWith({
        message: expect.any(String),
      })
    })

    it('should return 422 when user is missing', async () => {
      MockUserService.getPopulatedUserById.mockReturnValueOnce(
        errAsync(new MissingUserError()),
      )
      const mockReq = expressHandler.mockRequest({
        params: {
          formId: MOCK_FORM_ID,
        },
        body: MOCK_SUBMISSION_BODY,
        session: {
          user: {
            _id: MOCK_USER_ID,
          },
        },
      })
      const mockRes = expressHandler.mockResponse()

      await AdminFormController.submitEncryptPreview(
        mockReq,
        mockRes,
        jest.fn(),
      )

      expect(MockUserService.getPopulatedUserById).toHaveBeenCalledWith(
        MOCK_USER_ID,
      )
      expect(
        MockAuthService.getFormAfterPermissionChecks,
      ).not.toHaveBeenCalled()
      expect(
        MockEncryptSubmissionService.checkFormIsEncryptMode,
      ).not.toHaveBeenCalled()
      expect(
        MockEncryptionUtils.checkIsEncryptedEncoding,
      ).not.toHaveBeenCalled()
      expect(MockSubmissionService.getProcessedResponses).not.toHaveBeenCalled()
      expect(
        MockEncryptSubmissionService.createEncryptSubmissionWithoutSave,
      ).not.toHaveBeenCalled()
      expect(
        MockSubmissionService.sendEmailConfirmations,
      ).not.toHaveBeenCalled()
      expect(mockRes.status).toHaveBeenCalledWith(422)
      expect(mockRes.json).toHaveBeenCalledWith({
        message: expect.any(String),
      })
    })

    it('should return 500 when generic database error occurs while retrieving form', async () => {
      MockAuthService.getFormAfterPermissionChecks.mockReturnValueOnce(
        errAsync(new DatabaseError()),
      )
      const mockReq = expressHandler.mockRequest({
        params: {
          formId: MOCK_FORM_ID,
        },
        body: MOCK_SUBMISSION_BODY,
        session: {
          user: {
            _id: MOCK_USER_ID,
          },
        },
      })
      const mockRes = expressHandler.mockResponse()

      await AdminFormController.submitEncryptPreview(
        mockReq,
        mockRes,
        jest.fn(),
      )

      expect(MockUserService.getPopulatedUserById).toHaveBeenCalledWith(
        MOCK_USER_ID,
      )
      expect(MockAuthService.getFormAfterPermissionChecks).toHaveBeenCalledWith(
        {
          user: MOCK_USER,
          formId: MOCK_FORM_ID,
          level: PermissionLevel.Read,
        },
      )
      expect(
        MockEncryptSubmissionService.checkFormIsEncryptMode,
      ).not.toHaveBeenCalled()
      expect(
        MockEncryptionUtils.checkIsEncryptedEncoding,
      ).not.toHaveBeenCalled()
      expect(MockSubmissionService.getProcessedResponses).not.toHaveBeenCalled()
      expect(
        MockEncryptSubmissionService.createEncryptSubmissionWithoutSave,
      ).not.toHaveBeenCalled()
      expect(
        MockSubmissionService.sendEmailConfirmations,
      ).not.toHaveBeenCalled()
      expect(mockRes.status).toHaveBeenCalledWith(500)
      expect(mockRes.json).toHaveBeenCalledWith({
        message: expect.any(String),
      })
    })

    it('should return 404 when form is not found', async () => {
      MockAuthService.getFormAfterPermissionChecks.mockReturnValueOnce(
        errAsync(new FormNotFoundError()),
      )
      const mockReq = expressHandler.mockRequest({
        params: {
          formId: MOCK_FORM_ID,
        },
        body: MOCK_SUBMISSION_BODY,
        session: {
          user: {
            _id: MOCK_USER_ID,
          },
        },
      })
      const mockRes = expressHandler.mockResponse()

      await AdminFormController.submitEncryptPreview(
        mockReq,
        mockRes,
        jest.fn(),
      )

      expect(MockUserService.getPopulatedUserById).toHaveBeenCalledWith(
        MOCK_USER_ID,
      )
      expect(MockAuthService.getFormAfterPermissionChecks).toHaveBeenCalledWith(
        {
          user: MOCK_USER,
          formId: MOCK_FORM_ID,
          level: PermissionLevel.Read,
        },
      )
      expect(
        MockEncryptSubmissionService.checkFormIsEncryptMode,
      ).not.toHaveBeenCalled()
      expect(
        MockEncryptionUtils.checkIsEncryptedEncoding,
      ).not.toHaveBeenCalled()
      expect(MockSubmissionService.getProcessedResponses).not.toHaveBeenCalled()
      expect(
        MockEncryptSubmissionService.createEncryptSubmissionWithoutSave,
      ).not.toHaveBeenCalled()
      expect(
        MockSubmissionService.sendEmailConfirmations,
      ).not.toHaveBeenCalled()
      expect(mockRes.status).toHaveBeenCalledWith(404)
      expect(mockRes.json).toHaveBeenCalledWith({
        message: expect.any(String),
      })
    })

    it('should return 410 when form has been archived', async () => {
      MockAuthService.getFormAfterPermissionChecks.mockReturnValueOnce(
        errAsync(new FormDeletedError()),
      )
      const mockReq = expressHandler.mockRequest({
        params: {
          formId: MOCK_FORM_ID,
        },
        body: MOCK_SUBMISSION_BODY,
        session: {
          user: {
            _id: MOCK_USER_ID,
          },
        },
      })
      const mockRes = expressHandler.mockResponse()

      await AdminFormController.submitEncryptPreview(
        mockReq,
        mockRes,
        jest.fn(),
      )

      expect(MockUserService.getPopulatedUserById).toHaveBeenCalledWith(
        MOCK_USER_ID,
      )
      expect(MockAuthService.getFormAfterPermissionChecks).toHaveBeenCalledWith(
        {
          user: MOCK_USER,
          formId: MOCK_FORM_ID,
          level: PermissionLevel.Read,
        },
      )
      expect(
        MockEncryptSubmissionService.checkFormIsEncryptMode,
      ).not.toHaveBeenCalled()
      expect(
        MockEncryptionUtils.checkIsEncryptedEncoding,
      ).not.toHaveBeenCalled()
      expect(MockSubmissionService.getProcessedResponses).not.toHaveBeenCalled()
      expect(
        MockEncryptSubmissionService.createEncryptSubmissionWithoutSave,
      ).not.toHaveBeenCalled()
      expect(
        MockSubmissionService.sendEmailConfirmations,
      ).not.toHaveBeenCalled()
      expect(mockRes.status).toHaveBeenCalledWith(410)
      expect(mockRes.json).toHaveBeenCalledWith({
        message: expect.any(String),
      })
    })

    it('should return 403 when user does not have read permissions', async () => {
      MockAuthService.getFormAfterPermissionChecks.mockReturnValueOnce(
        errAsync(new ForbiddenFormError('')),
      )
      const mockReq = expressHandler.mockRequest({
        params: {
          formId: MOCK_FORM_ID,
        },
        body: MOCK_SUBMISSION_BODY,
        session: {
          user: {
            _id: MOCK_USER_ID,
          },
        },
      })
      const mockRes = expressHandler.mockResponse()

      await AdminFormController.submitEncryptPreview(
        mockReq,
        mockRes,
        jest.fn(),
      )

      expect(MockUserService.getPopulatedUserById).toHaveBeenCalledWith(
        MOCK_USER_ID,
      )
      expect(MockAuthService.getFormAfterPermissionChecks).toHaveBeenCalledWith(
        {
          user: MOCK_USER,
          formId: MOCK_FORM_ID,
          level: PermissionLevel.Read,
        },
      )
      expect(
        MockEncryptSubmissionService.checkFormIsEncryptMode,
      ).not.toHaveBeenCalled()
      expect(
        MockEncryptionUtils.checkIsEncryptedEncoding,
      ).not.toHaveBeenCalled()
      expect(MockSubmissionService.getProcessedResponses).not.toHaveBeenCalled()
      expect(
        MockEncryptSubmissionService.createEncryptSubmissionWithoutSave,
      ).not.toHaveBeenCalled()
      expect(
        MockSubmissionService.sendEmailConfirmations,
      ).not.toHaveBeenCalled()
      expect(mockRes.status).toHaveBeenCalledWith(403)
      expect(mockRes.json).toHaveBeenCalledWith({
        message: expect.any(String),
      })
    })

    it('should return 400 when form is not encrypt mode', async () => {
      MockEncryptSubmissionService.checkFormIsEncryptMode.mockReturnValueOnce(
        err(new ResponseModeError(ResponseMode.Email, ResponseMode.Encrypt)),
      )
      const mockReq = expressHandler.mockRequest({
        params: {
          formId: MOCK_FORM_ID,
        },
        body: MOCK_SUBMISSION_BODY,
        session: {
          user: {
            _id: MOCK_USER_ID,
          },
        },
      })
      const mockRes = expressHandler.mockResponse()

      await AdminFormController.submitEncryptPreview(
        mockReq,
        mockRes,
        jest.fn(),
      )

      expect(MockUserService.getPopulatedUserById).toHaveBeenCalledWith(
        MOCK_USER_ID,
      )
      expect(MockAuthService.getFormAfterPermissionChecks).toHaveBeenCalledWith(
        {
          user: MOCK_USER,
          formId: MOCK_FORM_ID,
          level: PermissionLevel.Read,
        },
      )
      expect(
        MockEncryptSubmissionService.checkFormIsEncryptMode,
      ).toHaveBeenCalledWith(MOCK_FORM)
      expect(
        MockEncryptionUtils.checkIsEncryptedEncoding,
      ).not.toHaveBeenCalled()
      expect(MockSubmissionService.getProcessedResponses).not.toHaveBeenCalled()
      expect(
        MockEncryptSubmissionService.createEncryptSubmissionWithoutSave,
      ).not.toHaveBeenCalled()
      expect(
        MockSubmissionService.sendEmailConfirmations,
      ).not.toHaveBeenCalled()
      expect(mockRes.status).toHaveBeenCalledWith(400)
      expect(mockRes.json).toHaveBeenCalledWith({
        message: expect.any(String),
      })
    })

    it('should return 400 when encrypted content encoding is invalid', async () => {
      MockEncryptionUtils.checkIsEncryptedEncoding.mockReturnValueOnce(
        err(new InvalidEncodingError()),
      )
      const mockReq = expressHandler.mockRequest({
        params: {
          formId: MOCK_FORM_ID,
        },
        body: MOCK_SUBMISSION_BODY,
        session: {
          user: {
            _id: MOCK_USER_ID,
          },
        },
      })
      const mockRes = expressHandler.mockResponse()

      await AdminFormController.submitEncryptPreview(
        mockReq,
        mockRes,
        jest.fn(),
      )

      expect(MockUserService.getPopulatedUserById).toHaveBeenCalledWith(
        MOCK_USER_ID,
      )
      expect(MockAuthService.getFormAfterPermissionChecks).toHaveBeenCalledWith(
        {
          user: MOCK_USER,
          formId: MOCK_FORM_ID,
          level: PermissionLevel.Read,
        },
      )
      expect(
        MockEncryptSubmissionService.checkFormIsEncryptMode,
      ).toHaveBeenCalledWith(MOCK_FORM)
      expect(MockEncryptionUtils.checkIsEncryptedEncoding).toHaveBeenCalledWith(
        MOCK_ENCRYPTED_CONTENT,
      )
      expect(MockSubmissionService.getProcessedResponses).not.toHaveBeenCalled()
      expect(
        MockEncryptSubmissionService.createEncryptSubmissionWithoutSave,
      ).not.toHaveBeenCalled()
      expect(
        MockSubmissionService.sendEmailConfirmations,
      ).not.toHaveBeenCalled()
      expect(mockRes.status).toHaveBeenCalledWith(400)
      expect(mockRes.json).toHaveBeenCalledWith({
        message: expect.any(String),
      })
    })

    it('should return 400 when responses cannot be processed', async () => {
      MockSubmissionService.getProcessedResponses.mockReturnValueOnce(
        err(new ProcessingError()),
      )
      const mockReq = expressHandler.mockRequest({
        params: {
          formId: MOCK_FORM_ID,
        },
        body: MOCK_SUBMISSION_BODY,
        session: {
          user: {
            _id: MOCK_USER_ID,
          },
        },
      })
      const mockRes = expressHandler.mockResponse()

      await AdminFormController.submitEncryptPreview(
        mockReq,
        mockRes,
        jest.fn(),
      )

      expect(MockUserService.getPopulatedUserById).toHaveBeenCalledWith(
        MOCK_USER_ID,
      )
      expect(MockAuthService.getFormAfterPermissionChecks).toHaveBeenCalledWith(
        {
          user: MOCK_USER,
          formId: MOCK_FORM_ID,
          level: PermissionLevel.Read,
        },
      )
      expect(
        MockEncryptSubmissionService.checkFormIsEncryptMode,
      ).toHaveBeenCalledWith(MOCK_FORM)
      expect(MockEncryptionUtils.checkIsEncryptedEncoding).toHaveBeenCalledWith(
        MOCK_ENCRYPTED_CONTENT,
      )
      expect(MockSubmissionService.getProcessedResponses).toHaveBeenCalledWith(
        MOCK_FORM,
        MOCK_RESPONSES,
      )
      expect(
        MockEncryptSubmissionService.createEncryptSubmissionWithoutSave,
      ).not.toHaveBeenCalled()
      expect(
        MockSubmissionService.sendEmailConfirmations,
      ).not.toHaveBeenCalled()
      expect(mockRes.status).toHaveBeenCalledWith(400)
      expect(mockRes.json).toHaveBeenCalledWith({
        message: expect.any(String),
      })
    })

    it('should return 409 when form fields submitted are not updated', async () => {
      MockSubmissionService.getProcessedResponses.mockReturnValueOnce(
        err(new ConflictError('')),
      )
      const mockReq = expressHandler.mockRequest({
        params: {
          formId: MOCK_FORM_ID,
        },
        body: MOCK_SUBMISSION_BODY,
        session: {
          user: {
            _id: MOCK_USER_ID,
          },
        },
      })
      const mockRes = expressHandler.mockResponse()

      await AdminFormController.submitEncryptPreview(
        mockReq,
        mockRes,
        jest.fn(),
      )

      expect(MockUserService.getPopulatedUserById).toHaveBeenCalledWith(
        MOCK_USER_ID,
      )
      expect(MockAuthService.getFormAfterPermissionChecks).toHaveBeenCalledWith(
        {
          user: MOCK_USER,
          formId: MOCK_FORM_ID,
          level: PermissionLevel.Read,
        },
      )
      expect(
        MockEncryptSubmissionService.checkFormIsEncryptMode,
      ).toHaveBeenCalledWith(MOCK_FORM)
      expect(MockEncryptionUtils.checkIsEncryptedEncoding).toHaveBeenCalledWith(
        MOCK_ENCRYPTED_CONTENT,
      )
      expect(MockSubmissionService.getProcessedResponses).toHaveBeenCalledWith(
        MOCK_FORM,
        MOCK_RESPONSES,
      )
      expect(
        MockEncryptSubmissionService.createEncryptSubmissionWithoutSave,
      ).not.toHaveBeenCalled()
      expect(
        MockSubmissionService.sendEmailConfirmations,
      ).not.toHaveBeenCalled()
      expect(mockRes.status).toHaveBeenCalledWith(409)
      expect(mockRes.json).toHaveBeenCalledWith({
        message: expect.any(String),
      })
    })

    it('should return 400 when responses cannot be validated', async () => {
      MockSubmissionService.getProcessedResponses.mockReturnValueOnce(
        err(new ValidateFieldError()),
      )
      const mockReq = expressHandler.mockRequest({
        params: {
          formId: MOCK_FORM_ID,
        },
        body: MOCK_SUBMISSION_BODY,
        session: {
          user: {
            _id: MOCK_USER_ID,
          },
        },
      })
      const mockRes = expressHandler.mockResponse()

      await AdminFormController.submitEncryptPreview(
        mockReq,
        mockRes,
        jest.fn(),
      )

      expect(MockUserService.getPopulatedUserById).toHaveBeenCalledWith(
        MOCK_USER_ID,
      )
      expect(MockAuthService.getFormAfterPermissionChecks).toHaveBeenCalledWith(
        {
          user: MOCK_USER,
          formId: MOCK_FORM_ID,
          level: PermissionLevel.Read,
        },
      )
      expect(
        MockEncryptSubmissionService.checkFormIsEncryptMode,
      ).toHaveBeenCalledWith(MOCK_FORM)
      expect(MockEncryptionUtils.checkIsEncryptedEncoding).toHaveBeenCalledWith(
        MOCK_ENCRYPTED_CONTENT,
      )
      expect(MockSubmissionService.getProcessedResponses).toHaveBeenCalledWith(
        MOCK_FORM,
        MOCK_RESPONSES,
      )
      expect(
        MockEncryptSubmissionService.createEncryptSubmissionWithoutSave,
      ).not.toHaveBeenCalled()
      expect(
        MockSubmissionService.sendEmailConfirmations,
      ).not.toHaveBeenCalled()
      expect(mockRes.status).toHaveBeenCalledWith(400)
      expect(mockRes.json).toHaveBeenCalledWith({
        message: expect.any(String),
      })
    })
  })

  describe('_handleUpdateFormField', () => {
    const MOCK_USER_ID = new ObjectId().toHexString()
    const MOCK_FORM_ID = new ObjectId().toHexString()
    const MOCK_USER = {
      _id: MOCK_USER_ID,
      email: 'somerandom@example.com',
    } as IPopulatedUser
    const MOCK_FIELD = generateDefaultField(BasicField.Rating)
    const MOCK_UPDATED_FIELD = {
      ...MOCK_FIELD,
      title: 'some new title',
    } as FieldUpdateDto

    const MOCK_FORM = {
      admin: MOCK_USER,
      _id: MOCK_FORM_ID,
      title: 'mock title',
    } as IPopulatedForm

    const MOCK_REQ = expressHandler.mockRequest({
      params: {
        formId: MOCK_FORM_ID,
        fieldId: MOCK_FIELD._id,
      },
      body: MOCK_UPDATED_FIELD,
      session: {
        user: {
          _id: MOCK_USER_ID,
        },
      },
    })

    beforeEach(() => {
      // Mock various services to return expected results.
      MockUserService.getPopulatedUserById.mockReturnValue(okAsync(MOCK_USER))
      MockAuthService.getFormAfterPermissionChecks.mockReturnValue(
        okAsync(MOCK_FORM),
      )

      MockAdminFormService.updateFormField.mockReturnValue(
        okAsync(MOCK_UPDATED_FIELD as IFieldSchema),
      )
    })
    it('should return 200 with updated form field', async () => {
      // Arrange
      const mockRes = expressHandler.mockResponse()

      // Act
      await AdminFormController._handleUpdateFormField(
        MOCK_REQ,
        mockRes,
        jest.fn(),
      )

      // Assert
      expect(mockRes.status).toHaveBeenCalledWith(200)
      expect(mockRes.json).toHaveBeenCalledWith(MOCK_UPDATED_FIELD)
      expect(MockAdminFormService.updateFormField).toHaveBeenCalledWith(
        MOCK_FORM,
        String(MOCK_FIELD._id),
        MOCK_REQ.body,
      )
    })

    it('should return 404 when field cannot be found', async () => {
      // Arrange
      const mockRes = expressHandler.mockResponse()
      MockAdminFormService.updateFormField.mockReturnValueOnce(
        errAsync(new FieldNotFoundError()),
      )

      // Act
      await AdminFormController._handleUpdateFormField(
        MOCK_REQ,
        mockRes,
        jest.fn(),
      )

      // Assert
      expect(mockRes.status).toHaveBeenCalledWith(404)
      expect(mockRes.json).toHaveBeenCalledWith({
        message: 'Field to modify not found',
      })
      expect(MockAdminFormService.updateFormField).toHaveBeenCalledWith(
        MOCK_FORM,
        String(MOCK_FIELD._id),
        MOCK_REQ.body,
      )
    })

    it('should return 403 when current user does not have permissions to update form', async () => {
      // Arrange
      const mockRes = expressHandler.mockResponse()
      const expectedErrorString = 'no write permissions'
      MockAuthService.getFormAfterPermissionChecks.mockReturnValueOnce(
        errAsync(new ForbiddenFormError(expectedErrorString)),
      )

      // Act
      await AdminFormController._handleUpdateFormField(
        MOCK_REQ,
        mockRes,
        jest.fn(),
      )

      // Assert
      expect(mockRes.status).toHaveBeenCalledWith(403)
      expect(mockRes.json).toHaveBeenCalledWith({
        message: expectedErrorString,
      })
      expect(MockAdminFormService.updateFormField).not.toHaveBeenCalled()
    })

    it('should return 404 when form to update form field for cannot be found', async () => {
      // Arrange
      const mockRes = expressHandler.mockResponse()

      const expectedErrorString = 'nope'
      MockAuthService.getFormAfterPermissionChecks.mockReturnValueOnce(
        errAsync(new FormNotFoundError(expectedErrorString)),
      )

      // Act
      await AdminFormController._handleUpdateFormField(
        MOCK_REQ,
        mockRes,
        jest.fn(),
      )

      // Assert
      expect(mockRes.status).toHaveBeenCalledWith(404)
      expect(mockRes.json).toHaveBeenCalledWith({
        message: expectedErrorString,
      })
      expect(MockAdminFormService.updateFormField).not.toHaveBeenCalled()
    })

    it('should return 410 when form to update form field for is already archived', async () => {
      // Arrange
      const mockRes = expressHandler.mockResponse()

      const expectedErrorString = 'already deleted'
      MockAuthService.getFormAfterPermissionChecks.mockReturnValueOnce(
        errAsync(new FormDeletedError(expectedErrorString)),
      )

      // Act
      await AdminFormController._handleUpdateFormField(
        MOCK_REQ,
        mockRes,
        jest.fn(),
      )

      // Assert
      expect(mockRes.status).toHaveBeenCalledWith(410)
      expect(mockRes.json).toHaveBeenCalledWith({
        message: expectedErrorString,
      })
      expect(MockAdminFormService.updateFormField).not.toHaveBeenCalled()
    })

    it('should return 413 when updated form is too large to be saved in the database', async () => {
      // Arrange
      const mockRes = expressHandler.mockResponse()

      const expectedErrorString = 'payload too large'
      MockAdminFormService.updateFormField.mockReturnValueOnce(
        errAsync(new DatabasePayloadSizeError(expectedErrorString)),
      )

      // Act
      await AdminFormController._handleUpdateFormField(
        MOCK_REQ,
        mockRes,
        jest.fn(),
      )

      // Assert
      expect(mockRes.status).toHaveBeenCalledWith(413)
      expect(mockRes.json).toHaveBeenCalledWith({
        message: expectedErrorString,
      })
      expect(MockAdminFormService.updateFormField).toHaveBeenCalledWith(
        MOCK_FORM,
        String(MOCK_FIELD._id),
        MOCK_REQ.body,
      )
    })

    it('should return 422 when performing invalid update to form field', async () => {
      // Arrange
      const mockRes = expressHandler.mockResponse()
      const expectedErrorString = 'invalid field update'
      MockAdminFormService.updateFormField.mockReturnValueOnce(
        errAsync(new DatabaseValidationError(expectedErrorString)),
      )

      // Act
      await AdminFormController._handleUpdateFormField(
        MOCK_REQ,
        mockRes,
        jest.fn(),
      )

      // Assert
      expect(mockRes.status).toHaveBeenCalledWith(422)
      expect(mockRes.json).toHaveBeenCalledWith({
        message: expectedErrorString,
      })
      expect(MockAdminFormService.updateFormField).toHaveBeenCalledWith(
        MOCK_FORM,
        String(MOCK_FIELD._id),
        MOCK_REQ.body,
      )
    })

    it('should return 422 when user in session cannot be retrieved from the database', async () => {
      // Arrange
      const mockRes = expressHandler.mockResponse()

      const expectedErrorString = 'user not in session??!!'
      MockUserService.getPopulatedUserById.mockReturnValueOnce(
        errAsync(new MissingUserError(expectedErrorString)),
      )

      // Act
      await AdminFormController._handleUpdateFormField(
        MOCK_REQ,
        mockRes,
        jest.fn(),
      )

      // Assert
      expect(mockRes.status).toHaveBeenCalledWith(422)
      expect(mockRes.json).toHaveBeenCalledWith({
        message: expectedErrorString,
      })
      expect(
        MockAuthService.getFormAfterPermissionChecks,
      ).not.toHaveBeenCalled()
      expect(MockAdminFormService.updateFormField).not.toHaveBeenCalled()
    })

    it('should return 500 when generic database error occurs during form field update', async () => {
      // Arrange
      const mockRes = expressHandler.mockResponse()

      const expectedErrorString = 'some database error bam'
      MockAdminFormService.updateFormField.mockReturnValueOnce(
        errAsync(new DatabaseError(expectedErrorString)),
      )

      // Act
      await AdminFormController._handleUpdateFormField(
        MOCK_REQ,
        mockRes,
        jest.fn(),
      )

      // Assert
      expect(mockRes.status).toHaveBeenCalledWith(500)
      expect(mockRes.json).toHaveBeenCalledWith({
        message: expectedErrorString,
      })
      expect(MockAdminFormService.updateFormField).toHaveBeenCalledWith(
        MOCK_FORM,
        String(MOCK_FIELD._id),
        MOCK_REQ.body,
      )
    })
  })

  describe('_handleCreateFormField', () => {
    const MOCK_FORM_ID = new ObjectId()
    const MOCK_USER_ID = new ObjectId()
    const MOCK_USER = {
      _id: MOCK_USER_ID,
      email: 'somerandom@example.com',
    } as IPopulatedUser

    const MOCK_FORM = {
      admin: MOCK_USER,
      _id: MOCK_FORM_ID,
      title: 'mock title',
    } as IPopulatedForm

    const MOCK_RETURNED_FIELD = generateDefaultField(BasicField.Nric)
    const MOCK_CREATE_FIELD_BODY = pick(MOCK_RETURNED_FIELD, [
      'fieldType',
      'title',
    ]) as FieldCreateDto
    const MOCK_REQ = expressHandler.mockRequest({
      session: {
        user: {
          _id: MOCK_USER_ID,
        },
      },
      params: {
        formId: String(MOCK_FORM_ID),
      },
      body: MOCK_CREATE_FIELD_BODY,
    })
    beforeEach(() => {
      MockUserService.getPopulatedUserById.mockReturnValue(okAsync(MOCK_USER))
      MockAuthService.getFormAfterPermissionChecks.mockReturnValue(
        okAsync(MOCK_FORM),
      )
      MockAdminFormService.createFormField.mockReturnValue(
        okAsync(MOCK_RETURNED_FIELD),
      )
    })

    it('should return 200 with created form field', async () => {
      // Arrange
      const mockRes = expressHandler.mockResponse()

      // Act
      await AdminFormController._handleCreateFormField(
        MOCK_REQ,
        mockRes,
        jest.fn(),
      )

      // Assert
      expect(mockRes.status).toHaveBeenCalledWith(200)
      expect(mockRes.json).toHaveBeenCalledWith(MOCK_RETURNED_FIELD)
      expect(MockAdminFormService.createFormField).toHaveBeenCalledWith(
        MOCK_FORM,
        MOCK_CREATE_FIELD_BODY,
      )
    })

    it('should return 403 when current user does not have permissions to create a form field', async () => {
      // Arrange
      const expectedErrorString = 'no permissions pls'
      MockAuthService.getFormAfterPermissionChecks.mockReturnValueOnce(
        errAsync(new ForbiddenFormError(expectedErrorString)),
      )
      const mockRes = expressHandler.mockResponse()

      // Act
      await AdminFormController._handleCreateFormField(
        MOCK_REQ,
        mockRes,
        jest.fn(),
      )

      // Assert
      expect(mockRes.status).toHaveBeenCalledWith(403)
      expect(mockRes.json).toHaveBeenCalledWith({
        message: expectedErrorString,
      })
      expect(MockAdminFormService.createFormField).not.toHaveBeenCalled()
    })

    it('should return 404 when form cannot be found', async () => {
      // Arrange
      const expectedErrorString = 'no form pls'
      MockAuthService.getFormAfterPermissionChecks.mockReturnValueOnce(
        errAsync(new FormNotFoundError(expectedErrorString)),
      )
      const mockRes = expressHandler.mockResponse()

      // Act
      await AdminFormController._handleCreateFormField(
        MOCK_REQ,
        mockRes,
        jest.fn(),
      )

      // Assert
      expect(mockRes.status).toHaveBeenCalledWith(404)
      expect(mockRes.json).toHaveBeenCalledWith({
        message: expectedErrorString,
      })
      expect(MockAdminFormService.createFormField).not.toHaveBeenCalled()
    })

    it('should return 410 when attempting to create a form field for an archived form', async () => {
      // Arrange
      const expectedErrorString = 'form gone pls'
      MockAuthService.getFormAfterPermissionChecks.mockReturnValueOnce(
        errAsync(new FormDeletedError(expectedErrorString)),
      )
      const mockRes = expressHandler.mockResponse()

      // Act
      await AdminFormController._handleCreateFormField(
        MOCK_REQ,
        mockRes,
        jest.fn(),
      )

      // Assert
      expect(mockRes.status).toHaveBeenCalledWith(410)
      expect(mockRes.json).toHaveBeenCalledWith({
        message: expectedErrorString,
      })
      expect(MockAdminFormService.createFormField).not.toHaveBeenCalled()
    })

    it('should return 413 when creating a form field causes the form to be too large to be saved in the database', async () => {
      // Arrange
      const expectedErrorString = 'payload too large'
      MockAdminFormService.createFormField.mockReturnValueOnce(
        errAsync(new DatabasePayloadSizeError(expectedErrorString)),
      )
      const mockRes = expressHandler.mockResponse()

      // Act
      await AdminFormController._handleCreateFormField(
        MOCK_REQ,
        mockRes,
        jest.fn(),
      )

      // Assert
      expect(mockRes.status).toHaveBeenCalledWith(413)
      expect(mockRes.json).toHaveBeenCalledWith({
        message: expectedErrorString,
      })
      expect(MockAdminFormService.createFormField).toHaveBeenCalledWith(
        MOCK_FORM,
        MOCK_CREATE_FIELD_BODY,
      )
    })

    it('should return 422 when DatabaseValidationError occurs', async () => {
      // Arrange
      const expectedErrorString = 'invalid thing'
      MockAdminFormService.createFormField.mockReturnValueOnce(
        errAsync(new DatabaseValidationError(expectedErrorString)),
      )
      const mockRes = expressHandler.mockResponse()

      // Act
      await AdminFormController._handleCreateFormField(
        MOCK_REQ,
        mockRes,
        jest.fn(),
      )

      // Assert
      expect(mockRes.status).toHaveBeenCalledWith(422)
      expect(mockRes.json).toHaveBeenCalledWith({
        message: expectedErrorString,
      })
      expect(MockAdminFormService.createFormField).toHaveBeenCalledWith(
        MOCK_FORM,
        MOCK_CREATE_FIELD_BODY,
      )
    })

    it('should return 422 when user in session cannot be retrieved from the database', async () => {
      // Arrange
      const expectedErrorString = 'user gone'
      MockUserService.getPopulatedUserById.mockReturnValueOnce(
        errAsync(new MissingUserError(expectedErrorString)),
      )
      const mockRes = expressHandler.mockResponse()

      // Act
      await AdminFormController._handleCreateFormField(
        MOCK_REQ,
        mockRes,
        jest.fn(),
      )

      // Assert
      expect(mockRes.status).toHaveBeenCalledWith(422)
      expect(mockRes.json).toHaveBeenCalledWith({
        message: expectedErrorString,
      })
      expect(MockAdminFormService.createFormField).not.toHaveBeenCalled()
    })

    it('should return 500 when database error occurs whilst retrieving user from database', async () => {
      // Arrange
      const expectedErrorString = 'database error'
      MockUserService.getPopulatedUserById.mockReturnValueOnce(
        errAsync(new DatabaseError(expectedErrorString)),
      )
      const mockRes = expressHandler.mockResponse()

      // Act
      await AdminFormController._handleCreateFormField(
        MOCK_REQ,
        mockRes,
        jest.fn(),
      )

      // Assert
      expect(mockRes.status).toHaveBeenCalledWith(500)
      expect(mockRes.json).toHaveBeenCalledWith({
        message: expectedErrorString,
      })
      expect(
        MockAuthService.getFormAfterPermissionChecks,
      ).not.toHaveBeenCalled()
      expect(MockAdminFormService.createFormField).not.toHaveBeenCalled()
    })

    it('should return 500 when database error occurs whilst retrieving form from database', async () => {
      // Arrange
      const expectedErrorString = 'database error'
      MockAuthService.getFormAfterPermissionChecks.mockReturnValueOnce(
        errAsync(new DatabaseError(expectedErrorString)),
      )
      const mockRes = expressHandler.mockResponse()

      // Act
      await AdminFormController._handleCreateFormField(
        MOCK_REQ,
        mockRes,
        jest.fn(),
      )

      // Assert
      expect(mockRes.status).toHaveBeenCalledWith(500)
      expect(mockRes.json).toHaveBeenCalledWith({
        message: expectedErrorString,
      })
      expect(MockAuthService.getFormAfterPermissionChecks).toHaveBeenCalledWith(
        {
          user: MOCK_USER,
          formId: String(MOCK_FORM_ID),
          level: PermissionLevel.Write,
        },
      )
      expect(MockAdminFormService.createFormField).not.toHaveBeenCalled()
    })

    it('should return 500 when database error occurs whilst creating form field', async () => {
      // Arrange
      const expectedErrorString = 'database error'
      MockAdminFormService.createFormField.mockReturnValueOnce(
        errAsync(new DatabaseError(expectedErrorString)),
      )
      const mockRes = expressHandler.mockResponse()

      // Act
      await AdminFormController._handleCreateFormField(
        MOCK_REQ,
        mockRes,
        jest.fn(),
      )

      // Assert
      expect(mockRes.status).toHaveBeenCalledWith(500)
      expect(mockRes.json).toHaveBeenCalledWith({
        message: expectedErrorString,
      })
      expect(MockAdminFormService.createFormField).toHaveBeenCalledWith(
        MOCK_FORM,
        MOCK_CREATE_FIELD_BODY,
      )
    })
  })

  describe('_handleReorderFormField', () => {
    const MOCK_USER_ID = new ObjectId().toHexString()
    const MOCK_FORM_ID = new ObjectId().toHexString()
    const MOCK_USER = {
      _id: MOCK_USER_ID,
      email: 'somerandom@example.com',
    } as IPopulatedUser
    const MOCK_FIELDS = [
      generateDefaultField(BasicField.Rating),
      generateDefaultField(BasicField.Table),
    ]
    const MOCK_UPDATED_FIELDS = [MOCK_FIELDS[1], MOCK_FIELDS[0]]

    const MOCK_FORM = {
      admin: MOCK_USER,
      _id: MOCK_FORM_ID,
      form_fields: MOCK_FIELDS,
      title: 'mock title',
    } as IPopulatedForm

    const MOCK_REQ = expressHandler.mockRequest({
      params: {
        formId: MOCK_FORM_ID,
        fieldId: MOCK_FIELDS[1]._id,
      },
      query: { to: 2 },
      session: {
        user: {
          _id: MOCK_USER_ID,
        },
      },
    })

    beforeEach(() => {
      // Mock various services to return expected results.
      MockUserService.getPopulatedUserById.mockReturnValue(okAsync(MOCK_USER))
      MockAuthService.getFormAfterPermissionChecks.mockReturnValue(
        okAsync(MOCK_FORM),
      )

      MockAdminFormService.reorderFormField.mockReturnValue(
        okAsync(MOCK_UPDATED_FIELDS),
      )
    })

    it('should return 200 with reordered form fields', async () => {
      // Arrange
      const mockRes = expressHandler.mockResponse()

      // Act
      await AdminFormController._handleReorderFormField(
        MOCK_REQ,
        mockRes,
        jest.fn(),
      )

      // Assert
      expect(mockRes.status).toHaveBeenCalledWith(200)
      expect(mockRes.json).toHaveBeenCalledWith(MOCK_UPDATED_FIELDS)
      expect(MockAdminFormService.reorderFormField).toHaveBeenCalledWith(
        MOCK_FORM,
        MOCK_REQ.params.fieldId,
        MOCK_REQ.query.to,
      )
    })

    it('should return 403 when current user does not have permissions to reorder a form field', async () => {
      // Arrange
      const expectedErrorString = 'no permissions pls'
      MockAuthService.getFormAfterPermissionChecks.mockReturnValueOnce(
        errAsync(new ForbiddenFormError(expectedErrorString)),
      )
      const mockRes = expressHandler.mockResponse()

      // Act
      await AdminFormController._handleReorderFormField(
        MOCK_REQ,
        mockRes,
        jest.fn(),
      )

      // Assert
      expect(mockRes.status).toHaveBeenCalledWith(403)
      expect(mockRes.json).toHaveBeenCalledWith({
        message: expectedErrorString,
      })
      expect(MockAdminFormService.reorderFormField).not.toHaveBeenCalled()
    })

    it('should return 404 when form cannot be found', async () => {
      // Arrange
      const expectedErrorString = 'no form pls'
      MockAuthService.getFormAfterPermissionChecks.mockReturnValueOnce(
        errAsync(new FormNotFoundError(expectedErrorString)),
      )
      const mockRes = expressHandler.mockResponse()

      // Act
      await AdminFormController._handleReorderFormField(
        MOCK_REQ,
        mockRes,
        jest.fn(),
      )

      // Assert
      expect(mockRes.status).toHaveBeenCalledWith(404)
      expect(mockRes.json).toHaveBeenCalledWith({
        message: expectedErrorString,
      })
      expect(MockAdminFormService.reorderFormField).not.toHaveBeenCalled()
    })

    it('should return 404 when field cannot be found', async () => {
      // Arrange
      const mockRes = expressHandler.mockResponse()
      MockAdminFormService.reorderFormField.mockReturnValueOnce(
        errAsync(new FieldNotFoundError()),
      )

      // Act
      await AdminFormController._handleReorderFormField(
        MOCK_REQ,
        mockRes,
        jest.fn(),
      )

      // Assert
      expect(mockRes.status).toHaveBeenCalledWith(404)
      expect(mockRes.json).toHaveBeenCalledWith({
        message: 'Field to modify not found',
      })
      expect(MockAdminFormService.reorderFormField).toHaveBeenCalledWith(
        MOCK_FORM,
        MOCK_REQ.params.fieldId,
        MOCK_REQ.query.to,
      )
    })

    it('should return 410 when attempting to reorder a form field for an archived form', async () => {
      // Arrange
      const expectedErrorString = 'form gone pls'
      MockAuthService.getFormAfterPermissionChecks.mockReturnValueOnce(
        errAsync(new FormDeletedError(expectedErrorString)),
      )
      const mockRes = expressHandler.mockResponse()

      // Act
      await AdminFormController._handleReorderFormField(
        MOCK_REQ,
        mockRes,
        jest.fn(),
      )

      // Assert
      expect(mockRes.status).toHaveBeenCalledWith(410)
      expect(mockRes.json).toHaveBeenCalledWith({
        message: expectedErrorString,
      })
      expect(MockAdminFormService.reorderFormField).not.toHaveBeenCalled()
    })

    it('should return 413 when reordering a form field causes the form to be too large to be saved in the database', async () => {
      // Arrange
      const expectedErrorString = 'payload too large'
      MockAdminFormService.reorderFormField.mockReturnValueOnce(
        errAsync(new DatabasePayloadSizeError(expectedErrorString)),
      )
      const mockRes = expressHandler.mockResponse()

      // Act
      await AdminFormController._handleReorderFormField(
        MOCK_REQ,
        mockRes,
        jest.fn(),
      )

      // Assert
      expect(mockRes.status).toHaveBeenCalledWith(413)
      expect(mockRes.json).toHaveBeenCalledWith({
        message: expectedErrorString,
      })
      expect(MockAdminFormService.reorderFormField).toHaveBeenCalledWith(
        MOCK_FORM,
        MOCK_REQ.params.fieldId,
        MOCK_REQ.query.to,
      )
    })

    it('should return 422 when DatabaseValidationError occurs', async () => {
      // Arrange
      const expectedErrorString = 'invalid thing'
      MockAdminFormService.reorderFormField.mockReturnValueOnce(
        errAsync(new DatabaseValidationError(expectedErrorString)),
      )
      const mockRes = expressHandler.mockResponse()

      // Act
      await AdminFormController._handleReorderFormField(
        MOCK_REQ,
        mockRes,
        jest.fn(),
      )

      // Assert
      expect(mockRes.status).toHaveBeenCalledWith(422)
      expect(mockRes.json).toHaveBeenCalledWith({
        message: expectedErrorString,
      })
      expect(MockAdminFormService.reorderFormField).toHaveBeenCalledWith(
        MOCK_FORM,
        MOCK_REQ.params.fieldId,
        MOCK_REQ.query.to,
      )
    })

    it('should return 422 when user in session cannot be retrieved from the database', async () => {
      // Arrange
      const expectedErrorString = 'user gone'
      MockUserService.getPopulatedUserById.mockReturnValueOnce(
        errAsync(new MissingUserError(expectedErrorString)),
      )
      const mockRes = expressHandler.mockResponse()

      // Act
      await AdminFormController._handleReorderFormField(
        MOCK_REQ,
        mockRes,
        jest.fn(),
      )

      // Assert
      expect(mockRes.status).toHaveBeenCalledWith(422)
      expect(mockRes.json).toHaveBeenCalledWith({
        message: expectedErrorString,
      })
      expect(MockAdminFormService.reorderFormField).not.toHaveBeenCalled()
    })

    it('should return 500 when database error occurs whilst retrieving user from database', async () => {
      // Arrange
      const expectedErrorString = 'database error'
      MockUserService.getPopulatedUserById.mockReturnValueOnce(
        errAsync(new DatabaseError(expectedErrorString)),
      )
      const mockRes = expressHandler.mockResponse()

      // Act
      await AdminFormController._handleReorderFormField(
        MOCK_REQ,
        mockRes,
        jest.fn(),
      )

      // Assert
      expect(mockRes.status).toHaveBeenCalledWith(500)
      expect(mockRes.json).toHaveBeenCalledWith({
        message: expectedErrorString,
      })
      expect(
        MockAuthService.getFormAfterPermissionChecks,
      ).not.toHaveBeenCalled()
      expect(MockAdminFormService.reorderFormField).not.toHaveBeenCalled()
    })

    it('should return 500 when database error occurs whilst retrieving form from database', async () => {
      // Arrange
      const expectedErrorString = 'database error'
      MockAuthService.getFormAfterPermissionChecks.mockReturnValueOnce(
        errAsync(new DatabaseError(expectedErrorString)),
      )
      const mockRes = expressHandler.mockResponse()

      // Act
      await AdminFormController._handleReorderFormField(
        MOCK_REQ,
        mockRes,
        jest.fn(),
      )

      // Assert
      expect(mockRes.status).toHaveBeenCalledWith(500)
      expect(mockRes.json).toHaveBeenCalledWith({
        message: expectedErrorString,
      })
      expect(MockAuthService.getFormAfterPermissionChecks).toHaveBeenCalledWith(
        {
          user: MOCK_USER,
          formId: String(MOCK_FORM_ID),
          level: PermissionLevel.Write,
        },
      )
      expect(MockAdminFormService.reorderFormField).not.toHaveBeenCalled()
    })

    it('should return 500 when database error occurs whilst reordering form field', async () => {
      // Arrange
      const expectedErrorString = 'database error'
      MockAdminFormService.reorderFormField.mockReturnValueOnce(
        errAsync(new DatabaseError(expectedErrorString)),
      )
      const mockRes = expressHandler.mockResponse()

      // Act
      await AdminFormController._handleReorderFormField(
        MOCK_REQ,
        mockRes,
        jest.fn(),
      )

      // Assert
      expect(mockRes.status).toHaveBeenCalledWith(500)
      expect(mockRes.json).toHaveBeenCalledWith({
        message: expectedErrorString,
      })
      expect(MockAdminFormService.reorderFormField).toHaveBeenCalledWith(
        MOCK_FORM,
        MOCK_REQ.params.fieldId,
        MOCK_REQ.query.to,
      )
    })
  })

  describe('handleDeleteLogic', () => {
    const MOCK_USER_ID = new ObjectId().toHexString()
    const MOCK_FORM_ID = new ObjectId().toHexString()
    const MOCK_USER = {
      _id: MOCK_USER_ID,
      email: 'somerandom@example.com',
    } as IPopulatedUser

    const logicId = new ObjectId().toHexString()
    const mockFormLogic = {
      form_logics: [
        {
          _id: logicId,
          id: logicId,
        } as ILogicSchema,
      ],
    }

    const MOCK_FORM = {
      admin: MOCK_USER,
      _id: MOCK_FORM_ID,
      title: 'mock title',
      ...mockFormLogic,
    } as IPopulatedForm

    const mockReq = expressHandler.mockRequest({
      params: {
        formId: MOCK_FORM_ID,
        logicId,
      },
      session: {
        user: {
          _id: MOCK_USER_ID,
        },
      },
    })
    const mockRes = expressHandler.mockResponse()
    beforeEach(() => {
      MockUserService.getPopulatedUserById.mockReturnValue(okAsync(MOCK_USER))
      MockAuthService.getFormAfterPermissionChecks.mockReturnValue(
        okAsync(MOCK_FORM),
      )

      MockAdminFormService.deleteFormLogic.mockReturnValue(
        okAsync(MOCK_FORM as IFormSchema),
      )
    })

    it('should call all services correctly when request is valid', async () => {
      await AdminFormController.handleDeleteLogic(mockReq, mockRes, jest.fn())

      expect(MockUserService.getPopulatedUserById).toHaveBeenCalledWith(
        MOCK_USER_ID,
      )
      expect(MockAuthService.getFormAfterPermissionChecks).toHaveBeenCalledWith(
        {
          user: MOCK_USER,
          formId: MOCK_FORM_ID,
          level: PermissionLevel.Write,
        },
      )
      expect(MockAdminFormService.deleteFormLogic).toHaveBeenCalledWith(
        MOCK_FORM,
        logicId,
      )

      expect(mockRes.sendStatus).toHaveBeenCalledWith(200)
    })

    it('should return 403 when user does not have permissions to delete logic', async () => {
      MockAuthService.getFormAfterPermissionChecks.mockReturnValue(
        errAsync(
          new ForbiddenFormError('not authorized to perform write operation'),
        ),
      )

      await AdminFormController.handleDeleteLogic(mockReq, mockRes, jest.fn())

      expect(MockUserService.getPopulatedUserById).toHaveBeenCalledWith(
        MOCK_USER_ID,
      )
      expect(MockAuthService.getFormAfterPermissionChecks).toHaveBeenCalledWith(
        {
          user: MOCK_USER,
          formId: MOCK_FORM_ID,
          level: PermissionLevel.Write,
        },
      )
      expect(MockAdminFormService.deleteFormLogic).not.toHaveBeenCalled()

      expect(mockRes.status).toHaveBeenCalledWith(403)

      expect(mockRes.json).toHaveBeenCalledWith({
        message: 'not authorized to perform write operation',
      })
    })

    it('should return 404 when logicId cannot be found', async () => {
      MockAdminFormService.deleteFormLogic.mockReturnValue(
        errAsync(new LogicNotFoundError()),
      )

      await AdminFormController.handleDeleteLogic(mockReq, mockRes, jest.fn())

      expect(MockUserService.getPopulatedUserById).toHaveBeenCalledWith(
        MOCK_USER_ID,
      )
      expect(MockAuthService.getFormAfterPermissionChecks).toHaveBeenCalledWith(
        {
          user: MOCK_USER,
          formId: MOCK_FORM_ID,
          level: PermissionLevel.Write,
        },
      )

      expect(MockAdminFormService.deleteFormLogic).toHaveBeenCalledWith(
        MOCK_FORM,
        logicId,
      )

      expect(mockRes.status).toHaveBeenCalledWith(404)

      expect(mockRes.json).toHaveBeenCalledWith({
        message: 'logicId does not exist on form',
      })
    })

    it('should return 404 when form cannot be found', async () => {
      MockAuthService.getFormAfterPermissionChecks.mockReturnValue(
        errAsync(new FormNotFoundError()),
      )

      await AdminFormController.handleDeleteLogic(mockReq, mockRes, jest.fn())

      expect(MockUserService.getPopulatedUserById).toHaveBeenCalledWith(
        MOCK_USER_ID,
      )
      expect(MockAuthService.getFormAfterPermissionChecks).toHaveBeenCalledWith(
        {
          user: MOCK_USER,
          formId: MOCK_FORM_ID,
          level: PermissionLevel.Write,
        },
      )
      expect(MockAdminFormService.deleteFormLogic).not.toHaveBeenCalled()

      expect(mockRes.status).toHaveBeenCalledWith(404)

      expect(mockRes.json).toHaveBeenCalledWith({
        message: 'Form not found',
      })
    })

    it('should return 422 when user in session cannot be retrieved from the database', async () => {
      MockUserService.getPopulatedUserById.mockReturnValue(
        errAsync(new MissingUserError()),
      )

      await AdminFormController.handleDeleteLogic(mockReq, mockRes, jest.fn())

      expect(MockUserService.getPopulatedUserById).toHaveBeenCalledWith(
        MOCK_USER_ID,
      )
      expect(
        MockAuthService.getFormAfterPermissionChecks,
      ).not.toHaveBeenCalled()

      expect(MockAdminFormService.deleteFormLogic).not.toHaveBeenCalled()

      expect(mockRes.status).toHaveBeenCalledWith(422)

      expect(mockRes.json).toHaveBeenCalledWith({
        message: 'User not found',
      })
    })

    it('should return 500 when database error occurs', async () => {
      MockUserService.getPopulatedUserById.mockReturnValue(
        errAsync(new DatabaseError()),
      )

      await AdminFormController.handleDeleteLogic(mockReq, mockRes, jest.fn())

      expect(MockUserService.getPopulatedUserById).toHaveBeenCalledWith(
        MOCK_USER_ID,
      )
      expect(
        MockAuthService.getFormAfterPermissionChecks,
      ).not.toHaveBeenCalled()

      expect(MockAdminFormService.deleteFormLogic).not.toHaveBeenCalled()

      expect(mockRes.status).toHaveBeenCalledWith(500)

      expect(mockRes.json).toHaveBeenCalledWith({
        message: 'Something went wrong. Please try again.',
      })
    })
  })

  describe('handleDeleteFormField', () => {
    const MOCK_USER_ID = new ObjectId().toHexString()
    const MOCK_FORM_ID = new ObjectId().toHexString()
    const MOCK_USER = {
      _id: MOCK_USER_ID,
      email: 'somerandom@example.com',
    } as IPopulatedUser
    const MOCK_FIELDS = [
      generateDefaultField(BasicField.Rating),
      generateDefaultField(BasicField.Table),
    ]
    const MOCK_FIELD_ID = String(MOCK_FIELDS[1]._id)

    const MOCK_FORM = {
      admin: MOCK_USER,
      _id: MOCK_FORM_ID,
      form_fields: MOCK_FIELDS,
      title: 'mock title',
    } as IPopulatedForm

    const MOCK_UPDATED_FORM = {
      ...MOCK_FORM,
      form_fields: [MOCK_FIELDS[0]],
    } as IFormSchema

    const MOCK_REQ = expressHandler.mockRequest({
      params: {
        formId: MOCK_FORM_ID,
        fieldId: MOCK_FIELD_ID,
      },
      session: {
        user: {
          _id: MOCK_USER_ID,
        },
      },
    })

    beforeEach(() => {
      // Mock various services to return expected results.
      MockUserService.getPopulatedUserById.mockReturnValue(okAsync(MOCK_USER))
      MockAuthService.getFormAfterPermissionChecks.mockReturnValue(
        okAsync(MOCK_FORM),
      )
      MockAdminFormService.deleteFormField.mockReturnValue(
        okAsync(MOCK_UPDATED_FORM),
      )
    })

    it('should return 204 when deletion is successful', async () => {
      // Arrange
      const mockRes = expressHandler.mockResponse()

      // Act
      await AdminFormController.handleDeleteFormField(
        MOCK_REQ,
        mockRes,
        jest.fn(),
      )

      // Assert
      expect(mockRes.sendStatus).toHaveBeenCalledWith(204)
      expect(mockRes.json).not.toHaveBeenCalled()
      expect(MockAdminFormService.deleteFormField).toHaveBeenCalledWith(
        MOCK_FORM,
        MOCK_FIELD_ID,
      )
    })

    it('should return 403 when current user does not have permissions to delete form fields', async () => {
      // Arrange
      const mockRes = expressHandler.mockResponse()
      const expectedErrorString = 'no write permissions'
      MockAuthService.getFormAfterPermissionChecks.mockReturnValueOnce(
        errAsync(new ForbiddenFormError(expectedErrorString)),
      )

      // Act
      await AdminFormController.handleDeleteFormField(
        MOCK_REQ,
        mockRes,
        jest.fn(),
      )

      // Assert
      expect(mockRes.status).toHaveBeenCalledWith(403)
      expect(mockRes.json).toHaveBeenCalledWith({
        message: expectedErrorString,
      })
      expect(MockAdminFormService.deleteFormField).not.toHaveBeenCalled()
    })

    it('should return 404 when field to delete cannot be found', async () => {
      // Arrange
      const mockRes = expressHandler.mockResponse()
      MockAdminFormService.deleteFormField.mockReturnValueOnce(
        errAsync(new FieldNotFoundError()),
      )

      // Act
      await AdminFormController.handleDeleteFormField(
        MOCK_REQ,
        mockRes,
        jest.fn(),
      )

      // Assert
      expect(mockRes.status).toHaveBeenCalledWith(404)
      expect(mockRes.json).toHaveBeenCalledWith({
        message: 'Field to modify not found',
      })
      expect(MockAdminFormService.deleteFormField).toHaveBeenCalledWith(
        MOCK_FORM,
        MOCK_FIELD_ID,
      )
    })

    it('should return 404 when form to delete form field for cannot be found', async () => {
      // Arrange
      const mockRes = expressHandler.mockResponse()

      const expectedErrorString = 'nope'
      MockAuthService.getFormAfterPermissionChecks.mockReturnValueOnce(
        errAsync(new FormNotFoundError(expectedErrorString)),
      )

      // Act
      await AdminFormController.handleDeleteFormField(
        MOCK_REQ,
        mockRes,
        jest.fn(),
      )

      // Assert
      expect(mockRes.status).toHaveBeenCalledWith(404)
      expect(mockRes.json).toHaveBeenCalledWith({
        message: expectedErrorString,
      })
      expect(MockAdminFormService.deleteFormField).not.toHaveBeenCalled()
    })

    it('should return 410 when form to delete form field for is already archived', async () => {
      // Arrange
      const mockRes = expressHandler.mockResponse()

      const expectedErrorString = 'already deleted'
      MockAuthService.getFormAfterPermissionChecks.mockReturnValueOnce(
        errAsync(new FormDeletedError(expectedErrorString)),
      )

      // Act
      await AdminFormController.handleDeleteFormField(
        MOCK_REQ,
        mockRes,
        jest.fn(),
      )

      // Assert
      expect(mockRes.status).toHaveBeenCalledWith(410)
      expect(mockRes.json).toHaveBeenCalledWith({
        message: expectedErrorString,
      })
      expect(MockAdminFormService.deleteFormField).not.toHaveBeenCalled()
    })

    it('should return 422 when user in session cannot be retrieved from the database', async () => {
      // Arrange
      const mockRes = expressHandler.mockResponse()

      const expectedErrorString = 'user not in session??!!'
      MockUserService.getPopulatedUserById.mockReturnValueOnce(
        errAsync(new MissingUserError(expectedErrorString)),
      )

      // Act
      await AdminFormController.handleDeleteFormField(
        MOCK_REQ,
        mockRes,
        jest.fn(),
      )

      // Assert
      expect(mockRes.status).toHaveBeenCalledWith(422)
      expect(mockRes.json).toHaveBeenCalledWith({
        message: expectedErrorString,
      })
      expect(
        MockAuthService.getFormAfterPermissionChecks,
      ).not.toHaveBeenCalled()
      expect(MockAdminFormService.deleteFormField).not.toHaveBeenCalled()
    })

    it('should return 500 when generic database error occurs during form field deletion', async () => {
      // Arrange
      const mockRes = expressHandler.mockResponse()

      const expectedErrorString = 'some database error bam'
      MockAdminFormService.deleteFormField.mockReturnValueOnce(
        errAsync(new DatabaseError(expectedErrorString)),
      )

      // Act
      await AdminFormController.handleDeleteFormField(
        MOCK_REQ,
        mockRes,
        jest.fn(),
      )

      // Assert
      expect(mockRes.status).toHaveBeenCalledWith(500)
      expect(mockRes.json).toHaveBeenCalledWith({
        message: expectedErrorString,
      })
      expect(MockAdminFormService.deleteFormField).toHaveBeenCalledWith(
        MOCK_FORM,
        MOCK_FIELD_ID,
      )
    })
  })

  describe('_handleUpdateEndPage', () => {
    const MOCK_USER_ID = new ObjectId().toHexString()
    const MOCK_FORM_ID = new ObjectId().toHexString()
    const MOCK_USER = {
      _id: MOCK_USER_ID,
      email: 'somerandom@example.com',
    } as IPopulatedUser
    const MOCK_FORM = {
      admin: MOCK_USER,
      _id: MOCK_FORM_ID,
      endPage: {
        title: 'old end page',
      },
      title: 'mock end page title',
    } as IPopulatedForm

    const MOCK_UPDATED_FORM = {
      ...MOCK_FORM,
      endPage: {
        title: 'new mock end page title',
      },
    } as IFormDocument

    const MOCK_UPDATED_END_PAGE = MOCK_UPDATED_FORM.endPage

    const MOCK_REQ = expressHandler.mockRequest({
      params: {
        formId: MOCK_FORM_ID,
      },
      body: MOCK_UPDATED_END_PAGE,
      session: {
        user: {
          _id: MOCK_USER_ID,
        },
      },
    })

    beforeEach(() => {
      // Mock various services to return expected results.
      MockUserService.getPopulatedUserById.mockReturnValue(okAsync(MOCK_USER))
      MockAuthService.getFormAfterPermissionChecks.mockReturnValue(
        okAsync(MOCK_FORM),
      )
      MockAdminFormService.updateEndPage.mockReturnValue(
        okAsync(MOCK_UPDATED_END_PAGE),
      )
    })

    it('should return 200 with updated end page', async () => {
      // Arrange
      const mockRes = expressHandler.mockResponse()

      // Act
      await AdminFormController._handleUpdateEndPage(
        MOCK_REQ,
        mockRes,
        jest.fn(),
      )

      // Assert
      expect(mockRes.status).toHaveBeenCalledWith(200)
      expect(mockRes.json).toHaveBeenCalledWith(MOCK_UPDATED_END_PAGE)
      expect(MockAdminFormService.updateEndPage).toHaveBeenCalledWith(
        MOCK_REQ.params.formId,
        MOCK_REQ.body,
      )
    })

    it('should return 403 when current user does not have permissions to update the end page', async () => {
      // Arrange
      const expectedErrorString = 'no permissions pls'
      MockAuthService.getFormAfterPermissionChecks.mockReturnValueOnce(
        errAsync(new ForbiddenFormError(expectedErrorString)),
      )
      const mockRes = expressHandler.mockResponse()

      // Act
      await AdminFormController._handleUpdateEndPage(
        MOCK_REQ,
        mockRes,
        jest.fn(),
      )

      // Assert
      expect(mockRes.status).toHaveBeenCalledWith(403)
      expect(mockRes.json).toHaveBeenCalledWith({
        message: expectedErrorString,
      })
      expect(MockAdminFormService.updateEndPage).not.toHaveBeenCalled()
    })

    it('should return 404 when form cannot be found', async () => {
      // Arrange
      const expectedErrorString = 'no form pls'
      MockAuthService.getFormAfterPermissionChecks.mockReturnValueOnce(
        errAsync(new FormNotFoundError(expectedErrorString)),
      )
      const mockRes = expressHandler.mockResponse()

      // Act
      await AdminFormController._handleUpdateEndPage(
        MOCK_REQ,
        mockRes,
        jest.fn(),
      )

      // Assert
      expect(mockRes.status).toHaveBeenCalledWith(404)
      expect(mockRes.json).toHaveBeenCalledWith({
        message: expectedErrorString,
      })
      expect(MockAdminFormService.updateEndPage).not.toHaveBeenCalled()
    })

    it('should return 410 when attempting to update an archived form', async () => {
      // Arrange
      const expectedErrorString = 'form gone pls'
      MockAuthService.getFormAfterPermissionChecks.mockReturnValueOnce(
        errAsync(new FormDeletedError(expectedErrorString)),
      )
      const mockRes = expressHandler.mockResponse()

      // Act
      await AdminFormController._handleUpdateEndPage(
        MOCK_REQ,
        mockRes,
        jest.fn(),
      )

      // Assert
      expect(mockRes.status).toHaveBeenCalledWith(410)
      expect(mockRes.json).toHaveBeenCalledWith({
        message: expectedErrorString,
      })
      expect(MockAdminFormService.updateEndPage).not.toHaveBeenCalled()
    })

    it('should return 413 when updating the end page causes the form to be too large to be saved in the database', async () => {
      // Arrange
      const expectedErrorString = 'payload too large'
      MockAdminFormService.updateEndPage.mockReturnValueOnce(
        errAsync(new DatabasePayloadSizeError(expectedErrorString)),
      )
      const mockRes = expressHandler.mockResponse()

      // Act
      await AdminFormController._handleUpdateEndPage(
        MOCK_REQ,
        mockRes,
        jest.fn(),
      )

      // Assert
      expect(mockRes.status).toHaveBeenCalledWith(413)
      expect(mockRes.json).toHaveBeenCalledWith({
        message: expectedErrorString,
      })
      expect(MockAdminFormService.updateEndPage).toHaveBeenCalledWith(
        MOCK_REQ.params.formId,
        MOCK_REQ.body,
      )
    })

    it('should return 422 when DatabaseValidationError occurs', async () => {
      // Arrange
      const expectedErrorString = 'invalid thing'
      MockAdminFormService.updateEndPage.mockReturnValueOnce(
        errAsync(new DatabaseValidationError(expectedErrorString)),
      )
      const mockRes = expressHandler.mockResponse()

      // Act
      await AdminFormController._handleUpdateEndPage(
        MOCK_REQ,
        mockRes,
        jest.fn(),
      )

      // Assert
      expect(mockRes.status).toHaveBeenCalledWith(422)
      expect(mockRes.json).toHaveBeenCalledWith({
        message: expectedErrorString,
      })
      expect(MockAdminFormService.updateEndPage).toHaveBeenCalledWith(
        MOCK_REQ.params.formId,
        MOCK_REQ.body,
      )
    })

    it('should return 422 when user in session cannot be retrieved from the database', async () => {
      // Arrange
      const expectedErrorString = 'user gone'
      MockUserService.getPopulatedUserById.mockReturnValueOnce(
        errAsync(new MissingUserError(expectedErrorString)),
      )
      const mockRes = expressHandler.mockResponse()

      // Act
      await AdminFormController._handleUpdateEndPage(
        MOCK_REQ,
        mockRes,
        jest.fn(),
      )

      // Assert
      expect(mockRes.status).toHaveBeenCalledWith(422)
      expect(mockRes.json).toHaveBeenCalledWith({
        message: expectedErrorString,
      })
      expect(MockAdminFormService.updateEndPage).not.toHaveBeenCalled()
    })

    it('should return 500 when database error occurs whilst retrieving user from database', async () => {
      // Arrange
      const expectedErrorString = 'database error'
      MockUserService.getPopulatedUserById.mockReturnValueOnce(
        errAsync(new DatabaseError(expectedErrorString)),
      )
      const mockRes = expressHandler.mockResponse()

      // Act
      await AdminFormController._handleUpdateEndPage(
        MOCK_REQ,
        mockRes,
        jest.fn(),
      )

      // Assert
      expect(mockRes.status).toHaveBeenCalledWith(500)
      expect(mockRes.json).toHaveBeenCalledWith({
        message: expectedErrorString,
      })
      expect(
        MockAuthService.getFormAfterPermissionChecks,
      ).not.toHaveBeenCalled()
      expect(MockAdminFormService.updateEndPage).not.toHaveBeenCalled()
    })

    it('should return 500 when database error occurs whilst retrieving form from database', async () => {
      // Arrange
      const expectedErrorString = 'database error'
      MockAuthService.getFormAfterPermissionChecks.mockReturnValueOnce(
        errAsync(new DatabaseError(expectedErrorString)),
      )
      const mockRes = expressHandler.mockResponse()

      // Act
      await AdminFormController._handleUpdateEndPage(
        MOCK_REQ,
        mockRes,
        jest.fn(),
      )

      // Assert
      expect(mockRes.status).toHaveBeenCalledWith(500)
      expect(mockRes.json).toHaveBeenCalledWith({
        message: expectedErrorString,
      })
      expect(MockAuthService.getFormAfterPermissionChecks).toHaveBeenCalledWith(
        {
          user: MOCK_USER,
          formId: String(MOCK_FORM_ID),
          level: PermissionLevel.Write,
        },
      )
      expect(MockAdminFormService.updateEndPage).not.toHaveBeenCalled()
    })

    it('should return 500 when database error occurs whilst updating end page', async () => {
      // Arrange
      const expectedErrorString = 'database error'
      MockAdminFormService.updateEndPage.mockReturnValueOnce(
        errAsync(new DatabaseError(expectedErrorString)),
      )
      const mockRes = expressHandler.mockResponse()

      // Act
      await AdminFormController._handleUpdateEndPage(
        MOCK_REQ,
        mockRes,
        jest.fn(),
      )

      // Assert
      expect(mockRes.status).toHaveBeenCalledWith(500)
      expect(mockRes.json).toHaveBeenCalledWith({
        message: expectedErrorString,
      })
      expect(MockAdminFormService.updateEndPage).toHaveBeenCalledWith(
        MOCK_REQ.params.formId,
        MOCK_REQ.body,
      )
    })
  })

  describe('_handleUpdateLogic', () => {
    const MOCK_USER_ID = new ObjectId().toHexString()
    const MOCK_FORM_ID = new ObjectId().toHexString()
    const MOCK_USER = {
      _id: MOCK_USER_ID,
      email: 'somerandom@example.com',
    } as IPopulatedUser
    const logicId = new ObjectId().toHexString()
    const mockFormLogic = {
      form_logics: [
        {
          _id: logicId,
          id: logicId,
        } as ILogicSchema,
      ],
    }

    const mockUpdatedLogic = {
      _id: logicId,
    } as ILogicSchema

    const MOCK_FORM = {
      admin: MOCK_USER,
      _id: MOCK_FORM_ID,
      title: 'mock title',
      ...mockFormLogic,
    } as IPopulatedForm

    const mockReq = expressHandler.mockRequest({
      params: {
        formId: MOCK_FORM_ID,
        logicId,
      },
      session: {
        user: {
          _id: MOCK_USER_ID,
        },
      },
      body: mockUpdatedLogic,
    })
    const mockRes = expressHandler.mockResponse()

    beforeEach(() => {
      MockUserService.getPopulatedUserById.mockReturnValue(okAsync(MOCK_USER))
      MockAuthService.getFormAfterPermissionChecks.mockReturnValue(
        okAsync(MOCK_FORM),
      )
      MockAdminFormService.updateFormLogic.mockReturnValue(
        okAsync(mockUpdatedLogic),
      )
    })

    it('should call all services correctly when request is valid', async () => {
      await AdminFormController._handleUpdateLogic(mockReq, mockRes, jest.fn())

      expect(MockUserService.getPopulatedUserById).toHaveBeenCalledWith(
        MOCK_USER_ID,
      )
      expect(MockAuthService.getFormAfterPermissionChecks).toHaveBeenCalledWith(
        {
          user: MOCK_USER,
          formId: MOCK_FORM_ID,
          level: PermissionLevel.Write,
        },
      )
      expect(MockAdminFormService.updateFormLogic).toHaveBeenCalledWith(
        MOCK_FORM,
        logicId,
        mockUpdatedLogic,
      )

      expect(mockRes.status).toHaveBeenCalledWith(200)
      expect(mockRes.json).toHaveBeenCalledWith(mockUpdatedLogic)
    })

    it('should return 403 when user does not have permissions to update logic', async () => {
      MockAuthService.getFormAfterPermissionChecks.mockReturnValue(
        errAsync(
          new ForbiddenFormError('not authorized to perform write operation'),
        ),
      )

      await AdminFormController._handleUpdateLogic(mockReq, mockRes, jest.fn())

      expect(MockUserService.getPopulatedUserById).toHaveBeenCalledWith(
        MOCK_USER_ID,
      )
      expect(MockAuthService.getFormAfterPermissionChecks).toHaveBeenCalledWith(
        {
          user: MOCK_USER,
          formId: MOCK_FORM_ID,
          level: PermissionLevel.Write,
        },
      )
      expect(MockAdminFormService.updateFormLogic).not.toHaveBeenCalled()

      expect(mockRes.status).toHaveBeenCalledWith(403)

      expect(mockRes.json).toHaveBeenCalledWith({
        message: 'not authorized to perform write operation',
      })
    })

    it('should return 404 when logicId cannot be found', async () => {
      MockAdminFormService.updateFormLogic.mockReturnValue(
        errAsync(new LogicNotFoundError()),
      )

      await AdminFormController._handleUpdateLogic(mockReq, mockRes, jest.fn())

      expect(MockUserService.getPopulatedUserById).toHaveBeenCalledWith(
        MOCK_USER_ID,
      )
      expect(MockAuthService.getFormAfterPermissionChecks).toHaveBeenCalledWith(
        {
          user: MOCK_USER,
          formId: MOCK_FORM_ID,
          level: PermissionLevel.Write,
        },
      )

      expect(MockAdminFormService.updateFormLogic).toHaveBeenCalledWith(
        MOCK_FORM,
        logicId,
        mockUpdatedLogic,
      )

      expect(mockRes.status).toHaveBeenCalledWith(404)

      expect(mockRes.json).toHaveBeenCalledWith({
        message: 'logicId does not exist on form',
      })
    })

    it('should return 404 when form cannot be found', async () => {
      MockAuthService.getFormAfterPermissionChecks.mockReturnValue(
        errAsync(new FormNotFoundError()),
      )

      await AdminFormController._handleUpdateLogic(mockReq, mockRes, jest.fn())

      expect(MockUserService.getPopulatedUserById).toHaveBeenCalledWith(
        MOCK_USER_ID,
      )
      expect(MockAuthService.getFormAfterPermissionChecks).toHaveBeenCalledWith(
        {
          user: MOCK_USER,
          formId: MOCK_FORM_ID,
          level: PermissionLevel.Write,
        },
      )
      expect(MockAdminFormService.updateFormLogic).not.toHaveBeenCalled()

      expect(mockRes.status).toHaveBeenCalledWith(404)

      expect(mockRes.json).toHaveBeenCalledWith({
        message: 'Form not found',
      })
    })

    it('should return 422 when user in session cannot be retrieved from the database', async () => {
      MockUserService.getPopulatedUserById.mockReturnValue(
        errAsync(new MissingUserError()),
      )

      await AdminFormController._handleUpdateLogic(mockReq, mockRes, jest.fn())

      expect(MockUserService.getPopulatedUserById).toHaveBeenCalledWith(
        MOCK_USER_ID,
      )
      expect(
        MockAuthService.getFormAfterPermissionChecks,
      ).not.toHaveBeenCalled()

      expect(MockAdminFormService.updateFormLogic).not.toHaveBeenCalled()

      expect(mockRes.status).toHaveBeenCalledWith(422)

      expect(mockRes.json).toHaveBeenCalledWith({
        message: 'User not found',
      })
    })

    it('should return 500 when database error occurs', async () => {
      MockUserService.getPopulatedUserById.mockReturnValue(
        errAsync(new DatabaseError()),
      )

      await AdminFormController._handleUpdateLogic(mockReq, mockRes, jest.fn())

      expect(MockUserService.getPopulatedUserById).toHaveBeenCalledWith(
        MOCK_USER_ID,
      )
      expect(
        MockAuthService.getFormAfterPermissionChecks,
      ).not.toHaveBeenCalled()

      expect(MockAdminFormService.updateFormLogic).not.toHaveBeenCalled()

      expect(mockRes.status).toHaveBeenCalledWith(500)

      expect(mockRes.json).toHaveBeenCalledWith({
        message: 'Something went wrong. Please try again.',
      })
    })
  })

<<<<<<< HEAD
  describe('handleGetFormField', () => {
=======
  describe('_handleUpdateCollaborators', () => {
>>>>>>> f4db38bd
    const MOCK_USER_ID = new ObjectId().toHexString()
    const MOCK_FORM_ID = new ObjectId().toHexString()
    const MOCK_USER = {
      _id: MOCK_USER_ID,
      email: 'somerandom@example.com',
    } as IPopulatedUser
<<<<<<< HEAD
    const MOCK_FIELDS = [
      generateDefaultField(BasicField.Rating),
      generateDefaultField(BasicField.Table),
    ]
    const MOCK_FIELD_ID = String(MOCK_FIELDS[1]._id)

    const MOCK_FORM = {
      admin: MOCK_USER,
      _id: MOCK_FORM_ID,
      form_fields: MOCK_FIELDS,
      title: 'mock title',
    } as IPopulatedForm

    const MOCK_REQ = expressHandler.mockRequest({
      params: {
        formId: MOCK_FORM_ID,
        fieldId: MOCK_FIELD_ID,
      },
=======
    const MOCK_FORM = {
      admin: MOCK_USER,
      _id: MOCK_FORM_ID,
    } as IPopulatedForm
    const MOCK_COLLABORATORS = [
      {
        email: `fakeuser@test.gov.sg`,
        write: false,
      },
    ]
    const MOCK_REQ = expressHandler.mockRequest({
      params: {
        formId: MOCK_FORM_ID,
      },
      body: MOCK_COLLABORATORS,
>>>>>>> f4db38bd
      session: {
        user: {
          _id: MOCK_USER_ID,
        },
      },
    })

    beforeEach(() => {
      // Mock various services to return expected results.
      MockUserService.getPopulatedUserById.mockReturnValue(okAsync(MOCK_USER))
      MockAuthService.getFormAfterPermissionChecks.mockReturnValue(
        okAsync(MOCK_FORM),
      )
    })
<<<<<<< HEAD

    it('should return 200 when deletion is successful', async () => {
      // Arrange
      const mockRes = expressHandler.mockResponse()
      MockAdminFormService.getFormField.mockReturnValueOnce(ok(MOCK_FIELDS[1]))

      // Act
      await AdminFormController.handleGetFormField(MOCK_REQ, mockRes, jest.fn())

      // Assert
      expect(mockRes.status).toHaveBeenCalledWith(200)
      expect(mockRes.json).toHaveBeenCalledWith(MOCK_FIELDS[1])
      expect(MockAdminFormService.getFormField).toHaveBeenCalledWith(
        MOCK_FORM,
        MOCK_FIELD_ID,
      )
    })

    it('should return 403 when current user does not have permissions to retrieve form fields', async () => {
      // Arrange
      const mockRes = expressHandler.mockResponse()
      const expectedErrorString = 'no write permissions'
      MockAuthService.getFormAfterPermissionChecks.mockReturnValueOnce(
        errAsync(new ForbiddenFormError(expectedErrorString)),
      )

      // Act
      await AdminFormController.handleGetFormField(MOCK_REQ, mockRes, jest.fn())

      // Assert
      expect(mockRes.status).toHaveBeenCalledWith(403)
      expect(mockRes.json).toHaveBeenCalledWith({
        message: expectedErrorString,
      })
      expect(MockAdminFormService.deleteFormField).not.toHaveBeenCalled()
    })

    it('should return 404 when field to retrieve cannot be found', async () => {
      // Arrange
      const mockRes = expressHandler.mockResponse()
      MockAdminFormService.getFormField.mockReturnValueOnce(
        err(new FieldNotFoundError('Field to retrieve not found')),
      )

      // Act
      await AdminFormController.handleGetFormField(MOCK_REQ, mockRes, jest.fn())

      // Assert
      expect(mockRes.status).toHaveBeenCalledWith(404)
      expect(mockRes.json).toHaveBeenCalledWith({
        message: 'Field to retrieve not found',
      })
      expect(MockAdminFormService.getFormField).toHaveBeenCalledWith(
        MOCK_FORM,
        MOCK_FIELD_ID,
      )
    })

    it('should return 404 when form to retrieve form field for cannot be found', async () => {
      // Arrange
      const mockRes = expressHandler.mockResponse()

      const expectedErrorString = 'nope'
      MockAuthService.getFormAfterPermissionChecks.mockReturnValueOnce(
        errAsync(new FormNotFoundError(expectedErrorString)),
      )

      // Act
      await AdminFormController.handleGetFormField(MOCK_REQ, mockRes, jest.fn())

      // Assert
      expect(mockRes.status).toHaveBeenCalledWith(404)
      expect(mockRes.json).toHaveBeenCalledWith({
        message: expectedErrorString,
      })
      expect(MockAdminFormService.getFormField).not.toHaveBeenCalled()
    })

    it('should return 410 when form to retrieve form field for is already archived', async () => {
      // Arrange
      const mockRes = expressHandler.mockResponse()

      const expectedErrorString = 'already deleted'
      MockAuthService.getFormAfterPermissionChecks.mockReturnValueOnce(
        errAsync(new FormDeletedError(expectedErrorString)),
      )

      // Act
      await AdminFormController.handleGetFormField(MOCK_REQ, mockRes, jest.fn())

      // Assert
      expect(mockRes.status).toHaveBeenCalledWith(410)
      expect(mockRes.json).toHaveBeenCalledWith({
        message: expectedErrorString,
      })
      expect(MockAdminFormService.getFormField).not.toHaveBeenCalled()
    })

    it('should return 422 when user in session cannot be retrieved from the database', async () => {
      // Arrange
      const mockRes = expressHandler.mockResponse()

      const expectedErrorString = 'user not in session??!!'
      MockUserService.getPopulatedUserById.mockReturnValueOnce(
        errAsync(new MissingUserError(expectedErrorString)),
      )

      // Act
      await AdminFormController.handleGetFormField(MOCK_REQ, mockRes, jest.fn())

      // Assert
      expect(mockRes.status).toHaveBeenCalledWith(422)
      expect(mockRes.json).toHaveBeenCalledWith({
        message: expectedErrorString,
      })
      expect(
        MockAuthService.getFormAfterPermissionChecks,
      ).not.toHaveBeenCalled()
      expect(MockAdminFormService.getFormField).not.toHaveBeenCalled()
    })

    it('should return 500 when generic database error occurs during form field retrieval', async () => {
      // Arrange
      const mockRes = expressHandler.mockResponse()

      const expectedErrorString = 'some database error bam'
      MockUserService.getPopulatedUserById.mockReturnValueOnce(
        errAsync(new DatabaseError(expectedErrorString)),
      )

      // Act
      await AdminFormController.handleGetFormField(MOCK_REQ, mockRes, jest.fn())

      // Assert
      expect(mockRes.status).toHaveBeenCalledWith(500)
      expect(mockRes.json).toHaveBeenCalledWith({
        message: expectedErrorString,
      })
      expect(MockAdminFormService.getFormField).not.toHaveBeenCalled()
=======
    it('should return 200 when collaborators are updated successfully', async () => {
      // Arrange
      MockAdminFormService.updateFormCollaborators.mockReturnValueOnce(
        okAsync(MOCK_COLLABORATORS),
      )
      const mockRes = expressHandler.mockResponse()

      // Act
      await AdminFormController._handleUpdateCollaborators(
        MOCK_REQ,
        mockRes,
        jest.fn(),
      )

      // Assert
      expect(mockRes.status).toBeCalledWith(StatusCodes.OK)
      expect(mockRes.json).toBeCalledWith(MOCK_COLLABORATORS)
    })

    it('should return 403 when the user does not have sufficient permissions to update the form', async () => {
      // Arrange
      const ERROR_MESSAGE = 'all your base are belong to us'
      MockAuthService.getFormAfterPermissionChecks.mockReturnValueOnce(
        errAsync(new ForbiddenFormError(ERROR_MESSAGE)),
      )
      const mockRes = expressHandler.mockResponse()
      const expectedResponse = { message: ERROR_MESSAGE }

      // Act
      await AdminFormController._handleUpdateCollaborators(
        MOCK_REQ,
        mockRes,
        jest.fn(),
      )

      // Assert
      expect(mockRes.status).toBeCalledWith(StatusCodes.FORBIDDEN)
      expect(mockRes.json).toBeCalledWith(expectedResponse)
      expect(
        MockAdminFormService.updateFormCollaborators,
      ).not.toHaveBeenCalled()
    })

    it('should return 404 when the form could not be found', async () => {
      // Arrange
      const ERROR_MESSAGE = 'all your base are belong to us'
      MockAuthService.getFormAfterPermissionChecks.mockReturnValueOnce(
        errAsync(new FormNotFoundError(ERROR_MESSAGE)),
      )
      const mockRes = expressHandler.mockResponse()
      const expectedResponse = { message: ERROR_MESSAGE }

      // Act
      await AdminFormController._handleUpdateCollaborators(
        MOCK_REQ,
        mockRes,
        jest.fn(),
      )

      // Assert
      expect(mockRes.status).toBeCalledWith(StatusCodes.NOT_FOUND)
      expect(mockRes.json).toBeCalledWith(expectedResponse)
      expect(
        MockAdminFormService.updateFormCollaborators,
      ).not.toHaveBeenCalled()
    })

    it('should return 410 when the form has been archived', async () => {
      // Arrange
      const ERROR_MESSAGE = 'all your base are belong to us'
      MockAuthService.getFormAfterPermissionChecks.mockReturnValueOnce(
        errAsync(new FormDeletedError(ERROR_MESSAGE)),
      )
      const mockRes = expressHandler.mockResponse()
      const expectedResponse = { message: ERROR_MESSAGE }

      // Act
      await AdminFormController._handleUpdateCollaborators(
        MOCK_REQ,
        mockRes,
        jest.fn(),
      )

      // Assert
      expect(mockRes.status).toBeCalledWith(StatusCodes.GONE)
      expect(mockRes.json).toBeCalledWith(expectedResponse)
      expect(
        MockAdminFormService.updateFormCollaborators,
      ).not.toHaveBeenCalled()
    })

    it('should return 422 when the session user could not be retrieved from the database', async () => {
      // Arrange
      const ERROR_MESSAGE = 'all your base are belong to us'
      MockUserService.getPopulatedUserById.mockReturnValueOnce(
        errAsync(new MissingUserError(ERROR_MESSAGE)),
      )
      const expectedResponse = { message: ERROR_MESSAGE }
      const mockRes = expressHandler.mockResponse()

      // Act
      await AdminFormController._handleUpdateCollaborators(
        MOCK_REQ,
        mockRes,
        jest.fn(),
      )

      // Assert
      expect(mockRes.status).toBeCalledWith(StatusCodes.UNPROCESSABLE_ENTITY)
      expect(mockRes.json).toBeCalledWith(expectedResponse)
      expect(
        MockAdminFormService.updateFormCollaborators,
      ).not.toHaveBeenCalled()
    })

    it('should return 500 when a database error occurs', async () => {
      // Arrange
      const ERROR_MESSAGE = 'all your base are belong to us'
      MockUserService.getPopulatedUserById.mockReturnValueOnce(
        errAsync(new DatabaseError(ERROR_MESSAGE)),
      )
      const expectedResponse = { message: ERROR_MESSAGE }
      const mockRes = expressHandler.mockResponse()

      // Act
      await AdminFormController._handleUpdateCollaborators(
        MOCK_REQ,
        mockRes,
        jest.fn(),
      )

      // Assert
      expect(mockRes.status).toBeCalledWith(StatusCodes.INTERNAL_SERVER_ERROR)
      expect(mockRes.json).toBeCalledWith(expectedResponse)
      expect(
        MockAdminFormService.updateFormCollaborators,
      ).not.toHaveBeenCalled()
    })
  })

  describe('handleGetFormCollaborators', () => {
    const MOCK_FORM_ID = new ObjectId().toHexString()
    const MOCK_USER_ID = new ObjectId().toHexString()
    const MOCK_USER = {
      _id: MOCK_USER_ID,
      email: 'somerandom@example.com',
    } as IPopulatedUser
    const MOCK_REQ = expressHandler.mockRequest({
      params: {
        formId: MOCK_FORM_ID,
      },
      session: {
        user: MOCK_USER,
      },
    })

    const MOCK_COLLABORATORS = [
      {
        email: `fakeuser@gov.sg`,
        write: false,
      },
    ]
    const MOCK_FORM = {
      admin: MOCK_USER,
      _id: MOCK_FORM_ID,
      permissionList: MOCK_COLLABORATORS,
    } as IPopulatedForm

    beforeEach(() => {
      // Mock various services to return expected results.
      MockUserService.getPopulatedUserById.mockReturnValue(okAsync(MOCK_USER))
      MockAuthService.getFormAfterPermissionChecks.mockReturnValue(
        okAsync(MOCK_FORM),
      )
    })

    it('should return 200 with the collaborators when the request is successful', async () => {
      // Arrange
      const mockRes = expressHandler.mockResponse()

      // Act
      await AdminFormController.handleGetFormCollaborators(
        MOCK_REQ,
        mockRes,
        jest.fn(),
      )

      // Assert
      expect(mockRes.status).toBeCalledWith(StatusCodes.OK)
      expect(mockRes.send).toBeCalledWith(MOCK_COLLABORATORS)
    })

    it('should return 403 when the user does not have sufficient permissions to retrieve collaborators', async () => {
      // Arrange
      const ERROR_MESSAGE = 'all your base are belong to us'
      MockAuthService.getFormAfterPermissionChecks.mockReturnValueOnce(
        errAsync(new ForbiddenFormError(ERROR_MESSAGE)),
      )
      const mockRes = expressHandler.mockResponse()
      const expectedResponse = { message: ERROR_MESSAGE }

      // Act
      await AdminFormController.handleGetFormCollaborators(
        MOCK_REQ,
        mockRes,
        jest.fn(),
      )

      // Assert
      expect(mockRes.status).toBeCalledWith(StatusCodes.FORBIDDEN)
      expect(mockRes.json).toBeCalledWith(expectedResponse)
    })

    it('should return 404 when the form could not be found', async () => {
      // Arrange
      const ERROR_MESSAGE = 'all your base are belong to us'
      MockAuthService.getFormAfterPermissionChecks.mockReturnValueOnce(
        errAsync(new FormNotFoundError(ERROR_MESSAGE)),
      )
      const mockRes = expressHandler.mockResponse()
      const expectedResponse = { message: ERROR_MESSAGE }

      // Act
      await AdminFormController.handleGetFormCollaborators(
        MOCK_REQ,
        mockRes,
        jest.fn(),
      )

      // Assert
      expect(mockRes.status).toBeCalledWith(StatusCodes.NOT_FOUND)
      expect(mockRes.json).toBeCalledWith(expectedResponse)
    })

    it('should return 410 when the form has been archived', async () => {
      // Arrange
      const ERROR_MESSAGE = 'all your base are belong to us'
      MockAuthService.getFormAfterPermissionChecks.mockReturnValueOnce(
        errAsync(new FormDeletedError(ERROR_MESSAGE)),
      )
      const mockRes = expressHandler.mockResponse()
      const expectedResponse = { message: ERROR_MESSAGE }

      // Act
      await AdminFormController.handleGetFormCollaborators(
        MOCK_REQ,
        mockRes,
        jest.fn(),
      )

      // Assert
      expect(mockRes.status).toBeCalledWith(StatusCodes.GONE)
      expect(mockRes.json).toBeCalledWith(expectedResponse)
    })

    it('should return 422 when the current user could not be retrieved from the database', async () => {
      // Arrange
      const ERROR_MESSAGE = 'all your base are belong to us'
      MockUserService.getPopulatedUserById.mockReturnValueOnce(
        errAsync(new MissingUserError(ERROR_MESSAGE)),
      )
      const expectedResponse = { message: ERROR_MESSAGE }
      const mockRes = expressHandler.mockResponse()

      // Act
      await AdminFormController.handleGetFormCollaborators(
        MOCK_REQ,
        mockRes,
        jest.fn(),
      )

      // Assert
      expect(mockRes.status).toBeCalledWith(StatusCodes.UNPROCESSABLE_ENTITY)
      expect(mockRes.json).toBeCalledWith(expectedResponse)
    })

    it('should return 500 when a database error occurs', async () => {
      // Arrange
      const ERROR_MESSAGE = 'all your base are belong to us'
      MockUserService.getPopulatedUserById.mockReturnValueOnce(
        errAsync(new DatabaseError(ERROR_MESSAGE)),
      )
      const expectedResponse = { message: ERROR_MESSAGE }
      const mockRes = expressHandler.mockResponse()

      // Act
      await AdminFormController.handleGetFormCollaborators(
        MOCK_REQ,
        mockRes,
        jest.fn(),
      )

      // Assert
      expect(mockRes.status).toBeCalledWith(StatusCodes.INTERNAL_SERVER_ERROR)
      expect(mockRes.json).toBeCalledWith(expectedResponse)
>>>>>>> f4db38bd
    })
  })
})<|MERGE_RESOLUTION|>--- conflicted
+++ resolved
@@ -8545,37 +8545,13 @@
     })
   })
 
-<<<<<<< HEAD
-  describe('handleGetFormField', () => {
-=======
   describe('_handleUpdateCollaborators', () => {
->>>>>>> f4db38bd
     const MOCK_USER_ID = new ObjectId().toHexString()
     const MOCK_FORM_ID = new ObjectId().toHexString()
     const MOCK_USER = {
       _id: MOCK_USER_ID,
       email: 'somerandom@example.com',
     } as IPopulatedUser
-<<<<<<< HEAD
-    const MOCK_FIELDS = [
-      generateDefaultField(BasicField.Rating),
-      generateDefaultField(BasicField.Table),
-    ]
-    const MOCK_FIELD_ID = String(MOCK_FIELDS[1]._id)
-
-    const MOCK_FORM = {
-      admin: MOCK_USER,
-      _id: MOCK_FORM_ID,
-      form_fields: MOCK_FIELDS,
-      title: 'mock title',
-    } as IPopulatedForm
-
-    const MOCK_REQ = expressHandler.mockRequest({
-      params: {
-        formId: MOCK_FORM_ID,
-        fieldId: MOCK_FIELD_ID,
-      },
-=======
     const MOCK_FORM = {
       admin: MOCK_USER,
       _id: MOCK_FORM_ID,
@@ -8591,7 +8567,6 @@
         formId: MOCK_FORM_ID,
       },
       body: MOCK_COLLABORATORS,
->>>>>>> f4db38bd
       session: {
         user: {
           _id: MOCK_USER_ID,
@@ -8606,147 +8581,6 @@
         okAsync(MOCK_FORM),
       )
     })
-<<<<<<< HEAD
-
-    it('should return 200 when deletion is successful', async () => {
-      // Arrange
-      const mockRes = expressHandler.mockResponse()
-      MockAdminFormService.getFormField.mockReturnValueOnce(ok(MOCK_FIELDS[1]))
-
-      // Act
-      await AdminFormController.handleGetFormField(MOCK_REQ, mockRes, jest.fn())
-
-      // Assert
-      expect(mockRes.status).toHaveBeenCalledWith(200)
-      expect(mockRes.json).toHaveBeenCalledWith(MOCK_FIELDS[1])
-      expect(MockAdminFormService.getFormField).toHaveBeenCalledWith(
-        MOCK_FORM,
-        MOCK_FIELD_ID,
-      )
-    })
-
-    it('should return 403 when current user does not have permissions to retrieve form fields', async () => {
-      // Arrange
-      const mockRes = expressHandler.mockResponse()
-      const expectedErrorString = 'no write permissions'
-      MockAuthService.getFormAfterPermissionChecks.mockReturnValueOnce(
-        errAsync(new ForbiddenFormError(expectedErrorString)),
-      )
-
-      // Act
-      await AdminFormController.handleGetFormField(MOCK_REQ, mockRes, jest.fn())
-
-      // Assert
-      expect(mockRes.status).toHaveBeenCalledWith(403)
-      expect(mockRes.json).toHaveBeenCalledWith({
-        message: expectedErrorString,
-      })
-      expect(MockAdminFormService.deleteFormField).not.toHaveBeenCalled()
-    })
-
-    it('should return 404 when field to retrieve cannot be found', async () => {
-      // Arrange
-      const mockRes = expressHandler.mockResponse()
-      MockAdminFormService.getFormField.mockReturnValueOnce(
-        err(new FieldNotFoundError('Field to retrieve not found')),
-      )
-
-      // Act
-      await AdminFormController.handleGetFormField(MOCK_REQ, mockRes, jest.fn())
-
-      // Assert
-      expect(mockRes.status).toHaveBeenCalledWith(404)
-      expect(mockRes.json).toHaveBeenCalledWith({
-        message: 'Field to retrieve not found',
-      })
-      expect(MockAdminFormService.getFormField).toHaveBeenCalledWith(
-        MOCK_FORM,
-        MOCK_FIELD_ID,
-      )
-    })
-
-    it('should return 404 when form to retrieve form field for cannot be found', async () => {
-      // Arrange
-      const mockRes = expressHandler.mockResponse()
-
-      const expectedErrorString = 'nope'
-      MockAuthService.getFormAfterPermissionChecks.mockReturnValueOnce(
-        errAsync(new FormNotFoundError(expectedErrorString)),
-      )
-
-      // Act
-      await AdminFormController.handleGetFormField(MOCK_REQ, mockRes, jest.fn())
-
-      // Assert
-      expect(mockRes.status).toHaveBeenCalledWith(404)
-      expect(mockRes.json).toHaveBeenCalledWith({
-        message: expectedErrorString,
-      })
-      expect(MockAdminFormService.getFormField).not.toHaveBeenCalled()
-    })
-
-    it('should return 410 when form to retrieve form field for is already archived', async () => {
-      // Arrange
-      const mockRes = expressHandler.mockResponse()
-
-      const expectedErrorString = 'already deleted'
-      MockAuthService.getFormAfterPermissionChecks.mockReturnValueOnce(
-        errAsync(new FormDeletedError(expectedErrorString)),
-      )
-
-      // Act
-      await AdminFormController.handleGetFormField(MOCK_REQ, mockRes, jest.fn())
-
-      // Assert
-      expect(mockRes.status).toHaveBeenCalledWith(410)
-      expect(mockRes.json).toHaveBeenCalledWith({
-        message: expectedErrorString,
-      })
-      expect(MockAdminFormService.getFormField).not.toHaveBeenCalled()
-    })
-
-    it('should return 422 when user in session cannot be retrieved from the database', async () => {
-      // Arrange
-      const mockRes = expressHandler.mockResponse()
-
-      const expectedErrorString = 'user not in session??!!'
-      MockUserService.getPopulatedUserById.mockReturnValueOnce(
-        errAsync(new MissingUserError(expectedErrorString)),
-      )
-
-      // Act
-      await AdminFormController.handleGetFormField(MOCK_REQ, mockRes, jest.fn())
-
-      // Assert
-      expect(mockRes.status).toHaveBeenCalledWith(422)
-      expect(mockRes.json).toHaveBeenCalledWith({
-        message: expectedErrorString,
-      })
-      expect(
-        MockAuthService.getFormAfterPermissionChecks,
-      ).not.toHaveBeenCalled()
-      expect(MockAdminFormService.getFormField).not.toHaveBeenCalled()
-    })
-
-    it('should return 500 when generic database error occurs during form field retrieval', async () => {
-      // Arrange
-      const mockRes = expressHandler.mockResponse()
-
-      const expectedErrorString = 'some database error bam'
-      MockUserService.getPopulatedUserById.mockReturnValueOnce(
-        errAsync(new DatabaseError(expectedErrorString)),
-      )
-
-      // Act
-      await AdminFormController.handleGetFormField(MOCK_REQ, mockRes, jest.fn())
-
-      // Assert
-      expect(mockRes.status).toHaveBeenCalledWith(500)
-      expect(mockRes.json).toHaveBeenCalledWith({
-        message: expectedErrorString,
-      })
-      expect(MockAdminFormService.getFormField).not.toHaveBeenCalled()
-=======
     it('should return 200 when collaborators are updated successfully', async () => {
       // Arrange
       MockAdminFormService.updateFormCollaborators.mockReturnValueOnce(
@@ -9042,7 +8876,187 @@
       // Assert
       expect(mockRes.status).toBeCalledWith(StatusCodes.INTERNAL_SERVER_ERROR)
       expect(mockRes.json).toBeCalledWith(expectedResponse)
->>>>>>> f4db38bd
+    })
+  })
+
+  describe('handleGetFormField', () => {
+    const MOCK_USER_ID = new ObjectId().toHexString()
+    const MOCK_FORM_ID = new ObjectId().toHexString()
+    const MOCK_USER = {
+      _id: MOCK_USER_ID,
+      email: 'somerandom@example.com',
+    } as IPopulatedUser
+    const MOCK_FIELDS = [
+      generateDefaultField(BasicField.Rating),
+      generateDefaultField(BasicField.Table),
+    ]
+    const MOCK_FIELD_ID = String(MOCK_FIELDS[1]._id)
+
+    const MOCK_FORM = {
+      admin: MOCK_USER,
+      _id: MOCK_FORM_ID,
+      form_fields: MOCK_FIELDS,
+      title: 'mock title',
+    } as IPopulatedForm
+
+    const MOCK_REQ = expressHandler.mockRequest({
+      params: {
+        formId: MOCK_FORM_ID,
+        fieldId: MOCK_FIELD_ID,
+      },
+      session: {
+        user: {
+          _id: MOCK_USER_ID,
+        },
+      },
+    })
+
+    beforeEach(() => {
+      // Mock various services to return expected results.
+      MockUserService.getPopulatedUserById.mockReturnValue(okAsync(MOCK_USER))
+      MockAuthService.getFormAfterPermissionChecks.mockReturnValue(
+        okAsync(MOCK_FORM),
+      )
+    })
+
+    it('should return 200 when deletion is successful', async () => {
+      // Arrange
+      const mockRes = expressHandler.mockResponse()
+      MockAdminFormService.getFormField.mockReturnValueOnce(ok(MOCK_FIELDS[1]))
+
+      // Act
+      await AdminFormController.handleGetFormField(MOCK_REQ, mockRes, jest.fn())
+
+      // Assert
+      expect(mockRes.status).toHaveBeenCalledWith(200)
+      expect(mockRes.json).toHaveBeenCalledWith(MOCK_FIELDS[1])
+      expect(MockAdminFormService.getFormField).toHaveBeenCalledWith(
+        MOCK_FORM,
+        MOCK_FIELD_ID,
+      )
+    })
+
+    it('should return 403 when current user does not have permissions to retrieve form fields', async () => {
+      // Arrange
+      const mockRes = expressHandler.mockResponse()
+      const expectedErrorString = 'no write permissions'
+      MockAuthService.getFormAfterPermissionChecks.mockReturnValueOnce(
+        errAsync(new ForbiddenFormError(expectedErrorString)),
+      )
+
+      // Act
+      await AdminFormController.handleGetFormField(MOCK_REQ, mockRes, jest.fn())
+
+      // Assert
+      expect(mockRes.status).toHaveBeenCalledWith(403)
+      expect(mockRes.json).toHaveBeenCalledWith({
+        message: expectedErrorString,
+      })
+      expect(MockAdminFormService.deleteFormField).not.toHaveBeenCalled()
+    })
+
+    it('should return 404 when field to retrieve cannot be found', async () => {
+      // Arrange
+      const mockRes = expressHandler.mockResponse()
+      MockAdminFormService.getFormField.mockReturnValueOnce(
+        err(new FieldNotFoundError('Field to retrieve not found')),
+      )
+
+      // Act
+      await AdminFormController.handleGetFormField(MOCK_REQ, mockRes, jest.fn())
+
+      // Assert
+      expect(mockRes.status).toHaveBeenCalledWith(404)
+      expect(mockRes.json).toHaveBeenCalledWith({
+        message: 'Field to retrieve not found',
+      })
+      expect(MockAdminFormService.getFormField).toHaveBeenCalledWith(
+        MOCK_FORM,
+        MOCK_FIELD_ID,
+      )
+    })
+
+    it('should return 404 when form to retrieve form field for cannot be found', async () => {
+      // Arrange
+      const mockRes = expressHandler.mockResponse()
+
+      const expectedErrorString = 'nope'
+      MockAuthService.getFormAfterPermissionChecks.mockReturnValueOnce(
+        errAsync(new FormNotFoundError(expectedErrorString)),
+      )
+
+      // Act
+      await AdminFormController.handleGetFormField(MOCK_REQ, mockRes, jest.fn())
+
+      // Assert
+      expect(mockRes.status).toHaveBeenCalledWith(404)
+      expect(mockRes.json).toHaveBeenCalledWith({
+        message: expectedErrorString,
+      })
+      expect(MockAdminFormService.getFormField).not.toHaveBeenCalled()
+    })
+
+    it('should return 410 when form to retrieve form field for is already archived', async () => {
+      // Arrange
+      const mockRes = expressHandler.mockResponse()
+
+      const expectedErrorString = 'already deleted'
+      MockAuthService.getFormAfterPermissionChecks.mockReturnValueOnce(
+        errAsync(new FormDeletedError(expectedErrorString)),
+      )
+
+      // Act
+      await AdminFormController.handleGetFormField(MOCK_REQ, mockRes, jest.fn())
+
+      // Assert
+      expect(mockRes.status).toHaveBeenCalledWith(410)
+      expect(mockRes.json).toHaveBeenCalledWith({
+        message: expectedErrorString,
+      })
+      expect(MockAdminFormService.getFormField).not.toHaveBeenCalled()
+    })
+
+    it('should return 422 when user in session cannot be retrieved from the database', async () => {
+      // Arrange
+      const mockRes = expressHandler.mockResponse()
+
+      const expectedErrorString = 'user not in session??!!'
+      MockUserService.getPopulatedUserById.mockReturnValueOnce(
+        errAsync(new MissingUserError(expectedErrorString)),
+      )
+
+      // Act
+      await AdminFormController.handleGetFormField(MOCK_REQ, mockRes, jest.fn())
+
+      // Assert
+      expect(mockRes.status).toHaveBeenCalledWith(422)
+      expect(mockRes.json).toHaveBeenCalledWith({
+        message: expectedErrorString,
+      })
+      expect(
+        MockAuthService.getFormAfterPermissionChecks,
+      ).not.toHaveBeenCalled()
+      expect(MockAdminFormService.getFormField).not.toHaveBeenCalled()
+    })
+
+    it('should return 500 when generic database error occurs during form field retrieval', async () => {
+      // Arrange
+      const mockRes = expressHandler.mockResponse()
+
+      const expectedErrorString = 'some database error bam'
+      MockUserService.getPopulatedUserById.mockReturnValueOnce(
+        errAsync(new DatabaseError(expectedErrorString)),
+      )
+
+      // Act
+      await AdminFormController.handleGetFormField(MOCK_REQ, mockRes, jest.fn())
+
+      // Assert
+      expect(mockRes.status).toHaveBeenCalledWith(500)
+      expect(mockRes.json).toHaveBeenCalledWith({
+        message: expectedErrorString,
+      })
+      expect(MockAdminFormService.getFormField).not.toHaveBeenCalled()
     })
   })
 })