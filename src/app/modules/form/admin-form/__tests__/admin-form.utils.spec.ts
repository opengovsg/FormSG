--- conflicted
+++ resolved
@@ -440,82 +440,6 @@
       ])
     })
 
-<<<<<<< HEAD
-=======
-    it('should return synced email field when updating with desynced email field', async () => {
-      // Arrange
-      const initialField = generateDefaultField(BasicField.Email, {
-        title: 'some old title',
-      })
-      const desyncedEmailField = {
-        ...initialField,
-        title: 'new title',
-        hasAllowedEmailDomains: true,
-        // true but empty array
-        allowedEmailDomains: [],
-      } as unknown as IEmailFieldSchema
-
-      const updateFieldParams: EditFormFieldParams = {
-        action: {
-          name: EditFieldActions.Update,
-        },
-        field: desyncedEmailField,
-      }
-
-      // Act
-      const actualResult = getUpdatedFormFields(
-        [initialField],
-        updateFieldParams,
-      )
-
-      // Assert
-      // Email field should be updated but synced
-      expect(actualResult._unsafeUnwrap()).toEqual([
-        // hasAllowedEmailDomains should be false since allowedEmailDomains is empty
-        {
-          ...desyncedEmailField,
-          hasAllowedEmailDomains: false,
-          allowedEmailDomains: [],
-        },
-      ])
-    })
-
-    it('should return synced email field when creating with desynced email field', async () => {
-      // Arrange
-      const desyncedEmailField = {
-        ...generateDefaultField(BasicField.Email),
-        hasAllowedEmailDomains: false,
-        // False but contains domains.
-        allowedEmailDomains: ['@example.com'],
-      } as unknown as IEmailFieldSchema
-
-      const createFieldParams: EditFormFieldParams = {
-        action: {
-          name: EditFieldActions.Create,
-        },
-        field: desyncedEmailField,
-      }
-
-      // Act
-      const actualResult = getUpdatedFormFields(
-        INITIAL_FIELDS,
-        createFieldParams,
-      )
-
-      // Assert
-      // Email field should be updated but synced
-      expect(actualResult._unsafeUnwrap()).toEqual([
-        ...INITIAL_FIELDS,
-        // allowedEmailDomains should be empty since hasAllowedEmailDomains is false
-        {
-          ...desyncedEmailField,
-          hasAllowedEmailDomains: false,
-          allowedEmailDomains: [],
-        },
-      ])
-    })
-
->>>>>>> 048cc207
     it('should return EditFieldError when field to be created already exists', async () => {
       // Arrange
       const existingField = cloneDeep(INITIAL_FIELDS[0])
