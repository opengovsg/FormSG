import { PresignedPost } from 'aws-sdk/clients/s3'
import { ObjectId } from 'bson-ext'
import { merge, omit } from 'lodash'
import mongoose, { Document } from 'mongoose'
import { errAsync, okAsync } from 'neverthrow'
import { mocked } from 'ts-jest/utils'

import getFormModel from 'src/app/models/form.server.model'
import {
  DatabaseConflictError,
  DatabaseError,
  DatabasePayloadSizeError,
  DatabaseValidationError,
} from 'src/app/modules/core/core.errors'
import { MissingUserError } from 'src/app/modules/user/user.errors'
import * as UserService from 'src/app/modules/user/user.service'
import { aws } from 'src/config/config'
import { VALID_UPLOAD_FILE_TYPES } from 'src/shared/constants'
import {
  DashboardFormView,
  FormLogoState,
  ICustomFormLogo,
  IEmailFormSchema,
  IEncryptedFormSchema,
  IFormSchema,
  IPopulatedForm,
  IPopulatedUser,
  IUserSchema,
  PickDuplicateForm,
  ResponseMode,
  Status,
} from 'src/types'

import { TransferOwnershipError } from '../../form.errors'
import {
  CreatePresignedUrlError,
  InvalidFileTypeError,
} from '../admin-form.errors'
import {
  archiveForm,
  createForm,
  createPresignedPostForImages,
  createPresignedPostForLogos,
  duplicateForm,
  getDashboardForms,
  transferFormOwnership,
} from '../admin-form.service'
import { DuplicateFormBody, OverrideProps } from '../admin-form.types'
import * as AdminFormUtils from '../admin-form.utils'

const FormModel = getFormModel(mongoose)

jest.mock('src/app/modules/user/user.service')
const MockUserService = mocked(UserService)

describe('admin-form.service', () => {
  beforeEach(() => jest.clearAllMocks())

  describe('getDashboardForms', () => {
    it('should return list of forms user is authorized to view', async () => {
      // Arrange
      const mockUserId = 'mockUserId'
      const mockUser = {
        email: 'MOCK_EMAIL@example.com',
        _id: mockUserId,
      } as IUserSchema
      const mockDashboardForms: DashboardFormView[] = [
        {
          admin: {} as IPopulatedUser,
          title: 'test form 1',
          _id: 'any',
          responseMode: ResponseMode.Email,
        },
        {
          admin: {} as IPopulatedUser,
          title: 'test form 2',
          _id: 'any2',
          responseMode: ResponseMode.Encrypt,
        },
      ]
      // Mock user admin success.
      MockUserService.findUserById.mockReturnValueOnce(
        okAsync(mockUser as IUserSchema),
      )
      const getSpy = jest
        .spyOn(FormModel, 'getDashboardForms')
        .mockResolvedValueOnce(mockDashboardForms)

      // Act
      const actualResult = await getDashboardForms(mockUserId)

      // Assert
      expect(getSpy).toHaveBeenCalledWith(mockUserId, mockUser.email)
      expect(actualResult.isOk()).toEqual(true)
      expect(actualResult._unsafeUnwrap()).toEqual(mockDashboardForms)
    })

    it('should return MissingUserError when user with userId does not exist', async () => {
      // Arrange
      const expectedError = new MissingUserError('not found')
      MockUserService.findUserById.mockReturnValueOnce(errAsync(expectedError))

      // Act
      const actualResult = await getDashboardForms('any')

      // Assert
      expect(actualResult.isErr()).toEqual(true)
      // Error should passthrough.
      expect(actualResult._unsafeUnwrapErr()).toEqual(expectedError)
    })

    it('should return DatabaseError when error occurs whilst querying the database', async () => {
      // Arrange
      const mockUserId = 'mockUserId'
      const mockUser = {
        email: 'MOCK_EMAIL@example.com',
        _id: mockUserId,
      } as IUserSchema
      // Mock user admin success.
      MockUserService.findUserById.mockReturnValueOnce(
        okAsync(mockUser as IUserSchema),
      )
      const getSpy = jest
        .spyOn(FormModel, 'getDashboardForms')
        .mockRejectedValueOnce(new Error('some error'))

      // Act
      const actualResult = await getDashboardForms(mockUserId)

      // Assert
      expect(getSpy).toHaveBeenCalledWith(mockUserId, mockUser.email)
      expect(actualResult.isErr()).toEqual(true)
      expect(actualResult._unsafeUnwrapErr()).toEqual(new DatabaseError())
    })
  })

  describe('createPresignedPostForImages', () => {
    it('should successfully create presigned POST URL', async () => {
      // Arrange
      const expectedPresignedPost: PresignedPost = {
        fields: {
          'X-Amz-Signature': 'some-amz-signature',
          Policy: 'some policy',
        },
        url: 'some url',
      }
      // Mock external service success.
      const s3Spy = jest
        .spyOn(aws.s3, 'createPresignedPost')
        // eslint-disable-next-line @typescript-eslint/ban-ts-comment
        // @ts-ignore
        .mockImplementationOnce((_obj, cb) => {
          cb(null, expectedPresignedPost)
        })

      // Act
      const actualResult = await createPresignedPostForImages({
        fileId: 'any id',
        fileMd5Hash: 'any hash',
        fileType: VALID_UPLOAD_FILE_TYPES[0],
      })

      // Assert
      // Check that the correct bucket was used.
      expect(s3Spy).toHaveBeenCalledWith(
        expect.objectContaining({ Bucket: aws.imageS3Bucket }),
        // eslint-disable-next-line @typescript-eslint/ban-ts-comment
        // @ts-ignore
        expect.any(Function),
      )
      expect(actualResult.isOk()).toEqual(true)
      expect(actualResult._unsafeUnwrap()).toEqual(expectedPresignedPost)
    })

    it('should return InvalidFileTypeError when given file type is not supported', async () => {
      // Arrange
      const invalidFileType = 'something'
      expect(VALID_UPLOAD_FILE_TYPES.includes(invalidFileType)).toEqual(false)

      // Act
      const actualResult = await createPresignedPostForImages({
        fileId: 'any id',
        fileMd5Hash: 'any hash',
        fileType: invalidFileType,
      })

      // Assert
      expect(actualResult.isErr()).toEqual(true)
      expect(actualResult._unsafeUnwrapErr()).toEqual(
        new InvalidFileTypeError(
          `"${invalidFileType}" is not a supported file type`,
        ),
      )
    })

    it('should return CreatePresignedUrlError when error occurs whilst creating presigned POST URL', async () => {
      // Arrange
      // Mock external service failure.
      const s3Spy = jest
        .spyOn(aws.s3, 'createPresignedPost')
        .mockImplementationOnce(() => {
          throw new Error('boom')
        })

      // Act
      const actualResult = await createPresignedPostForImages({
        fileId: 'any id',
        fileMd5Hash: 'any hash',
        fileType: VALID_UPLOAD_FILE_TYPES[0],
      })

      // Assert
      // Check that the correct bucket was used.
      expect(s3Spy).toHaveBeenCalledWith(
        expect.objectContaining({ Bucket: aws.imageS3Bucket }),
        // eslint-disable-next-line @typescript-eslint/ban-ts-comment
        // @ts-ignore
        expect.any(Function),
      )
      expect(actualResult.isErr()).toEqual(true)
      expect(actualResult._unsafeUnwrapErr()).toEqual(
        new CreatePresignedUrlError('Error occurred whilst uploading file'),
      )
    })
  })

  describe('createPresignedPostForLogos', () => {
    it('should successfully create presigned POST URL', async () => {
      // Arrange
      const expectedPresignedPost: PresignedPost = {
        fields: {
          'X-Amz-Signature': 'some-amz-signature',
          Policy: 'some policy',
        },
        url: 'some url',
      }
      // Mock external service success.
      const s3Spy = jest
        .spyOn(aws.s3, 'createPresignedPost')
        // eslint-disable-next-line @typescript-eslint/ban-ts-comment
        // @ts-ignore
        .mockImplementationOnce((_obj, cb) => {
          cb(null, expectedPresignedPost)
        })

      // Act
      const actualResult = await createPresignedPostForLogos({
        fileId: 'any id',
        fileMd5Hash: 'any hash',
        fileType: VALID_UPLOAD_FILE_TYPES[0],
      })

      // Assert
      // Check that the correct bucket was used.
      expect(s3Spy).toHaveBeenCalledWith(
        expect.objectContaining({ Bucket: aws.logoS3Bucket }),
        // eslint-disable-next-line @typescript-eslint/ban-ts-comment
        // @ts-ignore
        expect.any(Function),
      )
      expect(actualResult.isOk()).toEqual(true)
      expect(actualResult._unsafeUnwrap()).toEqual(expectedPresignedPost)
    })

    it('should return InvalidFileTypeError when given file type is not supported', async () => {
      // Arrange
      const invalidFileType = 'something'
      expect(VALID_UPLOAD_FILE_TYPES.includes(invalidFileType)).toEqual(false)

      // Act
      const actualResult = await createPresignedPostForLogos({
        fileId: 'any id',
        fileMd5Hash: 'any hash',
        fileType: invalidFileType,
      })

      // Assert
      expect(actualResult.isErr()).toEqual(true)
      expect(actualResult._unsafeUnwrapErr()).toEqual(
        new InvalidFileTypeError(
          `"${invalidFileType}" is not a supported file type`,
        ),
      )
    })

    it('should return CreatePresignedUrlError when error occurs whilst creating presigned POST URL', async () => {
      // Arrange
      // Mock external service failure.
      const s3Spy = jest
        .spyOn(aws.s3, 'createPresignedPost')
        .mockImplementationOnce(() => {
          throw new Error('boom')
        })

      // Act
      const actualResult = await createPresignedPostForLogos({
        fileId: 'any id',
        fileMd5Hash: 'any hash',
        fileType: VALID_UPLOAD_FILE_TYPES[0],
      })

      // Assert
      // Check that the correct bucket was used.
      expect(s3Spy).toHaveBeenCalledWith(
        expect.objectContaining({ Bucket: aws.logoS3Bucket }),
        // eslint-disable-next-line @typescript-eslint/ban-ts-comment
        // @ts-ignore
        expect.any(Function),
      )
      expect(actualResult.isErr()).toEqual(true)
      expect(actualResult._unsafeUnwrapErr()).toEqual(
        new CreatePresignedUrlError('Error occurred whilst uploading file'),
      )
    })
  })

  describe('archiveForm', () => {
    it('should true when form is successfully archived', async () => {
      // Arrange
      const mockArchivedForm = {
        _id: new ObjectId(),
        admin: new ObjectId(),
        status: Status.Archived,
      } as IEmailFormSchema
      const mockArchiveFn = jest.fn().mockResolvedValue(mockArchivedForm)
      const mockInitialForm = ({
        archive: mockArchiveFn,
      } as unknown) as IEmailFormSchema

      // Act
      const actual = await archiveForm(mockInitialForm)

      // Assert
      expect(actual.isOk()).toEqual(true)
      expect(actual._unsafeUnwrap()).toEqual(true)
    })

    it('should return DatabaseError if any database errors occur', async () => {
      // Arrange
      const mockErrorString = 'database went wrong something'
      const mockArchiveFn = jest
        .fn()
        .mockRejectedValue(new Error(mockErrorString))
      const mockInitialForm = ({
        archive: mockArchiveFn,
      } as unknown) as IEncryptedFormSchema

      // Act
      const actual = await archiveForm(mockInitialForm)

      // Assert
      expect(actual.isErr()).toEqual(true)
      expect(actual._unsafeUnwrapErr()).toEqual(
        new DatabaseError(mockErrorString),
      )
    })
  })

  describe('duplicateForm', () => {
    const MOCK_NEW_ADMIN_ID = new ObjectId().toHexString()
    const MOCK_VALID_FORM = ({
      _id: new ObjectId(),
      admin: new ObjectId(),
      endPage: {
        buttonLink: 'original form endpage link',
      },
      startPage: {
        logo: {
          state: FormLogoState.Custom,
          fileId: 'some file_id',
          fileName: 'some file name',
          fileSizeInBytes: 10000,
        } as ICustomFormLogo,
      },
    } as unknown) as IFormSchema
    const MOCK_EMAIL_OVERRIDE_PARAMS: DuplicateFormBody = {
      responseMode: ResponseMode.Email,
      title: 'mock new title',
      emails: ['mockExample@example.com'],
    }
    const MOCK_ENCRYPT_OVERRIDE_PARAMS: DuplicateFormBody = {
      responseMode: ResponseMode.Encrypt,
      title: 'mock new title',
      publicKey: 'some public key',
    }

    const createMockForm = (expectedParams: OverrideProps) =>
      merge({}, MOCK_VALID_FORM, {
        getDuplicateParams: jest.fn().mockReturnValue(expectedParams),
      }) as IFormSchema

    it('should successfully duplicate form', async () => {
      // Arrange
      const mockNewAdminId = new ObjectId().toHexString()
      const expectedParams: PickDuplicateForm & OverrideProps = {
        admin: MOCK_NEW_ADMIN_ID,
        ...MOCK_ENCRYPT_OVERRIDE_PARAMS,
      }
      const mockForm = createMockForm(expectedParams)

      // Mock util return
      const expectedOverrideProps = { title: 'new title' } as OverrideProps
      jest
        .spyOn(AdminFormUtils, 'processDuplicateOverrideProps')
        .mockReturnValueOnce(expectedOverrideProps)
      const expectedForm = createMockForm(expectedOverrideProps)
      const createSpy = jest
        .spyOn(FormModel, 'create')
        .mockResolvedValueOnce(expectedForm)

      // Act
      const actualResult = await duplicateForm(
        mockForm,
        mockNewAdminId,
        MOCK_EMAIL_OVERRIDE_PARAMS,
      )

      // Assert
      expect(actualResult.isOk()).toEqual(true)
      expect(actualResult._unsafeUnwrap()).toEqual(expectedForm)
      expect(createSpy).toHaveBeenCalledWith(expectedParams)
      expect(mockForm.getDuplicateParams).toHaveBeenCalledWith({
        ...expectedOverrideProps,
        // Should now have start page set to default
        startPage: {
          logo: {
            state: FormLogoState.Default,
          },
        },
      })
    })

    it('should omit buttonLink if original form link is to the form itself', async () => {
      // Arrange
      const mockNewAdminId = new ObjectId().toHexString()
      const expectedParams: PickDuplicateForm & OverrideProps = {
        admin: MOCK_NEW_ADMIN_ID,
        ...omit(MOCK_ENCRYPT_OVERRIDE_PARAMS, 'isTemplate'),
      }
      const mockForm = merge({}, MOCK_VALID_FORM, {
        endPage: {
          // Legacy: buttonLink is hashed link.
          buttonLink: `#!/${MOCK_VALID_FORM._id}`,
        },
        getDuplicateParams: jest.fn().mockReturnValue(expectedParams),
      }) as IFormSchema

      // Mock util return
      const expectedOverrideProps = {
        endPage: { buttonLink: 'has button link' },
      } as OverrideProps
      jest
        .spyOn(AdminFormUtils, 'processDuplicateOverrideProps')
        .mockReturnValueOnce(expectedOverrideProps)
      const expectedForm = createMockForm(expectedOverrideProps)
      const createSpy = jest
        .spyOn(FormModel, 'create')
        .mockResolvedValueOnce(expectedForm)

      // Act
      const actualResult = await duplicateForm(
        mockForm,
        mockNewAdminId,
        MOCK_EMAIL_OVERRIDE_PARAMS,
      )

      // Assert
      expect(actualResult.isOk()).toEqual(true)
      expect(actualResult._unsafeUnwrap()).toEqual(expectedForm)
      expect(createSpy).toHaveBeenCalledWith(expectedParams)
      expect(mockForm.getDuplicateParams).toHaveBeenCalledWith({
        // No more button link.
        endPage: {},
        startPage: {
          logo: {
            state: FormLogoState.Default,
          },
        },
      })
    })

    it('should return DatabaseError if error occurred during the duplication', async () => {
      // Arrange
      const mockNewAdminId = new ObjectId().toHexString()
      const expectedParams: PickDuplicateForm & OverrideProps = {
        admin: MOCK_NEW_ADMIN_ID,
        ...omit(MOCK_ENCRYPT_OVERRIDE_PARAMS, 'isTemplate'),
      }
      const mockForm = createMockForm(expectedParams)

      const mockErrorString = 'something went wrong!'
      const createSpy = jest
        .spyOn(FormModel, 'create')
        .mockRejectedValueOnce(new Error(mockErrorString))
      // Mock util return
      const expectedOverrideProps = { title: 'new title' } as OverrideProps
      jest
        .spyOn(AdminFormUtils, 'processDuplicateOverrideProps')
        .mockReturnValueOnce(expectedOverrideProps)

      // Act
      const actualResult = await duplicateForm(
        mockForm,
        mockNewAdminId,
        MOCK_EMAIL_OVERRIDE_PARAMS,
      )

      // Assert
      expect(actualResult.isErr()).toEqual(true)
      expect(actualResult._unsafeUnwrapErr()).toEqual(
        new DatabaseError(mockErrorString),
      )
      expect(createSpy).toHaveBeenCalledWith(expectedParams)
      expect(mockForm.getDuplicateParams).toHaveBeenCalledWith({
        ...expectedOverrideProps,
        // Should now have start page set to default
        startPage: {
          logo: {
            state: FormLogoState.Default,
          },
        },
      })
    })
  })

<<<<<<< HEAD
  describe('transferFormOwnership', () => {
    const MOCK_NEW_OWNER_EMAIL = 'random@example.com'
    const MOCK_CURRENT_OWNER = {
      _id: new ObjectId(),
      email: 'someemail@example.com',
    } as IUserSchema
    const MOCK_NEW_OWNER = {
      _id: new ObjectId(),
      email: MOCK_NEW_OWNER_EMAIL,
    } as IUserSchema

    it('should return updated form with new owner successfully', async () => {
      // Arrange
      const expectedPopulateResult = {
        title: 'mock populated form',
      } as IPopulatedForm

      const mockUpdatedForm = ({
        _id: new ObjectId(),
        admin: MOCK_CURRENT_OWNER,
        emails: [MOCK_NEW_OWNER_EMAIL],
        responseMode: ResponseMode.Email,
        title: 'some mock form',
        populate: jest.fn().mockReturnValue({
          execPopulate: jest.fn().mockResolvedValue(expectedPopulateResult),
        }),
      } as unknown) as IFormSchema

      const mockValidForm = ({
        title: 'some mock form',
        admin: MOCK_CURRENT_OWNER,
        transferOwner: jest.fn().mockResolvedValue(mockUpdatedForm),
      } as unknown) as IFormSchema

      MockUserService.findUserById.mockReturnValueOnce(
        okAsync(MOCK_CURRENT_OWNER),
      )
      MockUserService.findUserByEmail.mockReturnValueOnce(
        okAsync(MOCK_NEW_OWNER),
      )

      // Act
      const actualResult = await transferFormOwnership(
        mockValidForm,
        MOCK_NEW_OWNER_EMAIL,
      )

      // Assert
      expect(actualResult.isOk()).toEqual(true)
      expect(actualResult._unsafeUnwrap()).toEqual(expectedPopulateResult)
      expect(mockValidForm.transferOwner).toHaveBeenCalledWith(
        MOCK_CURRENT_OWNER,
        MOCK_NEW_OWNER,
      )
      expect(mockUpdatedForm.populate).toHaveBeenCalled()
    })

    it('should return TransferOwnershipError when new owner cannot be found in the database', async () => {
      // Arrange
      MockUserService.findUserById.mockReturnValueOnce(
        okAsync(MOCK_CURRENT_OWNER),
      )
      // Mock unable to retrieve new owner.
      MockUserService.findUserByEmail.mockReturnValueOnce(
        errAsync(new MissingUserError()),
      )
      const mockValidForm = ({
        title: 'some mock form',
        admin: MOCK_CURRENT_OWNER,
        transferOwner: jest.fn(),
      } as unknown) as IFormSchema

      // Act
      const actualResult = await transferFormOwnership(
        mockValidForm,
        MOCK_NEW_OWNER_EMAIL,
      )

      // Assert
      expect(actualResult.isErr()).toEqual(true)
      // Messaging should have been overridden.
      expect(actualResult._unsafeUnwrapErr()).toEqual(
        new TransferOwnershipError(
          `${MOCK_NEW_OWNER.email} must have logged in once before being added as Owner`,
        ),
      )
      expect(mockValidForm.transferOwner).not.toHaveBeenCalled()
    })

    it('should return MissingUserError when current form owner cannot be found in the database', async () => {
      // Arrange
      const mockValidForm = ({
        title: 'some mock form',
        admin: MOCK_CURRENT_OWNER,
        transferOwner: jest.fn(),
      } as unknown) as IFormSchema
      MockUserService.findUserById.mockReturnValueOnce(
        errAsync(new MissingUserError()),
      )

      // Act
      const actualResult = await transferFormOwnership(
        mockValidForm,
        MOCK_NEW_OWNER_EMAIL,
      )

      // Assert
      expect(actualResult.isErr()).toEqual(true)
      // Messaging should have been overridden.
      expect(actualResult._unsafeUnwrapErr()).toEqual(new MissingUserError())
      expect(mockValidForm.transferOwner).not.toHaveBeenCalled()
    })

    it('should return DatabaseError when database error occurs whilst retrieving current form owner', async () => {
      // Arrange
      const mockValidForm = ({
        title: 'some mock form',
        admin: MOCK_CURRENT_OWNER,
        transferOwner: jest.fn(),
      } as unknown) as IFormSchema
      MockUserService.findUserById.mockReturnValueOnce(
        errAsync(new DatabaseError()),
      )

      // Act
      const actualResult = await transferFormOwnership(
        mockValidForm,
        MOCK_NEW_OWNER_EMAIL,
      )

      // Assert
      expect(actualResult.isErr()).toEqual(true)
      // Messaging should have been overridden.
      expect(actualResult._unsafeUnwrapErr()).toEqual(new DatabaseError())
      expect(mockValidForm.transferOwner).not.toHaveBeenCalled()
    })

    it('should return DatabaseError when database error occurs whilst retrieving new owner', async () => {
      // Arrange
      MockUserService.findUserById.mockReturnValueOnce(
        okAsync(MOCK_CURRENT_OWNER),
      )
      MockUserService.findUserByEmail.mockReturnValueOnce(
        errAsync(new DatabaseError()),
      )
      const mockValidForm = ({
        title: 'some mock form',
        admin: MOCK_CURRENT_OWNER,
        transferOwner: jest.fn(),
      } as unknown) as IFormSchema

      // Act
      const actualResult = await transferFormOwnership(
        mockValidForm,
        MOCK_NEW_OWNER_EMAIL,
      )

      // Assert
      expect(actualResult.isErr()).toEqual(true)
      // Messaging should have been overridden.
      expect(actualResult._unsafeUnwrapErr()).toEqual(new DatabaseError())
      expect(mockValidForm.transferOwner).not.toHaveBeenCalled()
    })

    it('should return TransferOwnershipError when new owner is same as current owner', async () => {
      // Arrange
      MockUserService.findUserById.mockReturnValueOnce(
        okAsync(MOCK_CURRENT_OWNER),
      )
      const mockValidForm = ({
        title: 'some mock form',
        admin: MOCK_CURRENT_OWNER,
        transferOwner: jest.fn(),
      } as unknown) as IFormSchema

      // Act
      const actualResult = await transferFormOwnership(
        mockValidForm,
        // Should trigger error since new owner email is the same as current.
        MOCK_CURRENT_OWNER.email,
      )

      // Assert
      expect(actualResult.isErr()).toEqual(true)
      expect(actualResult._unsafeUnwrapErr()).toEqual(
        new TransferOwnershipError('You are already the owner of this form'),
      )
      expect(mockValidForm.transferOwner).not.toHaveBeenCalled()
      expect(MockUserService.findUserByEmail).not.toHaveBeenCalled()
    })

    it('should return DatabaseError when database error occurs during populating the updated form', async () => {
      // Arrange
      const mockPopulateErrorStr = 'population failed!'
      const mockUpdatedForm = ({
        _id: new ObjectId(),
        admin: MOCK_CURRENT_OWNER,
        emails: [MOCK_NEW_OWNER_EMAIL],
        responseMode: ResponseMode.Email,
        title: 'some mock form',
        populate: jest.fn().mockReturnValue({
          // Mock populate error.
          execPopulate: jest
            .fn()
            .mockRejectedValue(new Error(mockPopulateErrorStr)),
        }),
      } as unknown) as IFormSchema

      const mockValidForm = ({
        title: 'some mock form',
        admin: MOCK_CURRENT_OWNER,
        transferOwner: jest.fn().mockResolvedValue(mockUpdatedForm),
      } as unknown) as IFormSchema

      MockUserService.findUserById.mockReturnValueOnce(
        okAsync(MOCK_CURRENT_OWNER),
      )
      MockUserService.findUserByEmail.mockReturnValueOnce(
        okAsync(MOCK_NEW_OWNER),
      )

      // Act
      const actualResult = await transferFormOwnership(
        mockValidForm,
        MOCK_NEW_OWNER_EMAIL,
      )

      // Assert
      expect(actualResult.isErr()).toEqual(true)
      expect(actualResult._unsafeUnwrapErr()).toEqual(
        new DatabaseError(mockPopulateErrorStr),
      )
      expect(mockValidForm.transferOwner).toHaveBeenCalledWith(
        MOCK_CURRENT_OWNER,
        MOCK_NEW_OWNER,
      )
      expect(mockUpdatedForm.populate).toHaveBeenCalled()
=======
  describe('createForm', () => {
    it('should successfully create form', async () => {
      // Arrange
      const formParams: Parameters<typeof createForm>[0] = {
        title: 'create form title',
        admin: new ObjectId().toHexString(),
        responseMode: ResponseMode.Email,
        emails: 'example@example.com',
      }
      const expectedForm = {
        _id: new ObjectId(),
        ...formParams,
      } as IFormSchema
      const createSpy = jest
        .spyOn(FormModel, 'create')
        .mockResolvedValueOnce(expectedForm)

      // Act
      const actualResult = await createForm(formParams)

      // Assert
      expect(actualResult._unsafeUnwrap()).toEqual(expectedForm)
      expect(createSpy).toHaveBeenCalledWith(formParams)
    })

    it('should return DatabaseValidationError on invalid form params whilst creating form', async () => {
      // Arrange
      const formParams: Parameters<typeof createForm>[0] = {
        title: 'create form title',
        admin: new ObjectId().toHexString(),
        responseMode: ResponseMode.Encrypt,
        publicKey: 'some key',
      }
      const createSpy = jest
        .spyOn(FormModel, 'create')
        .mockRejectedValueOnce(new mongoose.Error.ValidationError())

      // Act
      const actualResult = await createForm(formParams)

      // Assert
      expect(actualResult._unsafeUnwrapErr()).toBeInstanceOf(
        DatabaseValidationError,
      )
      expect(createSpy).toHaveBeenCalledWith(formParams)
    })

    it('should return DatabaseConflictError on mongoose version error', async () => {
      // Arrange
      const formParams: Parameters<typeof createForm>[0] = {
        title: 'create form title',
        admin: new ObjectId().toHexString(),
        responseMode: ResponseMode.Encrypt,
        publicKey: 'some key',
      }
      const createSpy = jest
        .spyOn(FormModel, 'create')
        .mockRejectedValueOnce(
          new mongoose.Error.VersionError({} as Document, 1, ['none']),
        )

      // Act
      const actualResult = await createForm(formParams)

      // Assert
      expect(actualResult._unsafeUnwrapErr()).toBeInstanceOf(
        DatabaseConflictError,
      )
      expect(createSpy).toHaveBeenCalledWith(formParams)
    })

    it('should return DatabasePayloadError on form size error', async () => {
      // Arrange
      const formParams: Parameters<typeof createForm>[0] = {
        title: 'create form title',
        admin: new ObjectId().toHexString(),
        responseMode: ResponseMode.Encrypt,
        publicKey: 'some key',
      }
      const mockErrorString = 'some payload size error'
      const expectedError = Object.assign(new Error(mockErrorString), {
        name: 'FormSizeError',
      })
      const createSpy = jest
        .spyOn(FormModel, 'create')
        .mockRejectedValueOnce(expectedError)

      // Act
      const actualResult = await createForm(formParams)

      // Assert
      expect(actualResult._unsafeUnwrapErr()).toEqual(
        new DatabasePayloadSizeError(mockErrorString),
      )
      expect(createSpy).toHaveBeenCalledWith(formParams)
    })

    it('should return DatabaseError on database error whilst creating form', async () => {
      // Arrange
      const formParams: Parameters<typeof createForm>[0] = {
        title: 'create form title',
        admin: new ObjectId().toHexString(),
        responseMode: ResponseMode.Encrypt,
        publicKey: 'some key',
      }
      const mockErrorString = 'no'
      const createSpy = jest
        .spyOn(FormModel, 'create')
        .mockRejectedValueOnce(new Error(mockErrorString))

      // Act
      const actualResult = await createForm(formParams)

      // Assert
      expect(actualResult._unsafeUnwrapErr()).toEqual(
        new DatabaseError(mockErrorString),
      )
      expect(createSpy).toHaveBeenCalledWith(formParams)
>>>>>>> 3b66f774
    })
  })
})<|MERGE_RESOLUTION|>--- conflicted
+++ resolved
@@ -523,7 +523,6 @@
     })
   })
 
-<<<<<<< HEAD
   describe('transferFormOwnership', () => {
     const MOCK_NEW_OWNER_EMAIL = 'random@example.com'
     const MOCK_CURRENT_OWNER = {
@@ -761,7 +760,9 @@
         MOCK_NEW_OWNER,
       )
       expect(mockUpdatedForm.populate).toHaveBeenCalled()
-=======
+    })
+  })
+
   describe('createForm', () => {
     it('should successfully create form', async () => {
       // Arrange
@@ -880,7 +881,6 @@
         new DatabaseError(mockErrorString),
       )
       expect(createSpy).toHaveBeenCalledWith(formParams)
->>>>>>> 3b66f774
     })
   })
 })