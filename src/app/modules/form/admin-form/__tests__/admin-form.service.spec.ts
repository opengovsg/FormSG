import { PresignedPost } from 'aws-sdk/clients/s3'
import { ObjectId } from 'bson-ext'
import { merge, omit } from 'lodash'
import mongoose from 'mongoose'
import { errAsync, okAsync } from 'neverthrow'
import { mocked } from 'ts-jest/utils'

import getFormModel from 'src/app/models/form.server.model'
import { DatabaseError } from 'src/app/modules/core/core.errors'
import { MissingUserError } from 'src/app/modules/user/user.errors'
import * as UserService from 'src/app/modules/user/user.service'
import { aws } from 'src/config/config'
import { VALID_UPLOAD_FILE_TYPES } from 'src/shared/constants'
import {
  DashboardFormView,
  FormLogoState,
  ICustomFormLogo,
  IEmailFormSchema,
  IEncryptedFormSchema,
  IFormSchema,
<<<<<<< HEAD
  IPopulatedForm,
  IPopulatedUser,
  IUserSchema,
=======
  IPopulatedUser,
  IUserSchema,
  PickDuplicateForm,
>>>>>>> b90e228a
  ResponseMode,
  Status,
} from 'src/types'

import { TransferOwnershipError } from '../../form.errors'
import {
  CreatePresignedUrlError,
  InvalidFileTypeError,
} from '../admin-form.errors'
import {
  archiveForm,
  createPresignedPostForImages,
  createPresignedPostForLogos,
  duplicateForm,
  getDashboardForms,
  transferFormOwnership,
} from '../admin-form.service'
import { DuplicateFormBody, OverrideProps } from '../admin-form.types'
import * as AdminFormUtils from '../admin-form.utils'

const FormModel = getFormModel(mongoose)

jest.mock('src/app/modules/user/user.service')
const MockUserService = mocked(UserService)

describe('admin-form.service', () => {
  beforeEach(() => jest.clearAllMocks())
  describe('getDashboardForms', () => {
    it('should return list of forms user is authorized to view', async () => {
      // Arrange
      const mockUserId = 'mockUserId'
      const mockUser = {
        email: 'MOCK_EMAIL@example.com',
        _id: mockUserId,
      } as IUserSchema
      const mockDashboardForms: DashboardFormView[] = [
        {
          admin: {} as IPopulatedUser,
          title: 'test form 1',
          _id: 'any',
          responseMode: ResponseMode.Email,
        },
        {
          admin: {} as IPopulatedUser,
          title: 'test form 2',
          _id: 'any2',
          responseMode: ResponseMode.Encrypt,
        },
      ]
      // Mock user admin success.
      MockUserService.findUserById.mockReturnValueOnce(
        okAsync(mockUser as IUserSchema),
      )
      const getSpy = jest
        .spyOn(FormModel, 'getDashboardForms')
        .mockResolvedValueOnce(mockDashboardForms)

      // Act
      const actualResult = await getDashboardForms(mockUserId)

      // Assert
      expect(getSpy).toHaveBeenCalledWith(mockUserId, mockUser.email)
      expect(actualResult.isOk()).toEqual(true)
      expect(actualResult._unsafeUnwrap()).toEqual(mockDashboardForms)
    })

    it('should return MissingUserError when user with userId does not exist', async () => {
      // Arrange
      const expectedError = new MissingUserError('not found')
      MockUserService.findUserById.mockReturnValueOnce(errAsync(expectedError))

      // Act
      const actualResult = await getDashboardForms('any')

      // Assert
      expect(actualResult.isErr()).toEqual(true)
      // Error should passthrough.
      expect(actualResult._unsafeUnwrapErr()).toEqual(expectedError)
    })

    it('should return DatabaseError when error occurs whilst querying the database', async () => {
      // Arrange
      const mockUserId = 'mockUserId'
      const mockUser = {
        email: 'MOCK_EMAIL@example.com',
        _id: mockUserId,
      } as IUserSchema
      // Mock user admin success.
      MockUserService.findUserById.mockReturnValueOnce(
        okAsync(mockUser as IUserSchema),
      )
      const getSpy = jest
        .spyOn(FormModel, 'getDashboardForms')
        .mockRejectedValueOnce(new Error('some error'))

      // Act
      const actualResult = await getDashboardForms(mockUserId)

      // Assert
      expect(getSpy).toHaveBeenCalledWith(mockUserId, mockUser.email)
      expect(actualResult.isErr()).toEqual(true)
      expect(actualResult._unsafeUnwrapErr()).toEqual(new DatabaseError())
    })
  })

  describe('createPresignedPostForImages', () => {
    it('should successfully create presigned POST URL', async () => {
      // Arrange
      const expectedPresignedPost: PresignedPost = {
        fields: {
          'X-Amz-Signature': 'some-amz-signature',
          Policy: 'some policy',
        },
        url: 'some url',
      }
      // Mock external service success.
      const s3Spy = jest
        .spyOn(aws.s3, 'createPresignedPost')
        // eslint-disable-next-line @typescript-eslint/ban-ts-comment
        // @ts-ignore
        .mockImplementationOnce((_obj, cb) => {
          cb(null, expectedPresignedPost)
        })

      // Act
      const actualResult = await createPresignedPostForImages({
        fileId: 'any id',
        fileMd5Hash: 'any hash',
        fileType: VALID_UPLOAD_FILE_TYPES[0],
      })

      // Assert
      // Check that the correct bucket was used.
      expect(s3Spy).toHaveBeenCalledWith(
        expect.objectContaining({ Bucket: aws.imageS3Bucket }),
        // eslint-disable-next-line @typescript-eslint/ban-ts-comment
        // @ts-ignore
        expect.any(Function),
      )
      expect(actualResult.isOk()).toEqual(true)
      expect(actualResult._unsafeUnwrap()).toEqual(expectedPresignedPost)
    })

    it('should return InvalidFileTypeError when given file type is not supported', async () => {
      // Arrange
      const invalidFileType = 'something'
      expect(VALID_UPLOAD_FILE_TYPES.includes(invalidFileType)).toEqual(false)

      // Act
      const actualResult = await createPresignedPostForImages({
        fileId: 'any id',
        fileMd5Hash: 'any hash',
        fileType: invalidFileType,
      })

      // Assert
      expect(actualResult.isErr()).toEqual(true)
      expect(actualResult._unsafeUnwrapErr()).toEqual(
        new InvalidFileTypeError(
          `"${invalidFileType}" is not a supported file type`,
        ),
      )
    })

    it('should return CreatePresignedUrlError when error occurs whilst creating presigned POST URL', async () => {
      // Arrange
      // Mock external service failure.
      const s3Spy = jest
        .spyOn(aws.s3, 'createPresignedPost')
        .mockImplementationOnce(() => {
          throw new Error('boom')
        })

      // Act
      const actualResult = await createPresignedPostForImages({
        fileId: 'any id',
        fileMd5Hash: 'any hash',
        fileType: VALID_UPLOAD_FILE_TYPES[0],
      })

      // Assert
      // Check that the correct bucket was used.
      expect(s3Spy).toHaveBeenCalledWith(
        expect.objectContaining({ Bucket: aws.imageS3Bucket }),
        // eslint-disable-next-line @typescript-eslint/ban-ts-comment
        // @ts-ignore
        expect.any(Function),
      )
      expect(actualResult.isErr()).toEqual(true)
      expect(actualResult._unsafeUnwrapErr()).toEqual(
        new CreatePresignedUrlError('Error occurred whilst uploading file'),
      )
    })
  })

  describe('createPresignedPostForLogos', () => {
    it('should successfully create presigned POST URL', async () => {
      // Arrange
      const expectedPresignedPost: PresignedPost = {
        fields: {
          'X-Amz-Signature': 'some-amz-signature',
          Policy: 'some policy',
        },
        url: 'some url',
      }
      // Mock external service success.
      const s3Spy = jest
        .spyOn(aws.s3, 'createPresignedPost')
        // eslint-disable-next-line @typescript-eslint/ban-ts-comment
        // @ts-ignore
        .mockImplementationOnce((_obj, cb) => {
          cb(null, expectedPresignedPost)
        })

      // Act
      const actualResult = await createPresignedPostForLogos({
        fileId: 'any id',
        fileMd5Hash: 'any hash',
        fileType: VALID_UPLOAD_FILE_TYPES[0],
      })

      // Assert
      // Check that the correct bucket was used.
      expect(s3Spy).toHaveBeenCalledWith(
        expect.objectContaining({ Bucket: aws.logoS3Bucket }),
        // eslint-disable-next-line @typescript-eslint/ban-ts-comment
        // @ts-ignore
        expect.any(Function),
      )
      expect(actualResult.isOk()).toEqual(true)
      expect(actualResult._unsafeUnwrap()).toEqual(expectedPresignedPost)
    })

    it('should return InvalidFileTypeError when given file type is not supported', async () => {
      // Arrange
      const invalidFileType = 'something'
      expect(VALID_UPLOAD_FILE_TYPES.includes(invalidFileType)).toEqual(false)

      // Act
      const actualResult = await createPresignedPostForLogos({
        fileId: 'any id',
        fileMd5Hash: 'any hash',
        fileType: invalidFileType,
      })

      // Assert
      expect(actualResult.isErr()).toEqual(true)
      expect(actualResult._unsafeUnwrapErr()).toEqual(
        new InvalidFileTypeError(
          `"${invalidFileType}" is not a supported file type`,
        ),
      )
    })

    it('should return CreatePresignedUrlError when error occurs whilst creating presigned POST URL', async () => {
      // Arrange
      // Mock external service failure.
      const s3Spy = jest
        .spyOn(aws.s3, 'createPresignedPost')
        .mockImplementationOnce(() => {
          throw new Error('boom')
        })

      // Act
      const actualResult = await createPresignedPostForLogos({
        fileId: 'any id',
        fileMd5Hash: 'any hash',
        fileType: VALID_UPLOAD_FILE_TYPES[0],
      })

      // Assert
      // Check that the correct bucket was used.
      expect(s3Spy).toHaveBeenCalledWith(
        expect.objectContaining({ Bucket: aws.logoS3Bucket }),
        // eslint-disable-next-line @typescript-eslint/ban-ts-comment
        // @ts-ignore
        expect.any(Function),
      )
      expect(actualResult.isErr()).toEqual(true)
      expect(actualResult._unsafeUnwrapErr()).toEqual(
        new CreatePresignedUrlError('Error occurred whilst uploading file'),
      )
    })
  })

  describe('archiveForm', () => {
    it('should true when form is successfully archived', async () => {
      // Arrange
      const mockArchivedForm = {
        _id: new ObjectId(),
        admin: new ObjectId(),
        status: Status.Archived,
      } as IEmailFormSchema
      const mockArchiveFn = jest.fn().mockResolvedValue(mockArchivedForm)
      const mockInitialForm = ({
        archive: mockArchiveFn,
      } as unknown) as IEmailFormSchema

      // Act
      const actual = await archiveForm(mockInitialForm)

      // Assert
      expect(actual.isOk()).toEqual(true)
      expect(actual._unsafeUnwrap()).toEqual(true)
    })

    it('should return DatabaseError if any database errors occur', async () => {
      // Arrange
      const mockErrorString = 'database went wrong something'
      const mockArchiveFn = jest
        .fn()
        .mockRejectedValue(new Error(mockErrorString))
      const mockInitialForm = ({
        archive: mockArchiveFn,
      } as unknown) as IEncryptedFormSchema

      // Act
      const actual = await archiveForm(mockInitialForm)

      // Assert
      expect(actual.isErr()).toEqual(true)
      expect(actual._unsafeUnwrapErr()).toEqual(
        new DatabaseError(mockErrorString),
      )
    })
  })
<<<<<<< HEAD

  describe('transferFormOwnership', () => {
    const MOCK_NEW_OWNER_EMAIL = 'random@example.com'
    const MOCK_CURRENT_OWNER = {
      _id: new ObjectId(),
      email: 'someemail@example.com',
    } as IUserSchema
    const MOCK_NEW_OWNER = {
      _id: new ObjectId(),
      email: MOCK_NEW_OWNER_EMAIL,
    } as IUserSchema

    it('should return updated form with new owner successfully', async () => {
      // Arrange
      const expectedPopulateResult = {
        title: 'mock populated form',
      } as IPopulatedForm

      const mockUpdatedForm = ({
        _id: new ObjectId(),
        admin: MOCK_CURRENT_OWNER,
        emails: [MOCK_NEW_OWNER_EMAIL],
        responseMode: ResponseMode.Email,
        title: 'some mock form',
        populate: jest.fn().mockReturnValue({
          execPopulate: jest.fn().mockResolvedValue(expectedPopulateResult),
        }),
      } as unknown) as IFormSchema

      const mockValidForm = ({
        title: 'some mock form',
        admin: MOCK_CURRENT_OWNER,
        transferOwner: jest.fn().mockResolvedValue(mockUpdatedForm),
      } as unknown) as IFormSchema

      MockUserService.findUserById.mockReturnValueOnce(
        okAsync(MOCK_CURRENT_OWNER),
      )
      MockUserService.findUserByEmail.mockReturnValueOnce(
        okAsync(MOCK_NEW_OWNER),
      )

      // Act
      const actualResult = await transferFormOwnership(
        mockValidForm,
        MOCK_NEW_OWNER_EMAIL,
=======
  describe('duplicateForm', () => {
    const MOCK_NEW_ADMIN_ID = new ObjectId().toHexString()
    const MOCK_VALID_FORM = ({
      _id: new ObjectId(),
      admin: new ObjectId(),
      endPage: {
        buttonLink: 'original form endpage link',
      },
      startPage: {
        logo: {
          state: FormLogoState.Custom,
          fileId: 'some file_id',
          fileName: 'some file name',
          fileSizeInBytes: 10000,
        } as ICustomFormLogo,
      },
    } as unknown) as IFormSchema
    const MOCK_EMAIL_OVERRIDE_PARAMS: DuplicateFormBody = {
      responseMode: ResponseMode.Email,
      title: 'mock new title',
      emails: ['mockExample@example.com'],
    }
    const MOCK_ENCRYPT_OVERRIDE_PARAMS: DuplicateFormBody = {
      responseMode: ResponseMode.Encrypt,
      title: 'mock new title',
      publicKey: 'some public key',
    }

    const createMockForm = (expectedParams: OverrideProps) =>
      merge({}, MOCK_VALID_FORM, {
        getDuplicateParams: jest.fn().mockReturnValue(expectedParams),
      }) as IFormSchema

    it('should successfully duplicate form', async () => {
      // Arrange
      const mockNewAdminId = new ObjectId().toHexString()
      const expectedParams: PickDuplicateForm & OverrideProps = {
        admin: MOCK_NEW_ADMIN_ID,
        ...MOCK_ENCRYPT_OVERRIDE_PARAMS,
      }
      const mockForm = createMockForm(expectedParams)

      // Mock util return
      const expectedOverrideProps = { title: 'new title' } as OverrideProps
      jest
        .spyOn(AdminFormUtils, 'processDuplicateOverrideProps')
        .mockReturnValueOnce(expectedOverrideProps)
      const expectedForm = createMockForm(expectedOverrideProps)
      const createSpy = jest
        .spyOn(FormModel, 'create')
        .mockResolvedValueOnce(expectedForm)

      // Act
      const actualResult = await duplicateForm(
        mockForm,
        mockNewAdminId,
        MOCK_EMAIL_OVERRIDE_PARAMS,
>>>>>>> b90e228a
      )

      // Assert
      expect(actualResult.isOk()).toEqual(true)
<<<<<<< HEAD
      expect(actualResult._unsafeUnwrap()).toEqual(expectedPopulateResult)
      expect(mockValidForm.transferOwner).toHaveBeenCalledWith(
        MOCK_CURRENT_OWNER,
        MOCK_NEW_OWNER,
      )
      expect(mockUpdatedForm.populate).toHaveBeenCalled()
    })

    it('should return TransferOwnershipError when new owner cannot be found in the database', async () => {
      // Arrange
      MockUserService.findUserById.mockReturnValueOnce(
        okAsync(MOCK_CURRENT_OWNER),
      )
      // Mock unable to retrieve new owner.
      MockUserService.findUserByEmail.mockReturnValueOnce(
        errAsync(new MissingUserError()),
      )
      const mockValidForm = ({
        title: 'some mock form',
        admin: MOCK_CURRENT_OWNER,
        transferOwner: jest.fn(),
      } as unknown) as IFormSchema

      // Act
      const actualResult = await transferFormOwnership(
        mockValidForm,
        MOCK_NEW_OWNER_EMAIL,
      )

      // Assert
      expect(actualResult.isErr()).toEqual(true)
      // Messaging should have been overridden.
      expect(actualResult._unsafeUnwrapErr()).toEqual(
        new TransferOwnershipError(
          `${MOCK_NEW_OWNER.email} must have logged in once before being added as Owner`,
        ),
      )
      expect(mockValidForm.transferOwner).not.toHaveBeenCalled()
    })

    it('should return MissingUserError when current form owner cannot be found in the database', async () => {
      // Arrange
      const mockValidForm = ({
        title: 'some mock form',
        admin: MOCK_CURRENT_OWNER,
        transferOwner: jest.fn(),
      } as unknown) as IFormSchema
      MockUserService.findUserById.mockReturnValueOnce(
        errAsync(new MissingUserError()),
      )

      // Act
      const actualResult = await transferFormOwnership(
        mockValidForm,
        MOCK_NEW_OWNER_EMAIL,
      )

      // Assert
      expect(actualResult.isErr()).toEqual(true)
      // Messaging should have been overridden.
      expect(actualResult._unsafeUnwrapErr()).toEqual(new MissingUserError())
      expect(mockValidForm.transferOwner).not.toHaveBeenCalled()
    })

    it('should return DatabaseError when database error occurs whilst retrieving current form owner', async () => {
      // Arrange
      const mockValidForm = ({
        title: 'some mock form',
        admin: MOCK_CURRENT_OWNER,
        transferOwner: jest.fn(),
      } as unknown) as IFormSchema
      MockUserService.findUserById.mockReturnValueOnce(
        errAsync(new DatabaseError()),
      )

      // Act
      const actualResult = await transferFormOwnership(
        mockValidForm,
        MOCK_NEW_OWNER_EMAIL,
      )

      // Assert
      expect(actualResult.isErr()).toEqual(true)
      // Messaging should have been overridden.
      expect(actualResult._unsafeUnwrapErr()).toEqual(new DatabaseError())
      expect(mockValidForm.transferOwner).not.toHaveBeenCalled()
    })

    it('should return DatabaseError when database error occurs whilst retrieving new owner', async () => {
      // Arrange
      MockUserService.findUserById.mockReturnValueOnce(
        okAsync(MOCK_CURRENT_OWNER),
      )
      MockUserService.findUserByEmail.mockReturnValueOnce(
        errAsync(new DatabaseError()),
      )
      const mockValidForm = ({
        title: 'some mock form',
        admin: MOCK_CURRENT_OWNER,
        transferOwner: jest.fn(),
      } as unknown) as IFormSchema

      // Act
      const actualResult = await transferFormOwnership(
        mockValidForm,
        MOCK_NEW_OWNER_EMAIL,
      )

      // Assert
      expect(actualResult.isErr()).toEqual(true)
      // Messaging should have been overridden.
      expect(actualResult._unsafeUnwrapErr()).toEqual(new DatabaseError())
      expect(mockValidForm.transferOwner).not.toHaveBeenCalled()
    })

    it('should return TransferOwnershipError when new owner is same as current owner', async () => {
      // Arrange
      MockUserService.findUserById.mockReturnValueOnce(
        okAsync(MOCK_CURRENT_OWNER),
      )
      const mockValidForm = ({
        title: 'some mock form',
        admin: MOCK_CURRENT_OWNER,
        transferOwner: jest.fn(),
      } as unknown) as IFormSchema

      // Act
      const actualResult = await transferFormOwnership(
        mockValidForm,
        // Should trigger error since new owner email is the same as current.
        MOCK_CURRENT_OWNER.email,
      )

      // Assert
      expect(actualResult.isErr()).toEqual(true)
      expect(actualResult._unsafeUnwrapErr()).toEqual(
        new TransferOwnershipError('You are already the owner of this form'),
      )
      expect(mockValidForm.transferOwner).not.toHaveBeenCalled()
      expect(MockUserService.findUserByEmail).not.toHaveBeenCalled()
    })

    it('should return DatabaseError when database error occurs during populating the updated form', async () => {
      // Arrange
      const mockPopulateErrorStr = 'population failed!'
      const mockUpdatedForm = ({
        _id: new ObjectId(),
        admin: MOCK_CURRENT_OWNER,
        emails: [MOCK_NEW_OWNER_EMAIL],
        responseMode: ResponseMode.Email,
        title: 'some mock form',
        populate: jest.fn().mockReturnValue({
          // Mock populate error.
          execPopulate: jest
            .fn()
            .mockRejectedValue(new Error(mockPopulateErrorStr)),
        }),
      } as unknown) as IFormSchema

      const mockValidForm = ({
        title: 'some mock form',
        admin: MOCK_CURRENT_OWNER,
        transferOwner: jest.fn().mockResolvedValue(mockUpdatedForm),
      } as unknown) as IFormSchema

      MockUserService.findUserById.mockReturnValueOnce(
        okAsync(MOCK_CURRENT_OWNER),
      )
      MockUserService.findUserByEmail.mockReturnValueOnce(
        okAsync(MOCK_NEW_OWNER),
      )

      // Act
      const actualResult = await transferFormOwnership(
        mockValidForm,
        MOCK_NEW_OWNER_EMAIL,
=======
      expect(actualResult._unsafeUnwrap()).toEqual(expectedForm)
      expect(createSpy).toHaveBeenCalledWith(expectedParams)
      expect(mockForm.getDuplicateParams).toHaveBeenCalledWith({
        ...expectedOverrideProps,
        // Should now have start page set to default
        startPage: {
          logo: {
            state: FormLogoState.Default,
          },
        },
      })
    })

    it('should omit buttonLink if original form link is to the form itself', async () => {
      // Arrange
      const mockNewAdminId = new ObjectId().toHexString()
      const expectedParams: PickDuplicateForm & OverrideProps = {
        admin: MOCK_NEW_ADMIN_ID,
        ...omit(MOCK_ENCRYPT_OVERRIDE_PARAMS, 'isTemplate'),
      }
      const mockForm = merge({}, MOCK_VALID_FORM, {
        endPage: {
          // Legacy: buttonLink is hashed link.
          buttonLink: `#!/${MOCK_VALID_FORM._id}`,
        },
        getDuplicateParams: jest.fn().mockReturnValue(expectedParams),
      }) as IFormSchema

      // Mock util return
      const expectedOverrideProps = {
        endPage: { buttonLink: 'has button link' },
      } as OverrideProps
      jest
        .spyOn(AdminFormUtils, 'processDuplicateOverrideProps')
        .mockReturnValueOnce(expectedOverrideProps)
      const expectedForm = createMockForm(expectedOverrideProps)
      const createSpy = jest
        .spyOn(FormModel, 'create')
        .mockResolvedValueOnce(expectedForm)

      // Act
      const actualResult = await duplicateForm(
        mockForm,
        mockNewAdminId,
        MOCK_EMAIL_OVERRIDE_PARAMS,
      )

      // Assert
      expect(actualResult.isOk()).toEqual(true)
      expect(actualResult._unsafeUnwrap()).toEqual(expectedForm)
      expect(createSpy).toHaveBeenCalledWith(expectedParams)
      expect(mockForm.getDuplicateParams).toHaveBeenCalledWith({
        // No more button link.
        endPage: {},
        startPage: {
          logo: {
            state: FormLogoState.Default,
          },
        },
      })
    })

    it('should return DatabaseError if error occurred during the duplication', async () => {
      // Arrange
      const mockNewAdminId = new ObjectId().toHexString()
      const expectedParams: PickDuplicateForm & OverrideProps = {
        admin: MOCK_NEW_ADMIN_ID,
        ...omit(MOCK_ENCRYPT_OVERRIDE_PARAMS, 'isTemplate'),
      }
      const mockForm = createMockForm(expectedParams)

      const mockErrorString = 'something went wrong!'
      const createSpy = jest
        .spyOn(FormModel, 'create')
        .mockRejectedValueOnce(new Error(mockErrorString))
      // Mock util return
      const expectedOverrideProps = { title: 'new title' } as OverrideProps
      jest
        .spyOn(AdminFormUtils, 'processDuplicateOverrideProps')
        .mockReturnValueOnce(expectedOverrideProps)

      // Act
      const actualResult = await duplicateForm(
        mockForm,
        mockNewAdminId,
        MOCK_EMAIL_OVERRIDE_PARAMS,
>>>>>>> b90e228a
      )

      // Assert
      expect(actualResult.isErr()).toEqual(true)
      expect(actualResult._unsafeUnwrapErr()).toEqual(
<<<<<<< HEAD
        new DatabaseError(mockPopulateErrorStr),
      )
      expect(mockValidForm.transferOwner).toHaveBeenCalledWith(
        MOCK_CURRENT_OWNER,
        MOCK_NEW_OWNER,
      )
      expect(mockUpdatedForm.populate).toHaveBeenCalled()
=======
        new DatabaseError(mockErrorString),
      )
      expect(createSpy).toHaveBeenCalledWith(expectedParams)
      expect(mockForm.getDuplicateParams).toHaveBeenCalledWith({
        ...expectedOverrideProps,
        // Should now have start page set to default
        startPage: {
          logo: {
            state: FormLogoState.Default,
          },
        },
      })
>>>>>>> b90e228a
    })
  })
})<|MERGE_RESOLUTION|>--- conflicted
+++ resolved
@@ -18,15 +18,10 @@
   IEmailFormSchema,
   IEncryptedFormSchema,
   IFormSchema,
-<<<<<<< HEAD
   IPopulatedForm,
   IPopulatedUser,
   IUserSchema,
-=======
-  IPopulatedUser,
-  IUserSchema,
   PickDuplicateForm,
->>>>>>> b90e228a
   ResponseMode,
   Status,
 } from 'src/types'
@@ -54,6 +49,7 @@
 
 describe('admin-form.service', () => {
   beforeEach(() => jest.clearAllMocks())
+
   describe('getDashboardForms', () => {
     it('should return list of forms user is authorized to view', async () => {
       // Arrange
@@ -353,54 +349,7 @@
       )
     })
   })
-<<<<<<< HEAD
-
-  describe('transferFormOwnership', () => {
-    const MOCK_NEW_OWNER_EMAIL = 'random@example.com'
-    const MOCK_CURRENT_OWNER = {
-      _id: new ObjectId(),
-      email: 'someemail@example.com',
-    } as IUserSchema
-    const MOCK_NEW_OWNER = {
-      _id: new ObjectId(),
-      email: MOCK_NEW_OWNER_EMAIL,
-    } as IUserSchema
-
-    it('should return updated form with new owner successfully', async () => {
-      // Arrange
-      const expectedPopulateResult = {
-        title: 'mock populated form',
-      } as IPopulatedForm
-
-      const mockUpdatedForm = ({
-        _id: new ObjectId(),
-        admin: MOCK_CURRENT_OWNER,
-        emails: [MOCK_NEW_OWNER_EMAIL],
-        responseMode: ResponseMode.Email,
-        title: 'some mock form',
-        populate: jest.fn().mockReturnValue({
-          execPopulate: jest.fn().mockResolvedValue(expectedPopulateResult),
-        }),
-      } as unknown) as IFormSchema
-
-      const mockValidForm = ({
-        title: 'some mock form',
-        admin: MOCK_CURRENT_OWNER,
-        transferOwner: jest.fn().mockResolvedValue(mockUpdatedForm),
-      } as unknown) as IFormSchema
-
-      MockUserService.findUserById.mockReturnValueOnce(
-        okAsync(MOCK_CURRENT_OWNER),
-      )
-      MockUserService.findUserByEmail.mockReturnValueOnce(
-        okAsync(MOCK_NEW_OWNER),
-      )
-
-      // Act
-      const actualResult = await transferFormOwnership(
-        mockValidForm,
-        MOCK_NEW_OWNER_EMAIL,
-=======
+
   describe('duplicateForm', () => {
     const MOCK_NEW_ADMIN_ID = new ObjectId().toHexString()
     const MOCK_VALID_FORM = ({
@@ -458,189 +407,10 @@
         mockForm,
         mockNewAdminId,
         MOCK_EMAIL_OVERRIDE_PARAMS,
->>>>>>> b90e228a
       )
 
       // Assert
       expect(actualResult.isOk()).toEqual(true)
-<<<<<<< HEAD
-      expect(actualResult._unsafeUnwrap()).toEqual(expectedPopulateResult)
-      expect(mockValidForm.transferOwner).toHaveBeenCalledWith(
-        MOCK_CURRENT_OWNER,
-        MOCK_NEW_OWNER,
-      )
-      expect(mockUpdatedForm.populate).toHaveBeenCalled()
-    })
-
-    it('should return TransferOwnershipError when new owner cannot be found in the database', async () => {
-      // Arrange
-      MockUserService.findUserById.mockReturnValueOnce(
-        okAsync(MOCK_CURRENT_OWNER),
-      )
-      // Mock unable to retrieve new owner.
-      MockUserService.findUserByEmail.mockReturnValueOnce(
-        errAsync(new MissingUserError()),
-      )
-      const mockValidForm = ({
-        title: 'some mock form',
-        admin: MOCK_CURRENT_OWNER,
-        transferOwner: jest.fn(),
-      } as unknown) as IFormSchema
-
-      // Act
-      const actualResult = await transferFormOwnership(
-        mockValidForm,
-        MOCK_NEW_OWNER_EMAIL,
-      )
-
-      // Assert
-      expect(actualResult.isErr()).toEqual(true)
-      // Messaging should have been overridden.
-      expect(actualResult._unsafeUnwrapErr()).toEqual(
-        new TransferOwnershipError(
-          `${MOCK_NEW_OWNER.email} must have logged in once before being added as Owner`,
-        ),
-      )
-      expect(mockValidForm.transferOwner).not.toHaveBeenCalled()
-    })
-
-    it('should return MissingUserError when current form owner cannot be found in the database', async () => {
-      // Arrange
-      const mockValidForm = ({
-        title: 'some mock form',
-        admin: MOCK_CURRENT_OWNER,
-        transferOwner: jest.fn(),
-      } as unknown) as IFormSchema
-      MockUserService.findUserById.mockReturnValueOnce(
-        errAsync(new MissingUserError()),
-      )
-
-      // Act
-      const actualResult = await transferFormOwnership(
-        mockValidForm,
-        MOCK_NEW_OWNER_EMAIL,
-      )
-
-      // Assert
-      expect(actualResult.isErr()).toEqual(true)
-      // Messaging should have been overridden.
-      expect(actualResult._unsafeUnwrapErr()).toEqual(new MissingUserError())
-      expect(mockValidForm.transferOwner).not.toHaveBeenCalled()
-    })
-
-    it('should return DatabaseError when database error occurs whilst retrieving current form owner', async () => {
-      // Arrange
-      const mockValidForm = ({
-        title: 'some mock form',
-        admin: MOCK_CURRENT_OWNER,
-        transferOwner: jest.fn(),
-      } as unknown) as IFormSchema
-      MockUserService.findUserById.mockReturnValueOnce(
-        errAsync(new DatabaseError()),
-      )
-
-      // Act
-      const actualResult = await transferFormOwnership(
-        mockValidForm,
-        MOCK_NEW_OWNER_EMAIL,
-      )
-
-      // Assert
-      expect(actualResult.isErr()).toEqual(true)
-      // Messaging should have been overridden.
-      expect(actualResult._unsafeUnwrapErr()).toEqual(new DatabaseError())
-      expect(mockValidForm.transferOwner).not.toHaveBeenCalled()
-    })
-
-    it('should return DatabaseError when database error occurs whilst retrieving new owner', async () => {
-      // Arrange
-      MockUserService.findUserById.mockReturnValueOnce(
-        okAsync(MOCK_CURRENT_OWNER),
-      )
-      MockUserService.findUserByEmail.mockReturnValueOnce(
-        errAsync(new DatabaseError()),
-      )
-      const mockValidForm = ({
-        title: 'some mock form',
-        admin: MOCK_CURRENT_OWNER,
-        transferOwner: jest.fn(),
-      } as unknown) as IFormSchema
-
-      // Act
-      const actualResult = await transferFormOwnership(
-        mockValidForm,
-        MOCK_NEW_OWNER_EMAIL,
-      )
-
-      // Assert
-      expect(actualResult.isErr()).toEqual(true)
-      // Messaging should have been overridden.
-      expect(actualResult._unsafeUnwrapErr()).toEqual(new DatabaseError())
-      expect(mockValidForm.transferOwner).not.toHaveBeenCalled()
-    })
-
-    it('should return TransferOwnershipError when new owner is same as current owner', async () => {
-      // Arrange
-      MockUserService.findUserById.mockReturnValueOnce(
-        okAsync(MOCK_CURRENT_OWNER),
-      )
-      const mockValidForm = ({
-        title: 'some mock form',
-        admin: MOCK_CURRENT_OWNER,
-        transferOwner: jest.fn(),
-      } as unknown) as IFormSchema
-
-      // Act
-      const actualResult = await transferFormOwnership(
-        mockValidForm,
-        // Should trigger error since new owner email is the same as current.
-        MOCK_CURRENT_OWNER.email,
-      )
-
-      // Assert
-      expect(actualResult.isErr()).toEqual(true)
-      expect(actualResult._unsafeUnwrapErr()).toEqual(
-        new TransferOwnershipError('You are already the owner of this form'),
-      )
-      expect(mockValidForm.transferOwner).not.toHaveBeenCalled()
-      expect(MockUserService.findUserByEmail).not.toHaveBeenCalled()
-    })
-
-    it('should return DatabaseError when database error occurs during populating the updated form', async () => {
-      // Arrange
-      const mockPopulateErrorStr = 'population failed!'
-      const mockUpdatedForm = ({
-        _id: new ObjectId(),
-        admin: MOCK_CURRENT_OWNER,
-        emails: [MOCK_NEW_OWNER_EMAIL],
-        responseMode: ResponseMode.Email,
-        title: 'some mock form',
-        populate: jest.fn().mockReturnValue({
-          // Mock populate error.
-          execPopulate: jest
-            .fn()
-            .mockRejectedValue(new Error(mockPopulateErrorStr)),
-        }),
-      } as unknown) as IFormSchema
-
-      const mockValidForm = ({
-        title: 'some mock form',
-        admin: MOCK_CURRENT_OWNER,
-        transferOwner: jest.fn().mockResolvedValue(mockUpdatedForm),
-      } as unknown) as IFormSchema
-
-      MockUserService.findUserById.mockReturnValueOnce(
-        okAsync(MOCK_CURRENT_OWNER),
-      )
-      MockUserService.findUserByEmail.mockReturnValueOnce(
-        okAsync(MOCK_NEW_OWNER),
-      )
-
-      // Act
-      const actualResult = await transferFormOwnership(
-        mockValidForm,
-        MOCK_NEW_OWNER_EMAIL,
-=======
       expect(actualResult._unsafeUnwrap()).toEqual(expectedForm)
       expect(createSpy).toHaveBeenCalledWith(expectedParams)
       expect(mockForm.getDuplicateParams).toHaveBeenCalledWith({
@@ -727,21 +497,11 @@
         mockForm,
         mockNewAdminId,
         MOCK_EMAIL_OVERRIDE_PARAMS,
->>>>>>> b90e228a
       )
 
       // Assert
       expect(actualResult.isErr()).toEqual(true)
       expect(actualResult._unsafeUnwrapErr()).toEqual(
-<<<<<<< HEAD
-        new DatabaseError(mockPopulateErrorStr),
-      )
-      expect(mockValidForm.transferOwner).toHaveBeenCalledWith(
-        MOCK_CURRENT_OWNER,
-        MOCK_NEW_OWNER,
-      )
-      expect(mockUpdatedForm.populate).toHaveBeenCalled()
-=======
         new DatabaseError(mockErrorString),
       )
       expect(createSpy).toHaveBeenCalledWith(expectedParams)
@@ -754,7 +514,246 @@
           },
         },
       })
->>>>>>> b90e228a
+    })
+  })
+
+  describe('transferFormOwnership', () => {
+    const MOCK_NEW_OWNER_EMAIL = 'random@example.com'
+    const MOCK_CURRENT_OWNER = {
+      _id: new ObjectId(),
+      email: 'someemail@example.com',
+    } as IUserSchema
+    const MOCK_NEW_OWNER = {
+      _id: new ObjectId(),
+      email: MOCK_NEW_OWNER_EMAIL,
+    } as IUserSchema
+
+    it('should return updated form with new owner successfully', async () => {
+      // Arrange
+      const expectedPopulateResult = {
+        title: 'mock populated form',
+      } as IPopulatedForm
+
+      const mockUpdatedForm = ({
+        _id: new ObjectId(),
+        admin: MOCK_CURRENT_OWNER,
+        emails: [MOCK_NEW_OWNER_EMAIL],
+        responseMode: ResponseMode.Email,
+        title: 'some mock form',
+        populate: jest.fn().mockReturnValue({
+          execPopulate: jest.fn().mockResolvedValue(expectedPopulateResult),
+        }),
+      } as unknown) as IFormSchema
+
+      const mockValidForm = ({
+        title: 'some mock form',
+        admin: MOCK_CURRENT_OWNER,
+        transferOwner: jest.fn().mockResolvedValue(mockUpdatedForm),
+      } as unknown) as IFormSchema
+
+      MockUserService.findUserById.mockReturnValueOnce(
+        okAsync(MOCK_CURRENT_OWNER),
+      )
+      MockUserService.findUserByEmail.mockReturnValueOnce(
+        okAsync(MOCK_NEW_OWNER),
+      )
+
+      // Act
+      const actualResult = await transferFormOwnership(
+        mockValidForm,
+        MOCK_NEW_OWNER_EMAIL,
+      )
+
+      // Assert
+      expect(actualResult.isOk()).toEqual(true)
+      expect(actualResult._unsafeUnwrap()).toEqual(expectedPopulateResult)
+      expect(mockValidForm.transferOwner).toHaveBeenCalledWith(
+        MOCK_CURRENT_OWNER,
+        MOCK_NEW_OWNER,
+      )
+      expect(mockUpdatedForm.populate).toHaveBeenCalled()
+    })
+
+    it('should return TransferOwnershipError when new owner cannot be found in the database', async () => {
+      // Arrange
+      MockUserService.findUserById.mockReturnValueOnce(
+        okAsync(MOCK_CURRENT_OWNER),
+      )
+      // Mock unable to retrieve new owner.
+      MockUserService.findUserByEmail.mockReturnValueOnce(
+        errAsync(new MissingUserError()),
+      )
+      const mockValidForm = ({
+        title: 'some mock form',
+        admin: MOCK_CURRENT_OWNER,
+        transferOwner: jest.fn(),
+      } as unknown) as IFormSchema
+
+      // Act
+      const actualResult = await transferFormOwnership(
+        mockValidForm,
+        MOCK_NEW_OWNER_EMAIL,
+      )
+
+      // Assert
+      expect(actualResult.isErr()).toEqual(true)
+      // Messaging should have been overridden.
+      expect(actualResult._unsafeUnwrapErr()).toEqual(
+        new TransferOwnershipError(
+          `${MOCK_NEW_OWNER.email} must have logged in once before being added as Owner`,
+        ),
+      )
+      expect(mockValidForm.transferOwner).not.toHaveBeenCalled()
+    })
+
+    it('should return MissingUserError when current form owner cannot be found in the database', async () => {
+      // Arrange
+      const mockValidForm = ({
+        title: 'some mock form',
+        admin: MOCK_CURRENT_OWNER,
+        transferOwner: jest.fn(),
+      } as unknown) as IFormSchema
+      MockUserService.findUserById.mockReturnValueOnce(
+        errAsync(new MissingUserError()),
+      )
+
+      // Act
+      const actualResult = await transferFormOwnership(
+        mockValidForm,
+        MOCK_NEW_OWNER_EMAIL,
+      )
+
+      // Assert
+      expect(actualResult.isErr()).toEqual(true)
+      // Messaging should have been overridden.
+      expect(actualResult._unsafeUnwrapErr()).toEqual(new MissingUserError())
+      expect(mockValidForm.transferOwner).not.toHaveBeenCalled()
+    })
+
+    it('should return DatabaseError when database error occurs whilst retrieving current form owner', async () => {
+      // Arrange
+      const mockValidForm = ({
+        title: 'some mock form',
+        admin: MOCK_CURRENT_OWNER,
+        transferOwner: jest.fn(),
+      } as unknown) as IFormSchema
+      MockUserService.findUserById.mockReturnValueOnce(
+        errAsync(new DatabaseError()),
+      )
+
+      // Act
+      const actualResult = await transferFormOwnership(
+        mockValidForm,
+        MOCK_NEW_OWNER_EMAIL,
+      )
+
+      // Assert
+      expect(actualResult.isErr()).toEqual(true)
+      // Messaging should have been overridden.
+      expect(actualResult._unsafeUnwrapErr()).toEqual(new DatabaseError())
+      expect(mockValidForm.transferOwner).not.toHaveBeenCalled()
+    })
+
+    it('should return DatabaseError when database error occurs whilst retrieving new owner', async () => {
+      // Arrange
+      MockUserService.findUserById.mockReturnValueOnce(
+        okAsync(MOCK_CURRENT_OWNER),
+      )
+      MockUserService.findUserByEmail.mockReturnValueOnce(
+        errAsync(new DatabaseError()),
+      )
+      const mockValidForm = ({
+        title: 'some mock form',
+        admin: MOCK_CURRENT_OWNER,
+        transferOwner: jest.fn(),
+      } as unknown) as IFormSchema
+
+      // Act
+      const actualResult = await transferFormOwnership(
+        mockValidForm,
+        MOCK_NEW_OWNER_EMAIL,
+      )
+
+      // Assert
+      expect(actualResult.isErr()).toEqual(true)
+      // Messaging should have been overridden.
+      expect(actualResult._unsafeUnwrapErr()).toEqual(new DatabaseError())
+      expect(mockValidForm.transferOwner).not.toHaveBeenCalled()
+    })
+
+    it('should return TransferOwnershipError when new owner is same as current owner', async () => {
+      // Arrange
+      MockUserService.findUserById.mockReturnValueOnce(
+        okAsync(MOCK_CURRENT_OWNER),
+      )
+      const mockValidForm = ({
+        title: 'some mock form',
+        admin: MOCK_CURRENT_OWNER,
+        transferOwner: jest.fn(),
+      } as unknown) as IFormSchema
+
+      // Act
+      const actualResult = await transferFormOwnership(
+        mockValidForm,
+        // Should trigger error since new owner email is the same as current.
+        MOCK_CURRENT_OWNER.email,
+      )
+
+      // Assert
+      expect(actualResult.isErr()).toEqual(true)
+      expect(actualResult._unsafeUnwrapErr()).toEqual(
+        new TransferOwnershipError('You are already the owner of this form'),
+      )
+      expect(mockValidForm.transferOwner).not.toHaveBeenCalled()
+      expect(MockUserService.findUserByEmail).not.toHaveBeenCalled()
+    })
+
+    it('should return DatabaseError when database error occurs during populating the updated form', async () => {
+      // Arrange
+      const mockPopulateErrorStr = 'population failed!'
+      const mockUpdatedForm = ({
+        _id: new ObjectId(),
+        admin: MOCK_CURRENT_OWNER,
+        emails: [MOCK_NEW_OWNER_EMAIL],
+        responseMode: ResponseMode.Email,
+        title: 'some mock form',
+        populate: jest.fn().mockReturnValue({
+          // Mock populate error.
+          execPopulate: jest
+            .fn()
+            .mockRejectedValue(new Error(mockPopulateErrorStr)),
+        }),
+      } as unknown) as IFormSchema
+
+      const mockValidForm = ({
+        title: 'some mock form',
+        admin: MOCK_CURRENT_OWNER,
+        transferOwner: jest.fn().mockResolvedValue(mockUpdatedForm),
+      } as unknown) as IFormSchema
+
+      MockUserService.findUserById.mockReturnValueOnce(
+        okAsync(MOCK_CURRENT_OWNER),
+      )
+      MockUserService.findUserByEmail.mockReturnValueOnce(
+        okAsync(MOCK_NEW_OWNER),
+      )
+
+      // Act
+      const actualResult = await transferFormOwnership(
+        mockValidForm,
+        MOCK_NEW_OWNER_EMAIL,
+      )
+
+      // Assert
+      expect(actualResult.isErr()).toEqual(true)
+      expect(actualResult._unsafeUnwrapErr()).toEqual(
+        new DatabaseError(mockPopulateErrorStr),
+      )
+      expect(mockValidForm.transferOwner).toHaveBeenCalledWith(
+        MOCK_CURRENT_OWNER,
+        MOCK_NEW_OWNER,
+      )
+      expect(mockUpdatedForm.populate).toHaveBeenCalled()
     })
   })
 })