/* eslint-disable @typescript-eslint/ban-ts-comment */
import { PresignedPost } from 'aws-sdk/clients/s3'
import { ObjectId } from 'bson-ext'
import { assignIn, cloneDeep, merge, omit, pick } from 'lodash'
import mongoose from 'mongoose'
import { err, errAsync, ok, okAsync } from 'neverthrow'
import { mocked } from 'ts-jest/utils'

import { aws } from 'src/app/config/config'
import getFormModel, {
  getEmailFormModel,
  getEncryptedFormModel,
} from 'src/app/models/form.server.model'
import {
  ApplicationError,
  DatabaseConflictError,
  DatabaseError,
  DatabasePayloadSizeError,
  DatabaseValidationError,
} from 'src/app/modules/core/core.errors'
import { MissingUserError } from 'src/app/modules/user/user.errors'
import * as UserService from 'src/app/modules/user/user.service'
import { formatErrorRecoveryMessage } from 'src/app/utils/handle-mongo-error'
import { EditFieldActions, VALID_UPLOAD_FILE_TYPES } from 'src/shared/constants'
import {
  AuthType,
  BasicField,
  FormLogoState,
  FormMetaView,
  FormSettings,
  ICustomFormLogo,
  IEmailFormSchema,
  IFormDocument,
  IFormSchema,
  ILogicSchema,
  IPopulatedForm,
  IPopulatedUser,
  IUserSchema,
  PickDuplicateForm,
  ResponseMode,
  Status,
} from 'src/types'
import {
  FieldCreateDto,
  FieldUpdateDto,
  SettingsUpdateDto,
} from 'src/types/api'

import { generateDefaultField } from 'tests/unit/backend/helpers/generate-form-data'

import {
  FormNotFoundError,
  LogicNotFoundError,
  TransferOwnershipError,
} from '../../form.errors'
import {
  CreatePresignedUrlError,
  EditFieldError,
  FieldNotFoundError,
  InvalidFileTypeError,
} from '../admin-form.errors'
import {
  archiveForm,
  createForm,
  createFormField,
  createPresignedPostUrlForImages,
  createPresignedPostUrlForLogos,
  deleteFormField,
  deleteFormLogic,
  duplicateForm,
  editFormFields,
  getDashboardForms,
  reorderFormField,
  transferFormOwnership,
  updateForm,
  updateFormCollaborators,
  updateFormField,
  updateFormSettings,
} from '../admin-form.service'
import {
  DuplicateFormBody,
  EditFormFieldParams,
  OverrideProps,
} from '../admin-form.types'
import * as AdminFormUtils from '../admin-form.utils'

const FormModel = getFormModel(mongoose)
const EmailFormModel = getEmailFormModel(mongoose)
const EncryptFormModel = getEncryptedFormModel(mongoose)

jest.mock('src/app/modules/user/user.service')
const MockUserService = mocked(UserService)

describe('admin-form.service', () => {
  beforeEach(() => jest.clearAllMocks())

  describe('getDashboardForms', () => {
    it('should return list of forms user is authorized to view', async () => {
      // Arrange
      const mockUserId = 'mockUserId'
      const mockUser = {
        email: 'MOCK_EMAIL@example.com',
        _id: mockUserId,
      } as IUserSchema
      const mockDashboardForms: FormMetaView[] = [
        {
          admin: {} as IPopulatedUser,
          title: 'test form 1',
          _id: 'any',
          responseMode: ResponseMode.Email,
        },
        {
          admin: {} as IPopulatedUser,
          title: 'test form 2',
          _id: 'any2',
          responseMode: ResponseMode.Encrypt,
        },
      ]
      // Mock user admin success.
      MockUserService.findUserById.mockReturnValueOnce(
        okAsync(mockUser as IUserSchema),
      )
      const getSpy = jest
        .spyOn(FormModel, 'getMetaByUserIdOrEmail')
        .mockResolvedValueOnce(mockDashboardForms)

      // Act
      const actualResult = await getDashboardForms(mockUserId)

      // Assert
      expect(getSpy).toHaveBeenCalledWith(mockUserId, mockUser.email)
      expect(actualResult.isOk()).toEqual(true)
      expect(actualResult._unsafeUnwrap()).toEqual(mockDashboardForms)
    })

    it('should return MissingUserError when user with userId does not exist', async () => {
      // Arrange
      const expectedError = new MissingUserError('not found')
      MockUserService.findUserById.mockReturnValueOnce(errAsync(expectedError))

      // Act
      const actualResult = await getDashboardForms('any')

      // Assert
      expect(actualResult.isErr()).toEqual(true)
      // Error should passthrough.
      expect(actualResult._unsafeUnwrapErr()).toEqual(expectedError)
    })

    it('should return DatabaseError when error occurs whilst querying the database', async () => {
      // Arrange
      const mockUserId = 'mockUserId'
      const mockUser = {
        email: 'MOCK_EMAIL@example.com',
        _id: mockUserId,
      } as IUserSchema
      // Mock user admin success.
      MockUserService.findUserById.mockReturnValueOnce(
        okAsync(mockUser as IUserSchema),
      )
      const getSpy = jest
        .spyOn(FormModel, 'getMetaByUserIdOrEmail')
        .mockRejectedValueOnce(new Error('some error'))

      // Act
      const actualResult = await getDashboardForms(mockUserId)

      // Assert
      expect(getSpy).toHaveBeenCalledWith(mockUserId, mockUser.email)
      expect(actualResult.isErr()).toEqual(true)
      expect(actualResult._unsafeUnwrapErr()).toEqual(new DatabaseError())
    })
  })

  describe('createPresignedPostUrlForImages', () => {
    it('should successfully create presigned POST URL', async () => {
      // Arrange
      const expectedPresignedPostUrl: PresignedPost = {
        fields: {
          'X-Amz-Signature': 'some-amz-signature',
          Policy: 'some policy',
        },
        url: 'some url',
      }
      // Mock external service success.
      const s3Spy = jest
        .spyOn(aws.s3, 'createPresignedPost')

        // @ts-ignore
        .mockImplementationOnce((_obj, cb) => {
          cb(null, expectedPresignedPostUrl)
        })

      // Act
      const actualResult = await createPresignedPostUrlForImages({
        fileId: 'any id',
        fileMd5Hash: 'any hash',
        fileType: VALID_UPLOAD_FILE_TYPES[0],
      })

      // Assert
      // Check that the correct bucket was used.
      expect(s3Spy).toHaveBeenCalledWith(
        expect.objectContaining({ Bucket: aws.imageS3Bucket }),

        // @ts-ignore
        expect.any(Function),
      )
      expect(actualResult.isOk()).toEqual(true)
      expect(actualResult._unsafeUnwrap()).toEqual(expectedPresignedPostUrl)
    })

    it('should return InvalidFileTypeError when given file type is not supported', async () => {
      // Arrange
      const invalidFileType = 'something'
      expect(VALID_UPLOAD_FILE_TYPES.includes(invalidFileType)).toEqual(false)

      // Act
      const actualResult = await createPresignedPostUrlForImages({
        fileId: 'any id',
        fileMd5Hash: 'any hash',
        fileType: invalidFileType,
      })

      // Assert
      expect(actualResult.isErr()).toEqual(true)
      expect(actualResult._unsafeUnwrapErr()).toEqual(
        new InvalidFileTypeError(
          `"${invalidFileType}" is not a supported file type`,
        ),
      )
    })

    it('should return CreatePresignedUrlError when error occurs whilst creating presigned POST URL', async () => {
      // Arrange
      // Mock external service failure.
      const s3Spy = jest
        .spyOn(aws.s3, 'createPresignedPost')
        .mockImplementationOnce(() => {
          throw new Error('boom')
        })

      // Act
      const actualResult = await createPresignedPostUrlForImages({
        fileId: 'any id',
        fileMd5Hash: 'any hash',
        fileType: VALID_UPLOAD_FILE_TYPES[0],
      })

      // Assert
      // Check that the correct bucket was used.
      expect(s3Spy).toHaveBeenCalledWith(
        expect.objectContaining({ Bucket: aws.imageS3Bucket }),

        // @ts-ignore
        expect.any(Function),
      )
      expect(actualResult.isErr()).toEqual(true)
      expect(actualResult._unsafeUnwrapErr()).toEqual(
        new CreatePresignedUrlError('Error occurred whilst uploading file'),
      )
    })
  })

  describe('createPresignedPostUrlForLogos', () => {
    it('should successfully create presigned POST URL', async () => {
      // Arrange
      const expectedPresignedPostUrl: PresignedPost = {
        fields: {
          'X-Amz-Signature': 'some-amz-signature',
          Policy: 'some policy',
        },
        url: 'some url',
      }
      // Mock external service success.
      const s3Spy = jest
        .spyOn(aws.s3, 'createPresignedPost')

        // @ts-ignore
        .mockImplementationOnce((_obj, cb) => {
          cb(null, expectedPresignedPostUrl)
        })

      // Act
      const actualResult = await createPresignedPostUrlForLogos({
        fileId: 'any id',
        fileMd5Hash: 'any hash',
        fileType: VALID_UPLOAD_FILE_TYPES[0],
      })

      // Assert
      // Check that the correct bucket was used.
      expect(s3Spy).toHaveBeenCalledWith(
        expect.objectContaining({ Bucket: aws.logoS3Bucket }),

        // @ts-ignore
        expect.any(Function),
      )
      expect(actualResult.isOk()).toEqual(true)
      expect(actualResult._unsafeUnwrap()).toEqual(expectedPresignedPostUrl)
    })

    it('should return InvalidFileTypeError when given file type is not supported', async () => {
      // Arrange
      const invalidFileType = 'something'
      expect(VALID_UPLOAD_FILE_TYPES.includes(invalidFileType)).toEqual(false)

      // Act
      const actualResult = await createPresignedPostUrlForLogos({
        fileId: 'any id',
        fileMd5Hash: 'any hash',
        fileType: invalidFileType,
      })

      // Assert
      expect(actualResult.isErr()).toEqual(true)
      expect(actualResult._unsafeUnwrapErr()).toEqual(
        new InvalidFileTypeError(
          `"${invalidFileType}" is not a supported file type`,
        ),
      )
    })

    it('should return CreatePresignedUrlError when error occurs whilst creating presigned POST URL', async () => {
      // Arrange
      // Mock external service failure.
      const s3Spy = jest
        .spyOn(aws.s3, 'createPresignedPost')
        .mockImplementationOnce(() => {
          throw new Error('boom')
        })

      // Act
      const actualResult = await createPresignedPostUrlForLogos({
        fileId: 'any id',
        fileMd5Hash: 'any hash',
        fileType: VALID_UPLOAD_FILE_TYPES[0],
      })

      // Assert
      // Check that the correct bucket was used.
      expect(s3Spy).toHaveBeenCalledWith(
        expect.objectContaining({ Bucket: aws.logoS3Bucket }),

        // @ts-ignore
        expect.any(Function),
      )
      expect(actualResult.isErr()).toEqual(true)
      expect(actualResult._unsafeUnwrapErr()).toEqual(
        new CreatePresignedUrlError('Error occurred whilst uploading file'),
      )
    })
  })

  describe('archiveForm', () => {
    it('should true when form is successfully archived', async () => {
      // Arrange
      const mockArchivedForm = {
        _id: new ObjectId(),
        admin: new ObjectId(),
        status: Status.Archived,
      } as IEmailFormSchema
      const mockArchiveFn = jest.fn().mockResolvedValue(mockArchivedForm)
      const mockInitialForm = ({
        archive: mockArchiveFn,
      } as unknown) as IPopulatedForm

      // Act
      const actual = await archiveForm(mockInitialForm)

      // Assert
      expect(actual.isOk()).toEqual(true)
      expect(actual._unsafeUnwrap()).toEqual(true)
    })

    it('should return DatabaseError if any database errors occur', async () => {
      // Arrange
      const mockErrorString = 'database went wrong something'
      const mockArchiveFn = jest
        .fn()
        .mockRejectedValue(new Error(mockErrorString))
      const mockInitialForm = ({
        archive: mockArchiveFn,
      } as unknown) as IPopulatedForm

      // Act
      const actual = await archiveForm(mockInitialForm)

      // Assert
      expect(actual.isErr()).toEqual(true)
      expect(actual._unsafeUnwrapErr()).toEqual(
        new DatabaseError(formatErrorRecoveryMessage(mockErrorString)),
      )
    })
  })

  describe('duplicateForm', () => {
    const MOCK_NEW_ADMIN_ID = new ObjectId().toHexString()
    const MOCK_VALID_FORM = ({
      _id: new ObjectId(),
      admin: new ObjectId(),
      endPage: {
        buttonLink: 'original form endpage link',
      },
      startPage: {
        logo: {
          state: FormLogoState.Custom,
          fileId: 'some file_id',
          fileName: 'some file name',
          fileSizeInBytes: 10000,
        } as ICustomFormLogo,
      },
    } as unknown) as IFormDocument
    const MOCK_EMAIL_OVERRIDE_PARAMS: DuplicateFormBody = {
      responseMode: ResponseMode.Email,
      title: 'mock new title',
      emails: ['mockExample@example.com'],
    }
    const MOCK_ENCRYPT_OVERRIDE_PARAMS: DuplicateFormBody = {
      responseMode: ResponseMode.Encrypt,
      title: 'mock new title',
      publicKey: 'some public key',
    }

    const createMockForm = (expectedParams: OverrideProps) =>
      merge({}, MOCK_VALID_FORM, {
        getDuplicateParams: jest.fn().mockReturnValue(expectedParams),
      }) as IFormDocument

    it('should successfully duplicate form', async () => {
      // Arrange
      const mockNewAdminId = new ObjectId().toHexString()
      const expectedParams: PickDuplicateForm & OverrideProps = {
        admin: MOCK_NEW_ADMIN_ID,
        ...MOCK_ENCRYPT_OVERRIDE_PARAMS,
      }
      const mockForm = createMockForm(expectedParams)

      // Mock util return
      const expectedOverrideProps = { title: 'new title' } as OverrideProps
      jest
        .spyOn(AdminFormUtils, 'processDuplicateOverrideProps')
        .mockReturnValueOnce(expectedOverrideProps)
      const expectedForm = createMockForm(expectedOverrideProps)
      const createSpy = jest
        .spyOn(FormModel, 'create')
        .mockResolvedValueOnce(expectedForm as never)

      // Act
      const actualResult = await duplicateForm(
        mockForm,
        mockNewAdminId,
        MOCK_EMAIL_OVERRIDE_PARAMS,
      )

      // Assert
      expect(actualResult.isOk()).toEqual(true)
      expect(actualResult._unsafeUnwrap()).toEqual(expectedForm)
      expect(createSpy).toHaveBeenCalledWith(expectedParams)
      expect(mockForm.getDuplicateParams).toHaveBeenCalledWith({
        ...expectedOverrideProps,
        // Should now have start page set to default
        startPage: {
          logo: {
            state: FormLogoState.Default,
          },
        },
      })
    })

    it('should omit buttonLink if original form link is to the form itself', async () => {
      // Arrange
      const mockNewAdminId = new ObjectId().toHexString()
      const expectedParams: PickDuplicateForm & OverrideProps = {
        admin: MOCK_NEW_ADMIN_ID,
        ...omit(MOCK_ENCRYPT_OVERRIDE_PARAMS, 'isTemplate'),
      }
      const mockForm = merge({}, MOCK_VALID_FORM, {
        endPage: {
          // Legacy: buttonLink is hashed link.
          buttonLink: `#!/${MOCK_VALID_FORM._id}`,
        },
        getDuplicateParams: jest.fn().mockReturnValue(expectedParams),
      }) as IFormDocument

      // Mock util return
      const expectedOverrideProps = {
        endPage: { buttonLink: 'has button link' },
      } as OverrideProps
      jest
        .spyOn(AdminFormUtils, 'processDuplicateOverrideProps')
        .mockReturnValueOnce(expectedOverrideProps)
      const expectedForm = createMockForm(expectedOverrideProps)
      const createSpy = jest
        .spyOn(FormModel, 'create')
        .mockResolvedValueOnce(expectedForm as never)

      // Act
      const actualResult = await duplicateForm(
        mockForm,
        mockNewAdminId,
        MOCK_EMAIL_OVERRIDE_PARAMS,
      )

      // Assert
      expect(actualResult.isOk()).toEqual(true)
      expect(actualResult._unsafeUnwrap()).toEqual(expectedForm)
      expect(createSpy).toHaveBeenCalledWith(expectedParams)
      expect(mockForm.getDuplicateParams).toHaveBeenCalledWith({
        // No more button link.
        endPage: {},
        startPage: {
          logo: {
            state: FormLogoState.Default,
          },
        },
      })
    })

    it('should return DatabaseError if error occurred during the duplication', async () => {
      // Arrange
      const mockNewAdminId = new ObjectId().toHexString()
      const expectedParams: PickDuplicateForm & OverrideProps = {
        admin: MOCK_NEW_ADMIN_ID,
        ...omit(MOCK_ENCRYPT_OVERRIDE_PARAMS, 'isTemplate'),
      }
      const mockForm = createMockForm(expectedParams)

      const mockErrorString = 'something went wrong!'
      const createSpy = jest
        .spyOn(FormModel, 'create')
        .mockRejectedValueOnce(new Error(mockErrorString) as never)
      // Mock util return
      const expectedOverrideProps = { title: 'new title' } as OverrideProps
      jest
        .spyOn(AdminFormUtils, 'processDuplicateOverrideProps')
        .mockReturnValueOnce(expectedOverrideProps)

      // Act
      const actualResult = await duplicateForm(
        mockForm,
        mockNewAdminId,
        MOCK_EMAIL_OVERRIDE_PARAMS,
      )

      // Assert
      expect(actualResult.isErr()).toEqual(true)
      expect(actualResult._unsafeUnwrapErr()).toEqual(
        new DatabaseError(formatErrorRecoveryMessage(mockErrorString)),
      )
      expect(createSpy).toHaveBeenCalledWith(expectedParams)
      expect(mockForm.getDuplicateParams).toHaveBeenCalledWith({
        ...expectedOverrideProps,
        // Should now have start page set to default
        startPage: {
          logo: {
            state: FormLogoState.Default,
          },
        },
      })
    })
  })

  describe('transferFormOwnership', () => {
    const MOCK_NEW_OWNER_EMAIL = 'random@example.com'
    const MOCK_CURRENT_OWNER = {
      _id: new ObjectId(),
      email: 'someemail@example.com',
    } as IUserSchema
    const MOCK_NEW_OWNER = {
      _id: new ObjectId(),
      email: MOCK_NEW_OWNER_EMAIL,
    } as IUserSchema

    it('should return updated form with new owner successfully', async () => {
      // Arrange
      const expectedPopulateResult = {
        title: 'mock populated form',
      } as IPopulatedForm

      const mockUpdatedForm = ({
        _id: new ObjectId(),
        admin: MOCK_CURRENT_OWNER,
        emails: [MOCK_NEW_OWNER_EMAIL],
        responseMode: ResponseMode.Email,
        title: 'some mock form',
        populate: jest.fn().mockReturnValue({
          execPopulate: jest.fn().mockResolvedValue(expectedPopulateResult),
        }),
      } as unknown) as IFormSchema

      const mockValidForm = ({
        title: 'some mock form',
        admin: MOCK_CURRENT_OWNER,
        transferOwner: jest.fn().mockResolvedValue(mockUpdatedForm),
      } as unknown) as IPopulatedForm

      MockUserService.findUserById.mockReturnValueOnce(
        okAsync(MOCK_CURRENT_OWNER),
      )
      MockUserService.findUserByEmail.mockReturnValueOnce(
        okAsync(MOCK_NEW_OWNER),
      )

      // Act
      const actualResult = await transferFormOwnership(
        mockValidForm,
        MOCK_NEW_OWNER_EMAIL,
      )

      // Assert
      expect(actualResult.isOk()).toEqual(true)
      expect(actualResult._unsafeUnwrap()).toEqual(expectedPopulateResult)
      expect(mockValidForm.transferOwner).toHaveBeenCalledWith(
        MOCK_CURRENT_OWNER,
        MOCK_NEW_OWNER,
      )
      expect(mockUpdatedForm.populate).toHaveBeenCalled()
    })

    it('should return TransferOwnershipError when new owner cannot be found in the database', async () => {
      // Arrange
      MockUserService.findUserById.mockReturnValueOnce(
        okAsync(MOCK_CURRENT_OWNER),
      )
      // Mock unable to retrieve new owner.
      MockUserService.findUserByEmail.mockReturnValueOnce(
        errAsync(new MissingUserError()),
      )
      const mockValidForm = ({
        title: 'some mock form',
        admin: MOCK_CURRENT_OWNER,
        transferOwner: jest.fn(),
      } as unknown) as IPopulatedForm

      // Act
      const actualResult = await transferFormOwnership(
        mockValidForm,
        MOCK_NEW_OWNER_EMAIL,
      )

      // Assert
      expect(actualResult.isErr()).toEqual(true)
      // Messaging should have been overridden.
      expect(actualResult._unsafeUnwrapErr()).toEqual(
        new TransferOwnershipError(
          `${MOCK_NEW_OWNER.email} must have logged in once before being added as Owner`,
        ),
      )
      expect(mockValidForm.transferOwner).not.toHaveBeenCalled()
    })

    it('should return MissingUserError when current form owner cannot be found in the database', async () => {
      // Arrange
      const mockValidForm = ({
        title: 'some mock form',
        admin: MOCK_CURRENT_OWNER,
        transferOwner: jest.fn(),
      } as unknown) as IPopulatedForm
      MockUserService.findUserById.mockReturnValueOnce(
        errAsync(new MissingUserError()),
      )

      // Act
      const actualResult = await transferFormOwnership(
        mockValidForm,
        MOCK_NEW_OWNER_EMAIL,
      )

      // Assert
      expect(actualResult.isErr()).toEqual(true)
      // Messaging should have been overridden.
      expect(actualResult._unsafeUnwrapErr()).toEqual(new MissingUserError())
      expect(mockValidForm.transferOwner).not.toHaveBeenCalled()
    })

    it('should return DatabaseError when database error occurs whilst retrieving current form owner', async () => {
      // Arrange
      const mockValidForm = ({
        title: 'some mock form',
        admin: MOCK_CURRENT_OWNER,
        transferOwner: jest.fn(),
      } as unknown) as IPopulatedForm
      MockUserService.findUserById.mockReturnValueOnce(
        errAsync(new DatabaseError()),
      )

      // Act
      const actualResult = await transferFormOwnership(
        mockValidForm,
        MOCK_NEW_OWNER_EMAIL,
      )

      // Assert
      expect(actualResult.isErr()).toEqual(true)
      // Messaging should have been overridden.
      expect(actualResult._unsafeUnwrapErr()).toEqual(new DatabaseError())
      expect(mockValidForm.transferOwner).not.toHaveBeenCalled()
    })

    it('should return DatabaseError when database error occurs whilst retrieving new owner', async () => {
      // Arrange
      MockUserService.findUserById.mockReturnValueOnce(
        okAsync(MOCK_CURRENT_OWNER),
      )
      MockUserService.findUserByEmail.mockReturnValueOnce(
        errAsync(new DatabaseError()),
      )
      const mockValidForm = ({
        title: 'some mock form',
        admin: MOCK_CURRENT_OWNER,
        transferOwner: jest.fn(),
      } as unknown) as IPopulatedForm

      // Act
      const actualResult = await transferFormOwnership(
        mockValidForm,
        MOCK_NEW_OWNER_EMAIL,
      )

      // Assert
      expect(actualResult.isErr()).toEqual(true)
      // Messaging should have been overridden.
      expect(actualResult._unsafeUnwrapErr()).toEqual(new DatabaseError())
      expect(mockValidForm.transferOwner).not.toHaveBeenCalled()
    })

    it('should return TransferOwnershipError when new owner is same as current owner', async () => {
      // Arrange
      MockUserService.findUserById.mockReturnValueOnce(
        okAsync(MOCK_CURRENT_OWNER),
      )
      const mockValidForm = ({
        title: 'some mock form',
        admin: MOCK_CURRENT_OWNER,
        transferOwner: jest.fn(),
      } as unknown) as IPopulatedForm

      // Act
      const actualResult = await transferFormOwnership(
        mockValidForm,
        // Should trigger error since new owner email is the same as current.
        MOCK_CURRENT_OWNER.email,
      )

      // Assert
      expect(actualResult.isErr()).toEqual(true)
      expect(actualResult._unsafeUnwrapErr()).toEqual(
        new TransferOwnershipError('You are already the owner of this form'),
      )
      expect(mockValidForm.transferOwner).not.toHaveBeenCalled()
      expect(MockUserService.findUserByEmail).not.toHaveBeenCalled()
    })

    it('should return DatabaseError when database error occurs during populating the updated form', async () => {
      // Arrange
      const mockPopulateErrorStr = 'population failed!'
      const mockUpdatedForm = ({
        _id: new ObjectId(),
        admin: MOCK_CURRENT_OWNER,
        emails: [MOCK_NEW_OWNER_EMAIL],
        responseMode: ResponseMode.Email,
        title: 'some mock form',
        populate: jest.fn().mockReturnValue({
          // Mock populate error.
          execPopulate: jest
            .fn()
            .mockRejectedValue(new Error(mockPopulateErrorStr)),
        }),
      } as unknown) as IFormSchema

      const mockValidForm = ({
        title: 'some mock form',
        admin: MOCK_CURRENT_OWNER,
        transferOwner: jest.fn().mockResolvedValue(mockUpdatedForm),
      } as unknown) as IPopulatedForm

      MockUserService.findUserById.mockReturnValueOnce(
        okAsync(MOCK_CURRENT_OWNER),
      )
      MockUserService.findUserByEmail.mockReturnValueOnce(
        okAsync(MOCK_NEW_OWNER),
      )

      // Act
      const actualResult = await transferFormOwnership(
        mockValidForm,
        MOCK_NEW_OWNER_EMAIL,
      )

      // Assert
      expect(actualResult.isErr()).toEqual(true)
      expect(actualResult._unsafeUnwrapErr()).toEqual(
        new DatabaseError(formatErrorRecoveryMessage(mockPopulateErrorStr)),
      )
      expect(mockValidForm.transferOwner).toHaveBeenCalledWith(
        MOCK_CURRENT_OWNER,
        MOCK_NEW_OWNER,
      )
      expect(mockUpdatedForm.populate).toHaveBeenCalled()
    })
  })

  describe('createForm', () => {
    it('should successfully create form', async () => {
      // Arrange
      const formParams: Parameters<typeof createForm>[0] = {
        title: 'create form title',
        admin: new ObjectId().toHexString(),
        responseMode: ResponseMode.Email,
        emails: 'example@example.com',
      }
      const expectedForm = {
        _id: new ObjectId(),
        ...formParams,
      } as IFormSchema
      const createSpy = jest
        .spyOn(FormModel, 'create')
        .mockResolvedValueOnce(expectedForm as never)

      // Act
      const actualResult = await createForm(formParams)

      // Assert
      expect(actualResult._unsafeUnwrap()).toEqual(expectedForm)
      expect(createSpy).toHaveBeenCalledWith(formParams)
    })

    it('should return DatabaseValidationError on invalid form params whilst creating form', async () => {
      // Arrange
      const formParams: Parameters<typeof createForm>[0] = {
        title: 'create form title',
        admin: new ObjectId().toHexString(),
        responseMode: ResponseMode.Encrypt,
        publicKey: 'some key',
      }
      const createSpy = jest
        .spyOn(FormModel, 'create')

        // @ts-ignore
        .mockRejectedValueOnce(new mongoose.Error.ValidationError() as never)

      // Act
      const actualResult = await createForm(formParams)

      // Assert
      expect(actualResult._unsafeUnwrapErr()).toBeInstanceOf(
        DatabaseValidationError,
      )
      expect(createSpy).toHaveBeenCalledWith(formParams)
    })

    it('should return DatabaseConflictError on mongoose version error', async () => {
      // Arrange
      const formParams: Parameters<typeof createForm>[0] = {
        title: 'create form title',
        admin: new ObjectId().toHexString(),
        responseMode: ResponseMode.Encrypt,
        publicKey: 'some key',
      }
      const createSpy = jest.spyOn(FormModel, 'create').mockRejectedValueOnce(
        // @ts-ignore
        new mongoose.Error.VersionError({}, 1, ['none']) as never,
      )

      // Act
      const actualResult = await createForm(formParams)

      // Assert
      expect(actualResult._unsafeUnwrapErr()).toBeInstanceOf(
        DatabaseConflictError,
      )
      expect(createSpy).toHaveBeenCalledWith(formParams)
    })

    it('should return DatabasePayloadError on form size error', async () => {
      // Arrange
      const formParams: Parameters<typeof createForm>[0] = {
        title: 'create form title',
        admin: new ObjectId().toHexString(),
        responseMode: ResponseMode.Encrypt,
        publicKey: 'some key',
      }
      const mockErrorString = 'some payload size error'
      const expectedError = Object.assign(new Error(mockErrorString), {
        name: 'FormSizeError',
      })
      const createSpy = jest
        .spyOn(FormModel, 'create')
        .mockRejectedValueOnce(expectedError as never)

      // Act
      const actualResult = await createForm(formParams)

      // Assert
      expect(actualResult._unsafeUnwrapErr()).toEqual(
        new DatabasePayloadSizeError(
          formatErrorRecoveryMessage(mockErrorString),
        ),
      )
      expect(createSpy).toHaveBeenCalledWith(formParams)
    })

    it('should return DatabaseError on database error whilst creating form', async () => {
      // Arrange
      const formParams: Parameters<typeof createForm>[0] = {
        title: 'create form title',
        admin: new ObjectId().toHexString(),
        responseMode: ResponseMode.Encrypt,
        publicKey: 'some key',
      }
      const mockErrorString = 'no'
      const createSpy = jest
        .spyOn(FormModel, 'create')
        .mockRejectedValueOnce(new Error(mockErrorString) as never)

      // Act
      const actualResult = await createForm(formParams)

      // Assert
      expect(actualResult._unsafeUnwrapErr()).toEqual(
        new DatabaseError(formatErrorRecoveryMessage(mockErrorString)),
      )
      expect(createSpy).toHaveBeenCalledWith(formParams)
    })
  })

  describe('editFormFields', () => {
    const MOCK_UPDATED_FORM = ({
      _id: new ObjectId(),
      admin: new ObjectId(),
      form_fields: [
        generateDefaultField(BasicField.Email),
        generateDefaultField(BasicField.Mobile),
        generateDefaultField(BasicField.Dropdown),
      ],
    } as unknown) as IPopulatedForm

    const MOCK_INTIAL_FORM = mocked(({
      _id: MOCK_UPDATED_FORM._id,
      admin: MOCK_UPDATED_FORM.admin,
      form_fields: [
        generateDefaultField(BasicField.Email),
        generateDefaultField(BasicField.Mobile),
      ],
      save: jest.fn().mockResolvedValue(MOCK_UPDATED_FORM),
    } as unknown) as IPopulatedForm)

    it('should return updated form', async () => {
      // Arrange
      const newField = generateDefaultField(BasicField.Dropdown)
      const mockUpdatedFields = [...MOCK_INTIAL_FORM.form_fields, newField]
      const updateSpy = jest
        .spyOn(AdminFormUtils, 'getUpdatedFormFields')
        .mockReturnValueOnce(ok(mockUpdatedFields))

      const createParams: EditFormFieldParams = {
        action: { name: EditFieldActions.Create },
        field: newField,
      }

      // Act
      const actualResult = await editFormFields(MOCK_INTIAL_FORM, createParams)

      // Assert
      expect(actualResult._unsafeUnwrap()).toEqual(MOCK_UPDATED_FORM)
      expect(updateSpy).toHaveBeenCalledTimes(1)
      expect(MOCK_INTIAL_FORM.save).toHaveBeenCalledTimes(1)
    })

    it('should return EditFieldError without updating when invalid updates are being formed on form fields', async () => {
      // Arrange
      // Update service function should return error.
      const mockError = new EditFieldError('invalid update to field')
      const updateSpy = jest
        .spyOn(AdminFormUtils, 'getUpdatedFormFields')
        .mockReturnValueOnce(err(mockError))

      const reorderParams: EditFormFieldParams = {
        action: { name: EditFieldActions.Reorder, position: 2 },
        field: cloneDeep(MOCK_INTIAL_FORM.form_fields[1]),
      }

      // Act
      const actualResult = await editFormFields(MOCK_INTIAL_FORM, reorderParams)

      // Assert
      expect(actualResult._unsafeUnwrapErr()).toEqual(mockError)
      expect(updateSpy).toHaveBeenCalledTimes(1)
      expect(MOCK_INTIAL_FORM.save).not.toHaveBeenCalled()
    })

    it('should return DatabaseError when error occurs during saving of form', async () => {
      // Arrange
      const [, ...mockUpdatedFields] = MOCK_INTIAL_FORM.form_fields
      const updateSpy = jest
        .spyOn(AdminFormUtils, 'getUpdatedFormFields')
        .mockReturnValueOnce(ok(mockUpdatedFields))
      // Mock database save error.

      // @ts-ignore
      const mockError = new mongoose.Error.VersionError({}, 1, ['none'])
      MOCK_INTIAL_FORM.save.mockRejectedValueOnce(mockError as never)

      const deleteParams: EditFormFieldParams = {
        action: { name: EditFieldActions.Delete },
        field: cloneDeep(MOCK_INTIAL_FORM.form_fields[0]),
      }

      // Act
      const actualResult = await editFormFields(MOCK_INTIAL_FORM, deleteParams)

      // Assert
      expect(actualResult._unsafeUnwrapErr()).toBeInstanceOf(
        DatabaseConflictError,
      )
      expect(updateSpy).toHaveBeenCalledTimes(1)
      expect(MOCK_INTIAL_FORM.save).toHaveBeenCalledTimes(1)
    })
  })

  describe('updateForm', () => {
    const MOCK_UPDATED_FORM = ({
      _id: new ObjectId(),
      admin: new ObjectId(),
      status: Status.Private,
      form_fields: [
        generateDefaultField(BasicField.Mobile),
        generateDefaultField(BasicField.Dropdown),
      ],
    } as unknown) as IPopulatedForm

    const MOCK_INITIAL_FORM = mocked(({
      _id: MOCK_UPDATED_FORM._id,
      admin: MOCK_UPDATED_FORM.admin,
      status: Status.Public,
      form_fields: MOCK_UPDATED_FORM.form_fields,
      save: jest.fn().mockResolvedValue(MOCK_UPDATED_FORM),
    } as unknown) as IPopulatedForm)

    it('should successfully update given form keys', async () => {
      // Arrange
      const formUpdateParams: Parameters<typeof updateForm>[1] = {
        status: Status.Private,
      }

      // Act
      const actualResult = await updateForm(MOCK_INITIAL_FORM, formUpdateParams)

      // Assert
      expect(actualResult._unsafeUnwrap()).toEqual(MOCK_UPDATED_FORM)
      // .save should have been called with updated form.
      expect(MOCK_INITIAL_FORM.save.mock.instances[0]).toEqual(
        assignIn(cloneDeep(MOCK_INITIAL_FORM), formUpdateParams),
      )
      expect(MOCK_INITIAL_FORM.save).toHaveBeenCalledTimes(1)
    })

    it('should return DatabaseError when error occurs whilst updating form', async () => {
      // Arrange
      const formUpdateParams: Parameters<typeof updateForm>[1] = {
        esrvcId: 'MOCK-ESRVCID',
      }
      // Mock database failure.
      MOCK_INITIAL_FORM.save.mockRejectedValueOnce(
        new Error('some error') as never,
      )

      // Act
      const actualResult = await updateForm(MOCK_INITIAL_FORM, formUpdateParams)

      // Assert
      expect(actualResult._unsafeUnwrapErr()).toBeInstanceOf(DatabaseError)
      // .save should have been called with updated form.
      expect(MOCK_INITIAL_FORM.save.mock.instances[0]).toEqual(
        assignIn(cloneDeep(MOCK_INITIAL_FORM), formUpdateParams),
      )
      expect(MOCK_INITIAL_FORM.save).toHaveBeenCalledTimes(1)
    })
  })

  describe('updateFormSettings', () => {
    const MOCK_UPDATED_SETTINGS: FormSettings = {
      authType: AuthType.NIL,
      hasCaptcha: false,
      inactiveMessage: 'some inactive message',
      status: Status.Private,
      submissionLimit: 42069,
      title: 'new title',
      webhook: {
        url: '',
      },
    }

    const MOCK_UPDATED_FORM = ({
      ...MOCK_UPDATED_SETTINGS,
      responseMode: ResponseMode.Encrypt,
      publicKey: 'some public key',
      getSettings: jest.fn().mockReturnValue(MOCK_UPDATED_SETTINGS),
    } as unknown) as IFormDocument

    const MOCK_EMAIL_FORM = mocked(({
      _id: new ObjectId(),
      status: Status.Public,
      responseMode: ResponseMode.Email,
    } as unknown) as IPopulatedForm)
    const MOCK_ENCRYPT_FORM = mocked(({
      _id: new ObjectId(),
      status: Status.Public,
      responseMode: ResponseMode.Encrypt,
    } as unknown) as IPopulatedForm)

    const EMAIL_UPDATE_SPY = jest
      .spyOn(EmailFormModel, 'findByIdAndUpdate')

      // @ts-ignore
      .mockReturnValue({
        exec: jest.fn().mockResolvedValue(MOCK_UPDATED_FORM),
      })
    const ENCRYPT_UPDATE_SPY = jest
      .spyOn(EncryptFormModel, 'findByIdAndUpdate')

      // @ts-ignore
      .mockReturnValue({
        exec: jest.fn().mockResolvedValue(MOCK_UPDATED_FORM),
      })

    beforeEach(() => jest.clearAllMocks())

    it('should return updated form settings when successfully updating email form settings', async () => {
      // Arrange
      const settingsToUpdate: SettingsUpdateDto = {
        status: Status.Private,
        title: 'new title',
      }

      // Act
      const actualResult = await updateFormSettings(
        MOCK_EMAIL_FORM,
        settingsToUpdate,
      )

      // Assert
      expect(actualResult._unsafeUnwrap()).toEqual(MOCK_UPDATED_SETTINGS)
      expect(EMAIL_UPDATE_SPY).toHaveBeenCalledWith(
        MOCK_EMAIL_FORM._id,
        settingsToUpdate,
        { new: true, runValidators: true },
      )
      expect(MOCK_UPDATED_FORM.getSettings).toHaveBeenCalledTimes(1)
    })

    it('should return updated form settings when successfully updating encrypt form settings', async () => {
      // Arrange
      const settingsToUpdate: SettingsUpdateDto = {
        webhook: {
          url: 'https://example.com',
        },
      }
      // Act
      const actualResult = await updateFormSettings(
        MOCK_ENCRYPT_FORM,
        settingsToUpdate,
      )

      // Assert
      expect(actualResult._unsafeUnwrap()).toEqual(MOCK_UPDATED_SETTINGS)
      expect(ENCRYPT_UPDATE_SPY).toHaveBeenCalledWith(
        MOCK_ENCRYPT_FORM._id,
        // Should be dotified
        { 'webhook.url': 'https://example.com' },
        { new: true, runValidators: true },
      )
      expect(MOCK_UPDATED_FORM.getSettings).toHaveBeenCalledTimes(1)
    })

    it('should return DatabaseValidationError when validation error occurs whilst updating', async () => {
      // Arrange
      const settingsToUpdate: SettingsUpdateDto = {
        title: 'does not matter',
      }
      // Mock database error
      // @ts-ignore
      ENCRYPT_UPDATE_SPY.mockReturnValueOnce({
        exec: jest.fn().mockRejectedValue(
          // @ts-ignore
          new mongoose.Error.ValidationError({ errors: 'some error' }),
        ),
      })

      // Act
      const actualResult = await updateFormSettings(
        MOCK_ENCRYPT_FORM,
        settingsToUpdate,
      )

      // Assert
      expect(actualResult._unsafeUnwrapErr()).toBeInstanceOf(
        DatabaseValidationError,
      )
      expect(ENCRYPT_UPDATE_SPY).toHaveBeenCalledWith(
        MOCK_ENCRYPT_FORM._id,
        settingsToUpdate,
        { new: true, runValidators: true },
      )
      expect(MOCK_UPDATED_FORM.getSettings).toHaveBeenCalledTimes(0)
    })
  })

  describe('updateFormField', () => {
    it('should return updated form field', async () => {
      // Arrange
      const fieldToUpdate = generateDefaultField(BasicField.YesNo, {
        title: 'random title',
      })
      const mockNewField = {
        ...fieldToUpdate,
        title: 'new title',
      } as FieldUpdateDto

      const mockUpdatedForm = {
        title: 'some mock form',
        form_fields: [mockNewField],
      }
      const mockForm = ({
        ...mockUpdatedForm,
        form_fields: [fieldToUpdate],
        updateFormFieldById: jest.fn().mockResolvedValue(mockUpdatedForm),
      } as unknown) as IPopulatedForm

      // Act
      const actual = await updateFormField(
        mockForm,
        fieldToUpdate._id,
        mockNewField,
      )

      // Assert
      expect(actual._unsafeUnwrap()).toEqual(mockNewField)
      expect(mockForm.updateFormFieldById).toHaveBeenCalledWith(
        fieldToUpdate._id,
        mockNewField,
      )
    })

    it('should return FieldNotFoundError when field update returns null', async () => {
      // Arrange
      const mockForm = ({
        title: 'another mock form',
        form_fields: [],
        updateFormFieldById: jest.fn().mockResolvedValue(null),
      } as unknown) as IPopulatedForm

      const invalidFieldId = new ObjectId().toHexString()
      const mockNewField = generateDefaultField(
        BasicField.Number,
      ) as FieldUpdateDto

      // Act
      const actual = await updateFormField(
        mockForm,
        invalidFieldId,
        mockNewField,
      )

      // Assert
      expect(actual._unsafeUnwrapErr()).toEqual(new FieldNotFoundError())
    })

    it('should return DatabaseValidationError when field model update throws a validation error', async () => {
      // Arrange
      const mockForm = ({
        title: 'another another mock form',
        form_fields: [],
        updateFormFieldById: jest.fn().mockRejectedValue(
          // @ts-ignore
          new mongoose.Error.ValidationError(),
        ),
      } as unknown) as IPopulatedForm

      const invalidFieldId = new ObjectId().toHexString()
      const mockNewField = generateDefaultField(
        BasicField.Number,
      ) as FieldUpdateDto

      // Act
      const actual = await updateFormField(
        mockForm,
        invalidFieldId,
        mockNewField,
      )

      // Assert
      expect(actual._unsafeUnwrapErr()).toBeInstanceOf(DatabaseValidationError)
    })
  })

  describe('createFormField', () => {
    it('should return created form field', async () => {
      // Arrange
      const initialFields = [
        generateDefaultField(BasicField.Mobile),
        generateDefaultField(BasicField.Image),
      ]
      const expectedCreatedField = generateDefaultField(BasicField.Nric, {
        title: 'some nric title',
      })
      const mockUpdatedForm = {
        title: 'some mock form',
        // Append created field to end of form_fields.
        form_fields: [...initialFields, expectedCreatedField],
      }
      const mockForm = ({
        title: 'some mock form',
        form_fields: initialFields,
        insertFormField: jest.fn().mockResolvedValue(mockUpdatedForm),
      } as unknown) as IPopulatedForm
      const formCreateParams = pick(expectedCreatedField, [
        'title',
        'fieldType',
      ]) as FieldCreateDto

      // Act
      const actual = await createFormField(mockForm, formCreateParams)

      // Assert
      // Should return last element in form_field
      expect(actual._unsafeUnwrap()).toEqual(expectedCreatedField)
    })

    it('should return DatabaseValidationError when field model update throws a validation error', async () => {
      // Arrange
      const initialFields = [
        generateDefaultField(BasicField.Mobile),
        generateDefaultField(BasicField.Image),
      ]
      const mockForm = ({
        title: 'some mock form',
        form_fields: initialFields,
        insertFormField: jest.fn().mockRejectedValue(
          // @ts-ignore
          new mongoose.Error.ValidationError({ errors: 'does not matter' }),
        ),
      } as unknown) as IPopulatedForm
      const formCreateParams = {
        fieldType: BasicField.ShortText,
        title: 'some title',
      } as FieldCreateDto

      // Act
      const actual = await createFormField(mockForm, formCreateParams)

      // Assert
      expect(actual._unsafeUnwrapErr()).toBeInstanceOf(DatabaseValidationError)
    })
  })

  describe('deleteFormLogic', () => {
    const logicId = new ObjectId().toHexString()
    const mockFormLogic = {
      form_logics: [
        {
          _id: logicId,
          id: logicId,
        } as ILogicSchema,
      ],
    }

    const DELETE_SPY = jest.spyOn(FormModel, 'deleteFormLogic')

    let mockEmailForm: IPopulatedForm, mockEncryptForm: IPopulatedForm

    beforeEach(() => {
      mockEmailForm = ({
        _id: new ObjectId(),
        status: Status.Public,
        responseMode: ResponseMode.Email,
        ...mockFormLogic,
      } as unknown) as IPopulatedForm
      mockEncryptForm = ({
        _id: new ObjectId(),
        status: Status.Public,
        responseMode: ResponseMode.Encrypt,
        ...mockFormLogic,
      } as unknown) as IPopulatedForm
    })

    it('should return ok(form) on successful form logic delete for email mode form', async () => {
      // Arrange
      const UPDATE_SPY = jest
        .spyOn(FormModel, 'findByIdAndUpdate')
        // eslint-disable-next-line @typescript-eslint/ban-ts-comment
        // @ts-ignore
        .mockReturnValue({
          exec: jest.fn().mockResolvedValue(mockEmailForm),
        })

      // Act
      const actualResult = await deleteFormLogic(mockEmailForm, logicId)

      // Assert
      expect(actualResult.isOk()).toEqual(true)
      expect(actualResult._unsafeUnwrap()).toEqual(mockEmailForm)

      expect(UPDATE_SPY).toHaveBeenCalledWith(
        mockEmailForm._id,
        {
          $pull: { form_logics: { _id: logicId } },
        },
        {
          new: true,
          runValidators: true,
        },
      )

      expect(DELETE_SPY).toHaveBeenCalledWith(
        String(mockEmailForm._id),
        logicId,
      )
    })

    it('should return ok(form) on successful form logic delete for encrypt mode form', async () => {
      // Arrange
      const UPDATE_SPY = jest
        .spyOn(FormModel, 'findByIdAndUpdate')
        // eslint-disable-next-line @typescript-eslint/ban-ts-comment
        // @ts-ignore
        .mockReturnValue({
          exec: jest.fn().mockResolvedValue(mockEncryptForm),
        })

      // Act
      const actualResult = await deleteFormLogic(mockEncryptForm, logicId)

      // Assert
      expect(actualResult.isOk()).toEqual(true)
      expect(actualResult._unsafeUnwrap()).toEqual(mockEncryptForm)

      expect(UPDATE_SPY).toHaveBeenCalledWith(
        mockEncryptForm._id,
        {
          $pull: { form_logics: { _id: logicId } },
        },
        {
          new: true,
          runValidators: true,
        },
      )

      expect(DELETE_SPY).toHaveBeenCalledWith(
        String(mockEncryptForm._id),
        logicId,
      )
    })

    it('should return LogicNotFoundError if logic does not exist on form', async () => {
      // Act
      const wrongLogicId = new ObjectId().toHexString()
      const actualResult = await deleteFormLogic(mockEmailForm, wrongLogicId)

      // Assert
      expect(actualResult.isErr()).toEqual(true)
      expect(actualResult._unsafeUnwrapErr()).toEqual(new LogicNotFoundError())
      expect(DELETE_SPY).not.toHaveBeenCalled()
    })
  })

  describe('reorderFormField', () => {
    it('should return reordered fields successfully', async () => {
      // Arrange
      const mockFormFields = [
        generateDefaultField(BasicField.YesNo),
        generateDefaultField(BasicField.Date),
      ]
      const mockUpdatedForm = {
        form_fields: [mockFormFields[1], mockFormFields[0]],
      }
      const mockForm = ({
        form_fields: mockFormFields,
        reorderFormFieldById: jest.fn().mockResolvedValue(mockUpdatedForm),
      } as unknown) as IPopulatedForm
      const fieldToReorder = String(mockFormFields[0]._id)
      const newPosition = 1

      // Act
      const actual = await reorderFormField(
        mockForm,
        fieldToReorder,
        newPosition,
      )

      // Assert
      expect(actual._unsafeUnwrap()).toEqual(mockUpdatedForm.form_fields)
      expect(mockForm.reorderFormFieldById).toHaveBeenCalledWith(
        fieldToReorder,
        newPosition,
      )
    })

    it('should return FieldNotFoundError when null is returned from the model instance method', async () => {
      // Arrange
      const mockForm = ({
        form_fields: [generateDefaultField(BasicField.YesNo)],
        reorderFormFieldById: jest.fn().mockResolvedValue(null),
      } as unknown) as IPopulatedForm
      const fieldToReorder = new ObjectId().toHexString()
      const newPosition = 2

      // Act
      const actual = await reorderFormField(
        mockForm,
        fieldToReorder,
        newPosition,
      )

      // Assert
      expect(actual._unsafeUnwrapErr()).toEqual(new FieldNotFoundError())
      expect(mockForm.reorderFormFieldById).toHaveBeenCalledWith(
        fieldToReorder,
        newPosition,
      )
    })

    it('should return database error when error occurs whilst reordering fields', async () => {
      // Arrange
      const mockForm = ({
        form_fields: [generateDefaultField(BasicField.YesNo)],
        // Rejection
        reorderFormFieldById: jest
          .fn()
          .mockRejectedValue(new Error('some error')),
      } as unknown) as IPopulatedForm
      const fieldToReorder = new ObjectId().toHexString()
      const newPosition = 2

      // Act
      const actual = await reorderFormField(
        mockForm,
        fieldToReorder,
        newPosition,
      )

      // Assert
      const actualError = actual._unsafeUnwrapErr()
      expect(actualError).toBeInstanceOf(DatabaseError)
      expect(actualError.message).toEqual(expect.stringContaining('some error'))
      expect(mockForm.reorderFormFieldById).toHaveBeenCalledWith(
        fieldToReorder,
        newPosition,
      )
    })
  })

<<<<<<< HEAD
  describe('updateFormCollaborators', () => {
    it('should return the list of collaborators when update is successful', async () => {
      // Arrange
      const newCollaborators = [
        {
          email: `fakeuser@gov.sg`,
          write: false,
        },
      ]
      const mockForm = ({
        title: 'some mock form',
        updateFormCollaborators: jest
          .fn()
          .mockResolvedValue({ permissionList: newCollaborators }),
      } as unknown) as IPopulatedForm

      // Act
      const actual = await updateFormCollaborators(mockForm, newCollaborators)

      // Assert
      expect(mockForm.updateFormCollaborators).toHaveBeenCalledWith(
        newCollaborators,
      )
      expect(actual._unsafeUnwrap()).toEqual(newCollaborators)
    })

    it('should return an application error when updating the form model fails', async () => {
      // Arrange
      const newCollaborators = [
        {
          email: `fakeuser@gov.sg`,
          write: false,
        },
      ]
      const mockForm = ({
        title: 'some mock form',
        updateFormCollaborators: jest
          .fn()
          .mockRejectedValue(new DatabaseError()),
      } as unknown) as IPopulatedForm

      // Act
      const actual = await updateFormCollaborators(mockForm, newCollaborators)

      // Assert
      expect(mockForm.updateFormCollaborators).toHaveBeenCalledWith(
        newCollaborators,
      )
      expect(actual._unsafeUnwrapErr()).toBeInstanceOf(ApplicationError)
=======
  describe('deleteFormField', () => {
    let deleteSpy: jest.SpyInstance

    beforeEach(() => {
      deleteSpy = jest.spyOn(FormModel, 'deleteFormFieldById')
    })
    it('should return updated form when field deletion is successful', async () => {
      // Arrange
      const fieldToDelete = generateDefaultField(BasicField.Mobile)
      const initialFields = [
        fieldToDelete,
        generateDefaultField(BasicField.Image),
      ]
      const mockUpdatedForm = {
        title: 'some mock form',
        // Append created field to end of form_fields.
        form_fields: [initialFields[1]],
      } as IFormSchema
      const mockForm = ({
        title: 'some mock form',
        form_fields: initialFields,
        _id: new ObjectId(),
      } as unknown) as IPopulatedForm
      deleteSpy.mockResolvedValueOnce(mockUpdatedForm)

      // Act
      const actual = await deleteFormField(mockForm, String(fieldToDelete._id))

      // Assert
      expect(actual._unsafeUnwrap()).toEqual(mockUpdatedForm)
      expect(deleteSpy).toHaveBeenCalledWith(
        String(mockForm._id),
        fieldToDelete._id,
      )
    })

    it("should return FieldNotFoundError when the fieldId does not exist in the form's fields", async () => {
      // Arrange
      const mockForm = ({
        title: 'some mock form',
        form_fields: [generateDefaultField(BasicField.Nric)],
        _id: new ObjectId(),
      } as unknown) as IPopulatedForm

      // Act
      const actual = await deleteFormField(
        mockForm,
        new ObjectId().toHexString(),
      )

      // Assert
      expect(actual._unsafeUnwrapErr()).toEqual(new FieldNotFoundError())
      expect(deleteSpy).not.toHaveBeenCalled()
    })

    it('should return FormNotFoundError when field deletion returns null', async () => {
      // Arrange
      const fieldToDelete = generateDefaultField(BasicField.Mobile)
      const mockForm = ({
        title: 'some mock form',
        form_fields: [fieldToDelete],
        _id: new ObjectId(),
      } as unknown) as IPopulatedForm
      deleteSpy.mockResolvedValueOnce(null)

      // Act
      const actual = await deleteFormField(mockForm, fieldToDelete._id)

      // Assert
      expect(actual._unsafeUnwrapErr()).toEqual(new FormNotFoundError())
      expect(deleteSpy).toHaveBeenCalledWith(
        String(mockForm._id),
        fieldToDelete._id,
      )
>>>>>>> e5a1e8b3
    })
  })
})<|MERGE_RESOLUTION|>--- conflicted
+++ resolved
@@ -1551,7 +1551,6 @@
     })
   })
 
-<<<<<<< HEAD
   describe('updateFormCollaborators', () => {
     it('should return the list of collaborators when update is successful', async () => {
       // Arrange
@@ -1601,7 +1600,8 @@
         newCollaborators,
       )
       expect(actual._unsafeUnwrapErr()).toBeInstanceOf(ApplicationError)
-=======
+    })
+  })
   describe('deleteFormField', () => {
     let deleteSpy: jest.SpyInstance
 
@@ -1676,7 +1676,6 @@
         String(mockForm._id),
         fieldToDelete._id,
       )
->>>>>>> e5a1e8b3
     })
   })
 })