import { AWSError, SecretsManager } from 'aws-sdk'
import { PresignedPost } from 'aws-sdk/clients/s3'
import {
  CreateSecretRequest,
  DeleteSecretRequest,
  PutSecretValueRequest,
} from 'aws-sdk/clients/secretsmanager'
import { assignIn, last, omit } from 'lodash'
import mongoose, { ClientSession } from 'mongoose'
import { err, errAsync, ok, okAsync, Result, ResultAsync } from 'neverthrow'
import type { Except, Merge } from 'type-fest'

import {
  MAX_UPLOAD_FILE_SIZE,
  VALID_UPLOAD_FILE_TYPES,
} from '../../../../../shared/constants'
import { MYINFO_ATTRIBUTE_MAP } from '../../../../../shared/constants/field/myinfo'
import {
  AdminDashboardFormMetaDto,
  BasicField,
  DuplicateFormBodyDto,
  EndPageUpdateDto,
  FieldCreateDto,
  FieldUpdateDto,
  FormField,
  FormLogoState,
  FormPermission,
  FormSettings,
  LogicDto,
  MobileFieldBase,
  PaymentsUpdateDto,
  SettingsUpdateDto,
  StartPageUpdateDto,
} from '../../../../../shared/types'
import { EditFieldActions } from '../../../../shared/constants'
import {
  FormFieldSchema,
  FormLogicSchema,
  IEncryptedFormDocument,
  IForm,
  IFormDocument,
  IFormSchema,
  IPopulatedForm,
} from '../../../../types'
import { EditFormFieldParams, FormUpdateParams } from '../../../../types/api'
import config, { aws as AwsConfig } from '../../../config/config'
import { paymentConfig } from '../../../config/features/payment.config'
import { createLoggerWithLabel } from '../../../config/logger'
import getFormModel, {
  getEncryptedFormModel,
} from '../../../models/form.server.model'
import * as SmsService from '../../../services/sms/sms.service'
import { twilioClientCache } from '../../../services/sms/sms.service'
import { dotifyObject } from '../../../utils/dotify-object'
import { isVerifiableMobileField } from '../../../utils/field-validation/field-validation.guards'
import {
  getMongoErrorMessage,
  transformMongoError,
} from '../../../utils/handle-mongo-error'
import {
  DatabaseConflictError,
  DatabaseError,
  DatabasePayloadSizeError,
  DatabaseValidationError,
  PossibleDatabaseError,
  SecretsManagerError,
  SecretsManagerNotFoundError,
  TwilioCacheError,
} from '../../core/core.errors'
import { InvalidPaymentAmountError } from '../../payments/payment.errors'
import { MissingUserError } from '../../user/user.errors'
import * as UserService from '../../user/user.service'
import { SmsLimitExceededError } from '../../verification/verification.errors'
import { hasAdminExceededFreeSmsLimit } from '../../verification/verification.util'
import {
  FormNotFoundError,
  LogicNotFoundError,
  TransferOwnershipError,
} from '../form.errors'
import { getFormModelByResponseMode } from '../form.service'
import { getFormFieldById, getLogicById, isFormOnboarded } from '../form.utils'

import {
  TwilioCredentials,
  TwilioCredentialsData,
} from './../../../services/sms/sms.types'
import { PRESIGNED_POST_EXPIRY_SECS } from './admin-form.constants'
import {
  CreatePresignedUrlError,
  EditFieldError,
  FieldNotFoundError,
  InvalidFileTypeError,
} from './admin-form.errors'
import {
  checkIsApiSecretKeyName,
  generateTwilioCredSecretKeyName,
  getUpdatedFormFields,
  processDuplicateOverrideProps,
} from './admin-form.utils'

const logger = createLoggerWithLabel(module)
const FormModel = getFormModel(mongoose)
const EncryptedFormModel = getEncryptedFormModel(mongoose)

export const secretsManager = new SecretsManager({
  region: config.aws.region,
  endpoint: process.env.AWS_ENDPOINT,
})

type PresignedPostUrlParams = {
  fileId: string
  fileMd5Hash: string
  fileType: string
}

/**
 * Retrieves a list of forms that the user of the given userId can access in
 * their dashboard.
 * @param userId the id of the user to retrieve accessible forms for.
 * @returns ok(DashboardFormViewList)
 * @returns err(MissingUserError) if user with userId does not exist in the database
 * @returns err(DatabaseError) if error occurs whilst querying the database
 */
export const getDashboardForms = (
  userId: string,
): ResultAsync<
  AdminDashboardFormMetaDto[],
  MissingUserError | DatabaseError
> => {
  // Step 1: Verify user exists.
  return (
    UserService.findUserById(userId)
      // Step 2: Retrieve lists users are authorized to see.
      .andThen((admin) => {
        return ResultAsync.fromPromise(
          FormModel.getMetaByUserIdOrEmail(userId, admin.email),
          (error) => {
            logger.error({
              message: 'Database error when retrieving admin dashboard forms',
              meta: {
                action: 'getDashboardForms',
                userId,
              },
              error,
            })

            return new DatabaseError()
          },
        )
      })
  )
}

/**
 * Private function to generate a presigned POST URL to upload into the given
 * bucket.
 *
 * @param bucketName the name of the bucket to upload into
 * @param param.fileId key of the file
 * @param param.fileMd5Hash the MD5 hash of the file
 * @param param.fileType the file type of the file
 */
const createPresignedPostUrl = (
  bucketName: string,
  { fileId, fileMd5Hash, fileType }: PresignedPostUrlParams,
): ResultAsync<
  PresignedPost,
  InvalidFileTypeError | CreatePresignedUrlError
> => {
  if (!VALID_UPLOAD_FILE_TYPES.includes(fileType)) {
    return errAsync(
      new InvalidFileTypeError(`"${fileType}" is not a supported file type`),
    )
  }

  const presignedPostUrlPromise = new Promise<PresignedPost>(
    (resolve, reject) => {
      AwsConfig.s3.createPresignedPost(
        {
          Bucket: bucketName,
          Expires: PRESIGNED_POST_EXPIRY_SECS,
          Conditions: [
            // Content length restrictions: 0 to MAX_UPLOAD_FILE_SIZE.
            ['content-length-range', 0, MAX_UPLOAD_FILE_SIZE],
          ],
          Fields: {
            acl: 'public-read',
            key: fileId,
            'Content-MD5': fileMd5Hash,
            'Content-Type': fileType,
          },
        },
        (err, data) => {
          if (err) {
            return reject(err)
          }
          return resolve(data)
        },
      )
    },
  )

  return ResultAsync.fromPromise(presignedPostUrlPromise, (error) => {
    logger.error({
      message: 'Error encountered when creating presigned POST URL',
      meta: {
        action: 'createPresignedPostUrl',
        fileId,
        fileMd5Hash,
        fileType,
      },
      error,
    })

    return new CreatePresignedUrlError('Error occurred whilst uploading file')
  })
}

/**
 * Creates a S3 presigned POST URL for the client to upload images directly to.
 *
 * @param param.fileId key of the file
 * @param param.fileMd5Hash the MD5 hash of the file
 * @param param.fileType the file type of the file
 *
 * @returns ok(presigned post url) when creation is successful
 * @returns err(InvalidFileTypeError) when given file type is not supported
 * @returns err(CreatePresignedUrlError) when errors occurs on S3 side whilst creating presigned post url.
 */
export const createPresignedPostUrlForImages = (
  uploadParams: PresignedPostUrlParams,
): ResultAsync<
  PresignedPost,
  InvalidFileTypeError | CreatePresignedUrlError
> => {
  return createPresignedPostUrl(AwsConfig.imageS3Bucket, uploadParams)
}

/**
 * Creates a S3 presigned POST URL for the client to upload logos directly to.
 *
 * @param param.fileId key of the file
 * @param param.fileMd5Hash the MD5 hash of the file
 * @param param.fileType the file type of the file
 *
 * @returns ok(presigned post url) when creation is successful
 * @returns err(InvalidFileTypeError) when given file type is not supported
 * @returns err(CreatePresignedUrlError) when errors occurs on S3 side whilst creating presigned post url.
 */
export const createPresignedPostUrlForLogos = (
  uploadParams: PresignedPostUrlParams,
): ResultAsync<
  PresignedPost,
  InvalidFileTypeError | CreatePresignedUrlError
> => {
  return createPresignedPostUrl(AwsConfig.logoS3Bucket, uploadParams)
}

/**
 * Extracts IDs of MyInfo fields
 * @param formFields
 * @returns List of IDs of MyInfo fields
 */
export const extractMyInfoFieldIds = (
  formFields: FormFieldSchema[] | undefined,
): string[] => {
  return formFields
    ? formFields
        .filter((field) => field.myInfo?.attr)
        .map((field) => field._id.toString())
    : []
}

/**
 * Archives given form.
 * @param form the form to archive
 * @returns ok(true) if successful
 * @returns err(DatabaseError) if any database errors occur
 */
export const archiveForm = (
  form: IPopulatedForm,
): ResultAsync<
  true,
  | DatabaseError
  | DatabaseValidationError
  | DatabaseConflictError
  | DatabasePayloadSizeError
> => {
  return ResultAsync.fromPromise(form.archive(), (error) => {
    logger.error({
      message: 'Database error encountered when archiving form',
      meta: {
        action: 'archiveForm',
        form,
      },
      error,
    })

    return transformMongoError(error)
    // On success, return true
  }).map(() => true)
}

/**
 * Transfer form ownership from current owner to the new email.
 * @param currentForm the form to transfer ownership for
 * @param newOwnerEmail the email of the new owner to transfer to
 *
 * @return ok(updated form) if transfer is successful
 * @return err(MissingUserError) if the current form admin cannot be found
 * @return err(TransferOwnershipError) if new owner cannot be found in the database or new owner email is same as current owner
 * @return err(DatabaseError) if any database errors like missing admin of current owner occurs
 */
export const transferFormOwnership = (
  currentForm: IPopulatedForm,
  newOwnerEmail: string,
): ResultAsync<IPopulatedForm, TransferOwnershipError | DatabaseError> => {
  const logMeta = {
    action: 'transferFormOwnership',
    newOwnerEmail,
  }

  return (
    // Step 1: Retrieve current owner of form to transfer.
    UserService.findUserById(String(currentForm.admin._id))
      .andThen((currentOwner) => {
        // No need to transfer form ownership if new and current owners are
        // the same.
        if (newOwnerEmail.toLowerCase() === currentOwner.email.toLowerCase()) {
          return errAsync(
            new TransferOwnershipError(
              'You are already the owner of this form',
            ),
          )
        }
        return okAsync(currentOwner)
      })
      .andThen((currentOwner) =>
        // Step 2: Retrieve user document for new owner.
        UserService.findUserByEmail(newOwnerEmail)
          .mapErr((error) => {
            logger.error({
              message:
                'Error occurred whilst finding new owner email to transfer ownership to',
              meta: logMeta,
              error,
            })

            // Override MissingUserError with more specific message if new owner
            // cannot be found.
            if (error instanceof MissingUserError) {
              return new TransferOwnershipError(
                `${newOwnerEmail} must have logged in once before being added as Owner`,
              )
            }
            return error
          })
          // Step 3: Perform form ownership transfer.
          .andThen((newOwner) =>
            ResultAsync.fromPromise(
              currentForm.transferOwner<IPopulatedForm>(currentOwner, newOwner),
              (error) => {
                logger.error({
                  message: 'Error occurred whilst transferring form ownership',
                  meta: logMeta,
                  error,
                })

                return new DatabaseError(getMongoErrorMessage(error))
              },
            ),
          ),
      )
      // Step 4: Populate updated form.
      .andThen((updatedForm) =>
        ResultAsync.fromPromise(
          updatedForm
            .populate({ path: 'admin', populate: { path: 'agency' } })
            .execPopulate(),
          (error) => {
            logger.error({
              message: 'Error occurred whilst populating form with admin',
              meta: logMeta,
              error,
            })

            return new DatabaseError(getMongoErrorMessage(error))
          },
        ),
      )
  )
}

/**
 * Creates a form with the given form params
 * @param formParams parameters for the form to be created.
 *
 * @returns ok(created form) on success
 * @returns err(Database*Error) on database errors
 */
export const createForm = (
  formParams: Merge<IForm, { admin: string }>,
): ResultAsync<
  IFormDocument,
  | DatabaseError
  | DatabaseValidationError
  | DatabaseConflictError
  | DatabasePayloadSizeError
> => {
  return ResultAsync.fromPromise(
    FormModel.create(formParams) as Promise<IFormDocument>,
    (error) => {
      logger.error({
        message: 'Database error encountered when creating form',
        meta: {
          action: 'createForm',
          formParams,
        },
        error,
      })

      return transformMongoError(error)
    },
  )
}

/**
 * Duplicates given formId and replace owner with newAdminId.
 * @param originalForm the form to be duplicated
 * @param newAdminId the id of the admin of the duplicated form
 * @param overrideParams params to override in the duplicated form; e.g. the new emails or public key of the form.
 * @returns the newly created duplicated form
 */
export const duplicateForm = (
  originalForm: IFormDocument,
  newAdminId: string,
  overrideParams: DuplicateFormBodyDto,
): ResultAsync<IFormDocument, FormNotFoundError | DatabaseError> => {
  const overrideProps = processDuplicateOverrideProps(
    overrideParams,
    newAdminId,
  )

  // Set startPage.logo to default irregardless.
  overrideProps.startPage = {
    ...originalForm.startPage,
    logo: { state: FormLogoState.Default },
  }
  // Prevent buttonLink from being copied over if buttonLink is the default
  // form hash.
  if (originalForm.endPage?.buttonLink === `#!/${originalForm._id}`) {
    overrideProps.endPage = omit(originalForm.endPage, 'buttonLink')
  }

  const duplicateParams = originalForm.getDuplicateParams(overrideProps)

  return ResultAsync.fromPromise(
    FormModel.create(duplicateParams) as Promise<IFormDocument>,
    (error) => {
      logger.error({
        message: 'Error encountered while duplicating form',
        meta: {
          action: 'duplicateForm',
          duplicateParams,
          newAdminId,
        },
        error,
      })

      return new DatabaseError(getMongoErrorMessage(error))
    },
  )
}

/**
 * Updates the targeted form field with the new field provided
 * @param form the form the field to update belongs to
 * @param fieldId the id of the field to update
 * @param newField the new field to replace with
 * @returns ok(updatedField)
 * @returns err(FieldNotFoundError) if fieldId does not correspond to any field in the form
 * @returns err(PossibleDatabaseError) when database errors arise
 */
export const updateFormField = (
  form: IPopulatedForm,
  fieldId: string,
  newField: FieldUpdateDto,
): ResultAsync<FormFieldSchema, PossibleDatabaseError | FieldNotFoundError> => {
  return ResultAsync.fromPromise(
    form.updateFormFieldById(fieldId, newField),
    (error) => {
      logger.error({
        message: 'Error encountered while updating form field',
        meta: {
          action: 'updateFormField',
          formId: form._id,
          fieldId,
          newField,
        },
        error,
      })

      return transformMongoError(error)
    },
  ).andThen((updatedForm) => {
    if (!updatedForm) {
      return errAsync(new FieldNotFoundError())
    }
    const updatedFormField = getFormFieldById(updatedForm.form_fields, fieldId)
    return updatedFormField
      ? okAsync(updatedFormField)
      : errAsync(new FieldNotFoundError())
  })
}

/**
 * Duplicates the form field of the corresponding fieldId
 * @param form the original form to duplicate form field for
 * @param fieldId fieldId of the the form field to duplicate
 *
 * @returns ok(duplicated field)
 * @returns err(PossibleDatabaseError) when database errors arise
 */
export const duplicateFormField = (
  form: IPopulatedForm,
  fieldId: string,
): ResultAsync<
  FormFieldSchema,
  PossibleDatabaseError | FormNotFoundError | FieldNotFoundError
> => {
  return ResultAsync.fromPromise(
    form.duplicateFormFieldById(fieldId),
    (error) => {
      logger.error({
        message: 'Error encountered while duplicating form field',
        meta: {
          action: 'duplicateFormField',
          formId: form._id,
          fieldId,
        },
        error,
      })

      return transformMongoError(error)
    },
  ).andThen((updatedForm) => {
    if (!updatedForm) {
      // Success means field is in initial form object but query still returned null.
      // Return best guess error that form is now not found in the DB.
      // Otherwise, err(FieldNotFoundError) will be returned by the function.
      return getFormField(form, fieldId).asyncAndThen(() =>
        errAsync(new FormNotFoundError()),
      )
    }
    const updatedField = last(updatedForm.form_fields)
    return updatedField
      ? okAsync(updatedField)
      : errAsync(new FieldNotFoundError())
  })
}

/**
 * Inserts a new form field into given form's fields with the field provided
 * @param form the form to insert the new field into
 * @param newField the new field to insert
 * @param to optional index to insert the new field at
 * @returns ok(created form field)
 * @returns err(PossibleDatabaseError) when database errors arise
 */
export const createFormField = (
  form: IPopulatedForm,
  newField: FieldCreateDto,
  to?: number,
): ResultAsync<
  FormFieldSchema,
  PossibleDatabaseError | FormNotFoundError | FieldNotFoundError
> => {
  // If MyInfo field, override field title to stored name.
  if (newField.myInfo?.attr) {
    newField.title =
      MYINFO_ATTRIBUTE_MAP[newField.myInfo.attr]?.value ?? newField.title
  }

  return ResultAsync.fromPromise(
    form.insertFormField(newField, to),
    (error) => {
      logger.error({
        message: 'Error encountered while inserting new form field',
        meta: {
          action: 'createFormField',
          formId: form._id,
          newField,
        },
        error,
      })

      return transformMongoError(error)
    },
  ).andThen((updatedForm) => {
    if (!updatedForm) {
      return errAsync(new FormNotFoundError())
    }
    let indexToRetrieve = updatedForm.form_fields.length - 1
    // Must use undefined check since number can be 0; i.e. falsey.
    if (to !== undefined) {
      // Bound indexToRetrieve to 0 and length - 1.
      indexToRetrieve = Math.min(Math.max(to, 0), indexToRetrieve)
    }
    const updatedField = updatedForm.form_fields[indexToRetrieve]
    return updatedField
      ? okAsync(updatedField)
      : errAsync(new FieldNotFoundError())
  })
}

/**
 * Reorders field with given fieldId to the given newPosition
 * @param form the form to reorder the field from
 * @param fieldId the id of the field to reorder
 * @param newPosition the new position of the field
 * @returns ok(reordered field)
 * @returns err(FieldNotFoundError) if field id is invalid
 * @returns err(PossibleDatabaseError) if any database errors occur
 */
export const reorderFormField = (
  form: IPopulatedForm,
  fieldId: string,
  newPosition: number,
): ResultAsync<
  FormFieldSchema[],
  PossibleDatabaseError | FieldNotFoundError
> => {
  return ResultAsync.fromPromise(
    form.reorderFormFieldById(fieldId, newPosition),
    (error) => {
      logger.error({
        message: 'Error encountered while reordering form field',
        meta: {
          action: 'reorderFormField',
          formId: form._id,
          fieldId,
          newPosition,
        },
        error,
      })

      return transformMongoError(error)
    },
  ).andThen((updatedForm) => {
    if (!updatedForm) {
      return errAsync(new FieldNotFoundError())
    }

    return okAsync(updatedForm.form_fields)
  })
}

/**
 * Updates form fields of given form depending on the given editFormFieldParams
 * @param originalForm the original form to update form fields for
 * @param editFormFieldParams the parameters stating the type of updates and the position metadata if update type is edit
 *
 * @returns ok(updated form) if form fields update successfully
 * @returns err(EditFieldError) if invalid updates are being performed to form fields
 * @returns err(set of DatabaseError) if any database errors occurs
 */
export const editFormFields = (
  originalForm: IPopulatedForm,
  editFormFieldParams: EditFormFieldParams,
): ResultAsync<
  IPopulatedForm,
  EditFieldError | ReturnType<typeof transformMongoError>
> => {
  // TODO(#1210): Remove this function when no longer being called.
  if (
    [EditFieldActions.Create, EditFieldActions.Update].includes(
      editFormFieldParams.action.name,
    )
  ) {
    logger.info({
      message: 'deprecated editFormFields functions are still being used',
      meta: {
        action: 'editFormFields',
        fieldAction: editFormFieldParams.action.name,
        field: editFormFieldParams.field,
      },
    })
  }

  // TODO(#815): Split out this function into their own separate service functions depending on the update type.
  return getUpdatedFormFields(
    originalForm.form_fields,
    editFormFieldParams,
  ).asyncAndThen((newFormFields) => {
    // Update form fields of original form.
    originalForm.form_fields = newFormFields
    return ResultAsync.fromPromise(originalForm.save(), (error) => {
      logger.error({
        message: 'Error encountered while editing form fields',
        meta: {
          action: 'editFormFields',
          originalForm,
          editFormFieldParams,
        },
        error,
      })

      return transformMongoError(error)
    })
  })
}

/**
 * Updates form schema of given form depending on the given formUpdateParams
 * @param originalForm the original form to update form fields for
 * @param formUpdateParams the parameters to update the original form with
 *
 * @returns ok(updated form) if form fields update successfully
 * @returns err(set of DatabaseError) if any database errors occurs
 */
export const updateForm = (
  originalForm: IPopulatedForm,
  formUpdateParams: Except<FormUpdateParams, 'editFormField'>,
): ResultAsync<IPopulatedForm, ReturnType<typeof transformMongoError>> => {
  // TODO(#815): Split out this function into their own separate service functions depending on the form parameter to update.
  // Scrub formUpdateParams to remove private details, if any.
  const scrubbedFormParams = omit(formUpdateParams, [
    'admin',
    '__v',
    '_id',
    'id',
    'created',
    'lastModified',
  ])

  // Updating some part of form, override original form with new updated form.
  assignIn(originalForm, scrubbedFormParams)

  return ResultAsync.fromPromise(originalForm.save(), (error) => {
    logger.error({
      message: 'Error encountered while updating form',
      meta: {
        action: 'updateForm',
        originalForm,
        formUpdateParams,
      },
      error,
    })

    return transformMongoError(error)
  })
}

/**
 * Updates the collaborators of a given form
 * @param form the form to update collaborators fo
 * @param updatedCollaborators the new list of collaborators
 *
 * @returns ok(collaborators) if form updates successfully
 * @returns err(PossibleDatabaseError) if any database errors occurs
 */
export const updateFormCollaborators = (
  form: IPopulatedForm,
  updatedCollaborators: FormPermission[],
): ResultAsync<FormPermission[], PossibleDatabaseError> => {
  return ResultAsync.fromPromise(
    form.updateFormCollaborators(updatedCollaborators),
    (error) => {
      logger.error({
        message: 'Error encountered while updating form collaborators',
        meta: {
          action: 'updateFormCollaborators',
          formId: form._id,
        },
        error,
      })

      return transformMongoError(error)
    },
  ).andThen(({ permissionList }) => okAsync(permissionList))
}

/**
 * Updates form settings.
 * @param originalForm The original form to update settings for
 * @param body the subset of form settings to update
 * @returns ok(updated form settings) on success
 * @returns err(MalformedParametersError) if email update is attempted for an encrypt mode form
 * @returns err(database errors) if db error is thrown during form setting update
 */
export const updateFormSettings = (
  originalForm: IPopulatedForm,
  body: SettingsUpdateDto,
): ResultAsync<
  FormSettings,
  | FormNotFoundError
  | DatabaseError
  | DatabaseValidationError
  | DatabaseConflictError
  | DatabasePayloadSizeError
> => {
  const dotifiedSettingsToUpdate = dotifyObject(body)
  const ModelToUse = getFormModelByResponseMode(originalForm.responseMode)

  return ResultAsync.fromPromise(
    ModelToUse.findByIdAndUpdate(originalForm._id, dotifiedSettingsToUpdate, {
      new: true,
      runValidators: true,
    }).exec(),
    (error) => {
      logger.error({
        message: 'Error encountered while updating form',
        meta: {
          action: 'updateFormSettings',
          formId: originalForm._id,
          // Body is not logged in case sensitive data such as emails are stored.
        },
        error,
      })

      return transformMongoError(error)
    },
  ).andThen((updatedForm) => {
    if (!updatedForm) {
      return errAsync(new FormNotFoundError())
    }
    return okAsync(updatedForm.getSettings())
  })
}

/**
 * Creates form logic.
 * @param form The original form to create logic in
 * @param createLogicBody Object containing the created logic
 * @returns ok(created logic dto) on success
 * @returns err(database errors) if db error is thrown during logic update
 */
export const createFormLogic = (
  form: IPopulatedForm,
  createLogicBody: LogicDto,
): ResultAsync<FormLogicSchema, DatabaseError | FormNotFoundError> => {
  // Create new form logic
  return ResultAsync.fromPromise(
    FormModel.createFormLogic(form._id, createLogicBody),
    (error) => {
      logger.error({
        message: 'Error occurred when creating form logic',
        meta: {
          action: 'createFormLogic',
          formId: form._id,
          createLogicBody,
        },
        error,
      })
      return transformMongoError(error)
    },
    // On success, return created form logic
  ).andThen((updatedForm) => {
    if (!updatedForm) {
      return errAsync(new FormNotFoundError())
    }
    const createdLogic = last(updatedForm.form_logics)
    return createdLogic ? okAsync(createdLogic) : errAsync(new DatabaseError())
  })
}

/**
 * Deletes form logic.
 * @param form The original form to delete logic in
 * @param logicId the logicId to delete
 * @returns ok(true) on success
 * @returns err(database errors) if db error is thrown during logic delete
 * @returns err(LogicNotFoundError) if logicId does not exist on form
 */
export const deleteFormLogic = (
  form: IPopulatedForm,
  logicId: string,
): ResultAsync<
  IFormDocument,
  DatabaseError | LogicNotFoundError | FormNotFoundError
> => {
  // First check if specified logic exists
  if (!form.form_logics.some((logic) => logic.id === logicId)) {
    logger.error({
      message: 'Error occurred - logicId to be deleted does not exist',
      meta: {
        action: 'deleteFormLogic',
        formId: form._id,
        logicId,
      },
    })
    return errAsync(new LogicNotFoundError())
  }

  // Remove specified logic and then update form logic
  return ResultAsync.fromPromise(
    FormModel.deleteFormLogic(String(form._id), logicId),
    (error) => {
      logger.error({
        message: 'Error occurred when deleting form logic',
        meta: {
          action: 'deleteFormLogic',
          formId: form._id,
          logicId,
        },
        error,
      })
      return transformMongoError(error)
    },
    // On success, return true
  ).andThen((updatedForm) => {
    if (!updatedForm) {
      return errAsync(new FormNotFoundError())
    }
    return okAsync(updatedForm)
  })
}

/**
 * Updates form logic.
 * @param form The original form to update logic in
 * @param logicId the logicId to update
 * @param updatedLogic Object containing the updated logic
 * @returns ok(updated logic dto) on success
 * @returns err(database errors) if db error is thrown during logic update
 * @returns err(LogicNotFoundError) if logicId does not exist on form
 */
export const updateFormLogic = (
  form: IPopulatedForm,
  logicId: string,
  updatedLogic: LogicDto,
): ResultAsync<
  FormLogicSchema,
  DatabaseError | LogicNotFoundError | FormNotFoundError
> => {
  // First check if specified logic exists
  if (!form.form_logics.some((logic) => logic._id.toHexString() === logicId)) {
    logger.error({
      message: 'Error occurred - logicId to be updated does not exist',
      meta: {
        action: 'updateFormLogic',
        formId: form._id,
        logicId,
      },
    })
    return errAsync(new LogicNotFoundError())
  }

  // Update specified logic
  return ResultAsync.fromPromise(
    FormModel.updateFormLogic(form._id.toHexString(), logicId, updatedLogic),
    (error) => {
      logger.error({
        message: 'Error occurred when updating form logic',
        meta: {
          action: 'updateFormLogic',
          formId: form._id,
          logicId,
          updatedLogic,
        },
        error,
      })
      return transformMongoError(error)
    },
    // On success, return updated form logic
  ).andThen((updatedForm) => {
    if (!updatedForm) {
      return errAsync(new FormNotFoundError())
    }
    const updatedLogic = getLogicById(updatedForm.form_logics, logicId)
    return updatedLogic
      ? okAsync(updatedLogic)
      : errAsync(new LogicNotFoundError()) // Possible race condition if logic gets deleted after the initial logicId check but before the db update
  })
}

/**
 * Deletes a form field from the given form.
 * @param form The form to delete the specified form field for
 * @param fieldId the id of the form field to delete
 * @returns ok(updated form) on success
 * @returns err(PossibleDatabaseError) if db error is thrown during the deletion of form fields
 * @returns err(FieldNotFoundError) if the fieldId does not exist in form's fields
 */
export const deleteFormField = <T extends IFormSchema>(
  form: T,
  fieldId: string,
): ResultAsync<
  IFormSchema,
  PossibleDatabaseError | FormNotFoundError | FieldNotFoundError
> => {
  const logMeta = {
    action: 'deleteFormField',
    formId: form._id,
    fieldId,
  }

  if (!getFormFieldById(form.form_fields, fieldId)) {
    logger.error({
      message: 'Field to be deleted cannot be found',
      meta: logMeta,
    })
    return errAsync(new FieldNotFoundError())
  }

  return ResultAsync.fromPromise(
    FormModel.deleteFormFieldById(String(form._id), fieldId),
    (error) => {
      logger.error({
        message: 'Error occurred when deleting form logic',
        meta: logMeta,
        error,
      })
      return transformMongoError(error)
    },
  ).andThen((updatedForm) => {
    if (!updatedForm) {
      return errAsync(new FormNotFoundError())
    }
    return okAsync(updatedForm)
  })
}

/**
 * Update the end page of the given form
 * @param formId the id of the form to update the end page for
 * @param newEndPage the new end page object to replace the current one
 * @returns ok(updated end page object) when update is successful
 * @returns err(FormNotFoundError) if form cannot be found
 * @returns err(PossibleDatabaseError) if endpage update fails
 */
export const updateEndPage = (
  formId: string,
  newEndPage: EndPageUpdateDto,
): ResultAsync<
  IFormDocument['endPage'],
  PossibleDatabaseError | FormNotFoundError
> => {
  return ResultAsync.fromPromise(
    FormModel.updateEndPageById(formId, newEndPage),
    (error) => {
      logger.error({
        message: 'Error occurred when updating form end page',
        meta: {
          action: 'updateEndPage',
          formId,
          newEndPage,
        },
        error,
      })
      return transformMongoError(error)
    },
  ).andThen((updatedForm) => {
    if (!updatedForm) {
      return errAsync(new FormNotFoundError())
    }
    return okAsync(updatedForm.endPage)
  })
}

/**
 * Retrieves a form field from the given form.
 * @param form The form to retrieve the specified form field for
 * @param fieldId the id of the form field
 * @returns ok(form field) on success
 * @returns err(FieldNotFoundError) if the fieldId does not exist in form's fields
 */
export const getFormField = (
  form: IPopulatedForm,
  fieldId: string,
): Result<FormFieldSchema, FieldNotFoundError> => {
  const formField = getFormFieldById(form.form_fields, fieldId)
  if (!formField)
    return err(
      new FieldNotFoundError(
        `Attempted to retrieve field ${fieldId} from ${form._id} but field was not present`,
      ),
    )
  return ok(formField)
}

/**
 * Update the start page of the given form
 * @param formId the id of the form to update the end page for
 * @param newStartPage the new start page object to replace the current one
 * @returns ok(updated start page object) when update is successful
 * @returns err(FormNotFoundError) if form cannot be found
 * @returns err(PossibleDatabaseError) if start page update fails
 */
export const updateStartPage = (
  formId: string,
  newStartPage: StartPageUpdateDto,
): ResultAsync<
  IFormDocument['startPage'],
  PossibleDatabaseError | FormNotFoundError
> => {
  return ResultAsync.fromPromise(
    FormModel.updateStartPageById(formId, newStartPage),
    (error) => {
      logger.error({
        message: 'Error occurred when updating form start page',
        meta: {
          action: 'updateStartPage',
          formId,
          newStartPage,
        },
        error,
      })
      return transformMongoError(error)
    },
  ).andThen((updatedForm) => {
    if (!updatedForm) {
      return errAsync(new FormNotFoundError())
    }
    return okAsync(updatedForm.startPage)
  })
}

/**
 * Disables sms verifications for all forms belonging to the specified user
 * @param userId the id of the user whose sms verifications should be disabled
 * @returns ok(true) when the forms have been successfully disabled
 * @returns err(PossibleDatabaseError) when an error occurred while attempting to disable sms verifications
 */
export const disableSmsVerificationsForUser = (
  userId: string,
): ResultAsync<true, PossibleDatabaseError> =>
  ResultAsync.fromPromise(
    FormModel.disableSmsVerificationsForUser(userId),
    (error) => {
      logger.error({
        message:
          'Error occurred when attempting to disable sms verifications for user',
        meta: {
          action: 'disableSmsVerificationsForUser',
          userId,
        },
        error,
      })
      return transformMongoError(error)
    },
  ).map(() => true)

/**
 * Checks if the given form field should be updated.
 * This currently checks if the admin has exceeded their free sms limit.
 * @param form The form which the specified field belongs to
 * @param formField The field which we should perform the update for
 * @returns ok(form) If the field can be updated
 * @return err(PossibleDatabaseError) if an error occurred while performing the required checks
 * @return err(SmsLimitExceededError) if the form admin went over the free sms limit
 * while attempting to toggle verification on for a mobile form field
 */
export const shouldUpdateFormField = (
  form: IPopulatedForm,
  formField: FormField,
): ResultAsync<
  IPopulatedForm,
  PossibleDatabaseError | SmsLimitExceededError
> => {
  switch (formField.fieldType) {
    case BasicField.Mobile: {
      return isMobileFieldUpdateAllowed(formField, form)
    }
    default:
      return okAsync(form)
  }
}

/**
 * Checks whether the mobile update should be allowed based on whether the mobile field is verified
 * and (if verified), the admin's free sms counts
 * @param mobileField The mobile field to check
 * @param form The form that the field belongs to
 * @returns ok(form) if the update is valid
 * @returns err(PossibleDatabaseError) if an error occurred while retrieving counts from database
 * @returns err(SmsLimitExceededError) if the admin of the form has exceeded their free sms quota
 */
const isMobileFieldUpdateAllowed = (
  mobileField: MobileFieldBase,
  form: IPopulatedForm,
): ResultAsync<
  IPopulatedForm,
  PossibleDatabaseError | SmsLimitExceededError
> => {
  // Field can always update if it's not a verifiable field or if the form has been onboarded
  if (!isVerifiableMobileField(mobileField) || isFormOnboarded(form)) {
    return okAsync(form)
  }

  const formAdminId = String(form.admin._id)

  // If the form admin has exceeded the sms limit
  // And the form is not onboarded, refuse to update the field
  return SmsService.retrieveFreeSmsCounts(formAdminId).andThen(
    (freeSmsSent) => {
      return hasAdminExceededFreeSmsLimit(freeSmsSent)
        ? errAsync(new SmsLimitExceededError())
        : okAsync(form)
    },
  )
}

/**
 * Creates msgSrvcName and updates the form in MongoDB as part of a transaction, uses the created
 * msgSrvcName as the key to store the Twilio Credentials in AWS Secrets Manager
 * @param twilioCredentials The twilio credentials to add
 * @param form The form to add Twilio Credentials
 * @returns ok(undefined) if the creation is successful
 * @returns err(SecretsManagerError) if an error occurs while creating credentials in secrets manager
 */
export const createTwilioCredentials = (
  twilioCredentials: TwilioCredentials,
  form: IPopulatedForm,
): ResultAsync<
  unknown,
  ReturnType<typeof transformMongoError> | SecretsManagerError
> => {
  const twilioCredentialsData: TwilioCredentialsData =
    new TwilioCredentialsData(twilioCredentials)
  const formId = form._id

  const msgSrvcName = generateTwilioCredSecretKeyName(formId)

  const body: CreateSecretRequest = {
    Name: msgSrvcName,
    SecretString: twilioCredentialsData.toString(),
    Description: `autogenerated via API on ${new Date().toISOString()} by ${
      form.admin._id
    }`,
  }

  const logMeta = {
    action: 'createTwilioCredentials',
    formId: formId,
    msgSrvcName,
    body,
  }

  logger.info({
    message: `No msgSrvcName, creating Twilio credentials for form ${formId}`,
    meta: logMeta,
  })

  return ResultAsync.fromPromise(
    FormModel.startSession().then((session: ClientSession) =>
      session
        .withTransaction(() =>
          createTwilioTransaction(form, msgSrvcName, body, session),
        )
        .then(() => session.endSession()),
    ),
    (error) => {
      logger.error({
        message: 'Error encountered when creating Twilio Secret',
        meta: logMeta,
        error,
      })

      return error as
        | ReturnType<typeof transformMongoError>
        | SecretsManagerError
    },
  )
}

/**
 * Updates msgSrvcName of the form in the database, uses the msgSrvcName as the
 * key to store the Twilio Credentials in AWS Secrets Manager
 * @param form The form to add Twilio Credentials
 * @param msgSrvcName The key under which the credentials is stored in AWS Secrets Manager
 * @param body the request body used to create the secret in secrets manager
 * @param session session of the transaction
 * @returns Promise.ok(void) if the creation is successful
 */
// Exported to use in tests
export const createTwilioTransaction = async (
  form: IPopulatedForm,
  msgSrvcName: string,
  body: CreateSecretRequest,
  session: ClientSession,
): Promise<void> => {
  const meta = {
    action: 'createTwilioTransaction',
    formId: form._id,
    msgSrvcName,
    body,
  }

  try {
    await form.updateMsgSrvcName(msgSrvcName, session)
  } catch (err) {
    logger.error({
      message:
        'Error occured when updating msgSrvcName, rolling back transaction!',
      meta,
      error: err,
    })
    throw transformMongoError(err)
  }

  try {
    await secretsManager.createSecret(body).promise()
  } catch (err) {
    const awsError = err as AWSError

    logger.error({
      message:
        'Error occured when creating secret AWS Secrets Manager, rolling back transaction!',
      meta,
      error: awsError,
    })
    throw new SecretsManagerError(awsError.message)
  }
}

/**
 * Uses the msgSrvcName to update the Twilio Credentials in AWS Secrets Manager
 * Clears the cache entry in which the Twilio Credentials are stored under
 * @param twilioCredentials The twilio credentials to add
 * @param msgSrvcName The key under which the credentials are stored in Secrets Manager
 * @returns ok(number) if the update is successful
 * @returns err(SecretsManagerNotFoundError) if there is no secret stored under msgSrvcName in secrets manager
 * @returns err(SecretsManagerError) if an error occurs while updating credentials in secrets manager
 */
export const updateTwilioCredentials = (
  msgSrvcName: string,
  twilioCredentials: TwilioCredentials,
): ResultAsync<
  number,
  SecretsManagerError | SecretsManagerNotFoundError | TwilioCacheError
> => {
  const twilioCredentialsData: TwilioCredentialsData =
    new TwilioCredentialsData(twilioCredentials)

  const body: PutSecretValueRequest = {
    SecretId: msgSrvcName,
    SecretString: twilioCredentialsData.toString(),
  }

  const logMeta = {
    action: 'updateTwilioCredentials',
    msgSrvcName,
    body,
  }

  return (
    ResultAsync.fromPromise(
      secretsManager.getSecretValue({ SecretId: msgSrvcName }).promise(),
      (error) => {
        const awsError = error as AWSError

        if (awsError.code === 'ResourceNotFoundException') {
          logger.error({
            message: 'Twilio Credentials do not exist in Secrets Manager',
            meta: logMeta,
            error,
          })

          return new SecretsManagerNotFoundError(awsError.message)
        }

        logger.error({
          message: 'Error occurred when retrieving Twilio in Secret Manager!',
          meta: {
            ...logMeta,
            body,
          },
          error,
        })

        return new SecretsManagerError(awsError.message)
      },
    )
      .andThen(() => {
        logger.info({
          message: 'Twilio Credentials has been found in Secrets Manager',
          meta: logMeta,
        })

        return ResultAsync.fromPromise(
          secretsManager.putSecretValue(body).promise(),
          (error) => {
            logger.error({
              message: 'Error occurred when updating Twilio in Secret Manager!',
              meta: {
                ...logMeta,
                body,
              },
              error,
            })

            return new SecretsManagerError(
              'Error occurred when updating Twilio in Secret Manager!',
            )
          },
        )
      })
      // Currently, a call to get twilio credentials will cache the credentials in the twilioCache for ~10s
      // If a call to retrieve twilio credentials occurs before 10s passes, it will be a cache hit, retrieving
      // the wrong credentials. Hence we need to clear the cache entry
      .map(() => twilioClientCache.del(msgSrvcName))
  )
}

/**
 * Uses the msgSrvcName to schedule the Twilio Credentials for deletion in AWS Secrets Manager and removes
 * msgSrvcName from the form in MongoDB as part of a transaction
 *
 * Clears the cache entry in which the Twilio Credentials are stored under
 * @param form The form to delete Twilio Credentials
 * @param msgSrvcName The key under which the credentials are stored in Secrets Manager
 * @returns ok(number) if the deletion is successful
 * @returns err(SecretsManagerNotFoundError) if there is no secret stored under msgSrvcName in secrets manager
 * @returns err(SecretsManagerError) if an error occurs while deleting credentials in secrets manager
 */
export const deleteTwilioCredentials = (
  form: IPopulatedForm,
): ResultAsync<
  unknown,
  | ReturnType<typeof transformMongoError>
  | SecretsManagerError
  | TwilioCacheError
> => {
  if (!form.msgSrvcName) return okAsync(null)

  const msgSrvcName = form.msgSrvcName
  const body: DeleteSecretRequest = {
    SecretId: msgSrvcName,
  }
  /**
   *
   * The key-value pair will remain in SecretsManager for another 30 days before
   * being deleted: https://docs.aws.amazon.com/secretsmanager/latest/userguide/manage_delete-secret.html
   *
   */

  const formId = form._id

  const logMeta = {
    action: 'deleteTwilioCredentials',
    formId,
    msgSrvcName,
    body,
  }

  return ResultAsync.fromPromise(
    FormModel.startSession().then((session: ClientSession) =>
      session
        .withTransaction(() => deleteTwilioTransaction(form, body, session))
        .then(() => session.endSession()),
    ),
    (error) => {
      logger.error({
        message: 'Error occurred when deleting Twilio in Secret Manager!',
        meta: logMeta,
        error,
      })

      return error as
        | ReturnType<typeof transformMongoError>
        | SecretsManagerError
    },
  ).map(() => twilioClientCache.del(msgSrvcName))
}

/**
 * Deletes the msgSrvcName of the specified form in the database and uses the msgSrvcName as the
 * key to delete the Twilio Credentials in AWS Secrets Manager
 * @param form The form to delete Twilio Credentials
 * @param msgSrvcName The key under which the credentials is stored in AWS Secrets Manager
 * @param body the request body used to delete the secret in secrets manager
 * @param session session of the transaction
 * @returns Promise.ok(void) if the creation is successful
 */
const deleteTwilioTransaction = async (
  form: IPopulatedForm,
  body: DeleteSecretRequest,
  session: ClientSession,
): Promise<void> => {
  const msgSrvcName = body.SecretId
  const meta = {
    action: 'deleteTwilioTransaction',
    formId: form._id,
    msgSrvcName,
    body,
  }

  try {
    await form.deleteMsgSrvcName(session)
  } catch (err) {
    logger.error({
      message:
        'Error occured when deleting msgSrvcName in MongoDB, rolling back transaction!',
      meta,
      error: err,
    })
    throw transformMongoError(err)
  }

  try {
    if (checkIsApiSecretKeyName(msgSrvcName))
      await secretsManager.deleteSecret(body).promise()
  } catch (err) {
    const awsError = err as AWSError
    logger.error({
      message:
        'Error occured when deleting secret key in AWS Secrets Manager, rolling back transaction!',
      meta,
      error: awsError,
    })
    throw new SecretsManagerError(awsError.message)
  }
}

/**
 * Update the payments of the given form
 * @param formId the id of the form to update the end page for
 * @param newStartPage the new start page object to replace the current one
 * @returns ok(updated start page object) when update is successful
 * @returns err(FormNotFoundError) if form cannot be found
 * @returns err(PossibleDatabaseError) if start page update fails
 * @returns err(InvalidPaymentAmountError) if payment amount exceeds MAX_PAYMENT_AMOUNT
 */
export const updatePayments = (
  formId: string,
  newPayments: PaymentsUpdateDto,
): ResultAsync<
<<<<<<< HEAD
  IFormDocument['payments'],
  PossibleDatabaseError | FormNotFoundError | InvalidPaymentAmountError
=======
  IEncryptedFormDocument['payments_field'],
  PossibleDatabaseError | FormNotFoundError
>>>>>>> 74fef68d
> => {
  const { amount_cents } = newPayments

  // Check if payment amount exceeds maxPaymentAmountCents or below minPaymentAmountCents
  if (amount_cents) {
    if (
      amount_cents > paymentConfig.maxPaymentAmountCents ||
      amount_cents < paymentConfig.minPaymentAmountCents
    ) {
      return errAsync(new InvalidPaymentAmountError())
    }
  }

  return ResultAsync.fromPromise(
    EncryptedFormModel.updatePaymentsById(formId, newPayments),
    (error) => {
      logger.error({
        message: 'Error occurred when updating form payments',
        meta: {
          action: 'updatePayments',
          formId,
          newPayments,
        },
        error,
      })
      return transformMongoError(error)
    },
  ).andThen((updatedForm) => {
    if (!updatedForm) {
      return errAsync(new FormNotFoundError())
    }
    return okAsync(updatedForm.payments_field)
  })
}<|MERGE_RESOLUTION|>--- conflicted
+++ resolved
@@ -1526,13 +1526,8 @@
   formId: string,
   newPayments: PaymentsUpdateDto,
 ): ResultAsync<
-<<<<<<< HEAD
-  IFormDocument['payments'],
+  IEncryptedFormDocument['payments_field'],
   PossibleDatabaseError | FormNotFoundError | InvalidPaymentAmountError
-=======
-  IEncryptedFormDocument['payments_field'],
-  PossibleDatabaseError | FormNotFoundError
->>>>>>> 74fef68d
 > => {
   const { amount_cents } = newPayments
 
