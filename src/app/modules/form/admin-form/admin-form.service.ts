--- conflicted
+++ resolved
@@ -913,42 +913,6 @@
 }
 
 /**
-<<<<<<< HEAD
- * Update the start page of the given form
- * @param formId the id of the form to update the end page for
- * @param newStartPage the new start page object to replace the current one
- * @returns ok(updated start page object) when update is successful
- * @returns err(FormNotFoundError) if form cannot be found
- * @returns err(PossibleDatabaseError) if start page update fails
- */
-export const updateStartPage = (
-  formId: string,
-  newStartPage: StartPageUpdateDto,
-): ResultAsync<
-  IFormDocument['startPage'],
-  PossibleDatabaseError | FormNotFoundError
-> => {
-  return ResultAsync.fromPromise(
-    FormModel.updateStartPageById(formId, newStartPage),
-    (error) => {
-      logger.error({
-        message: 'Error occurred when updating form start page',
-        meta: {
-          action: 'updateStartPage',
-          formId,
-          newStartPage,
-        },
-        error,
-      })
-      return transformMongoError(error)
-    },
-  ).andThen((updatedForm) => {
-    if (!updatedForm) {
-      return errAsync(new FormNotFoundError())
-    }
-    return okAsync(updatedForm.startPage)
-  })
-=======
  * Retrieves a form field from the given form.
  * @param form The form to retrieve the specified form field for
  * @param fieldId the id of the form field
@@ -967,5 +931,41 @@
       ),
     )
   return ok(formField)
->>>>>>> de65916b
+}
+
+/**
+ * Update the start page of the given form
+ * @param formId the id of the form to update the end page for
+ * @param newStartPage the new start page object to replace the current one
+ * @returns ok(updated start page object) when update is successful
+ * @returns err(FormNotFoundError) if form cannot be found
+ * @returns err(PossibleDatabaseError) if start page update fails
+ */
+export const updateStartPage = (
+  formId: string,
+  newStartPage: StartPageUpdateDto,
+): ResultAsync<
+  IFormDocument['startPage'],
+  PossibleDatabaseError | FormNotFoundError
+> => {
+  return ResultAsync.fromPromise(
+    FormModel.updateStartPageById(formId, newStartPage),
+    (error) => {
+      logger.error({
+        message: 'Error occurred when updating form start page',
+        meta: {
+          action: 'updateStartPage',
+          formId,
+          newStartPage,
+        },
+        error,
+      })
+      return transformMongoError(error)
+    },
+  ).andThen((updatedForm) => {
+    if (!updatedForm) {
+      return errAsync(new FormNotFoundError())
+    }
+    return okAsync(updatedForm.startPage)
+  })
 }