import { AWSError, SecretsManager } from 'aws-sdk'
import { PresignedPost } from 'aws-sdk/clients/s3'
import {
  CreateSecretRequest,
  DeleteSecretRequest,
  PutSecretValueRequest,
} from 'aws-sdk/clients/secretsmanager'
import { assignIn, last, omit } from 'lodash'
import mongoose, { ClientSession } from 'mongoose'
import { err, errAsync, ok, okAsync, Result, ResultAsync } from 'neverthrow'
import type { Except, Merge } from 'type-fest'

import {
  MAX_UPLOAD_FILE_SIZE,
  VALID_UPLOAD_FILE_TYPES,
} from '../../../../../shared/constants'
import { MYINFO_ATTRIBUTE_MAP } from '../../../../../shared/constants/field/myinfo'
import {
  AdminDashboardFormMetaDto,
  BasicField,
  DuplicateFormBodyDto,
  EndPageUpdateDto,
  FieldCreateDto,
  FieldUpdateDto,
  FormField,
  FormLogoState,
  FormPermission,
  FormSettings,
  LogicDto,
  MobileFieldBase,
  PaymentsUpdateDto,
  SettingsUpdateDto,
  StartPageUpdateDto,
} from '../../../../../shared/types'
import { EditFieldActions } from '../../../../shared/constants'
import {
  FormFieldSchema,
  FormLogicSchema,
  IEncryptedFormDocument,
  IForm,
  IFormDocument,
  IFormSchema,
  IPopulatedForm,
} from '../../../../types'
import { EditFormFieldParams, FormUpdateParams } from '../../../../types/api'
import config, { aws as AwsConfig } from '../../../config/config'
import { paymentConfig } from '../../../config/features/payment.config'
import { createLoggerWithLabel } from '../../../config/logger'
import getAgencyModel from '../../../models/agency.server.model'
import getFormModel, {
  getEncryptedFormModel,
} from '../../../models/form.server.model'
import * as SmsService from '../../../services/sms/sms.service'
import { twilioClientCache } from '../../../services/sms/sms.service'
import { dotifyObject } from '../../../utils/dotify-object'
import { isVerifiableMobileField } from '../../../utils/field-validation/field-validation.guards'
import {
  getMongoErrorMessage,
  transformMongoError,
} from '../../../utils/handle-mongo-error'
import {
  DatabaseConflictError,
  DatabaseError,
  DatabasePayloadSizeError,
  DatabaseValidationError,
  PossibleDatabaseError,
  SecretsManagerError,
  SecretsManagerNotFoundError,
  TwilioCacheError,
} from '../../core/core.errors'
import { InvalidPaymentAmountError } from '../../payments/payments.errors'
import { MissingUserError } from '../../user/user.errors'
import * as UserService from '../../user/user.service'
import { SmsLimitExceededError } from '../../verification/verification.errors'
import { hasAdminExceededFreeSmsLimit } from '../../verification/verification.util'
import {
  FormNotFoundError,
  LogicNotFoundError,
  TransferOwnershipError,
} from '../form.errors'
import { getFormModelByResponseMode } from '../form.service'
import {
  getFormFieldById,
  getFormFieldIndexById,
  getLogicById,
  isFormOnboarded,
} from '../form.utils'

import {
  TwilioCredentials,
  TwilioCredentialsData,
} from './../../../services/sms/sms.types'
import { PRESIGNED_POST_EXPIRY_SECS } from './admin-form.constants'
import {
  CreatePresignedUrlError,
  EditFieldError,
  FieldNotFoundError,
  InvalidCollaboratorError,
  InvalidFileTypeError,
} from './admin-form.errors'
import {
  checkIsApiSecretKeyName,
  generateTwilioCredSecretKeyName,
  getUpdatedFormFields,
  processDuplicateOverrideProps,
} from './admin-form.utils'

const logger = createLoggerWithLabel(module)
const FormModel = getFormModel(mongoose)
const EncryptedFormModel = getEncryptedFormModel(mongoose)
const AgencyModel = getAgencyModel(mongoose)

export const secretsManager = new SecretsManager({
  region: config.aws.region,
  endpoint: process.env.AWS_ENDPOINT,
})

type PresignedPostUrlParams = {
  fileId: string
  fileMd5Hash: string
  fileType: string
}

/**
 * Retrieves a list of forms that the user of the given userId can access in
 * their dashboard.
 * @param userId the id of the user to retrieve accessible forms for.
 * @returns ok(DashboardFormViewList)
 * @returns err(MissingUserError) if user with userId does not exist in the database
 * @returns err(DatabaseError) if error occurs whilst querying the database
 */
export const getDashboardForms = (
  userId: string,
): ResultAsync<
  AdminDashboardFormMetaDto[],
  MissingUserError | DatabaseError
> => {
  // Step 1: Verify user exists.
  return (
    UserService.findUserById(userId)
      // Step 2: Retrieve lists users are authorized to see.
      .andThen((admin) => {
        return ResultAsync.fromPromise(
          FormModel.getMetaByUserIdOrEmail(userId, admin.email),
          (error) => {
            logger.error({
              message: 'Database error when retrieving admin dashboard forms',
              meta: {
                action: 'getDashboardForms',
                userId,
              },
              error,
            })

            return new DatabaseError()
          },
        )
      })
  )
}

/**
 * Private function to generate a presigned POST URL to upload into the given
 * bucket.
 *
 * @param bucketName the name of the bucket to upload into
 * @param param.fileId key of the file
 * @param param.fileMd5Hash the MD5 hash of the file
 * @param param.fileType the file type of the file
 */
const createPresignedPostUrl = (
  bucketName: string,
  { fileId, fileMd5Hash, fileType }: PresignedPostUrlParams,
): ResultAsync<
  PresignedPost,
  InvalidFileTypeError | CreatePresignedUrlError
> => {
  if (!VALID_UPLOAD_FILE_TYPES.includes(fileType)) {
    return errAsync(
      new InvalidFileTypeError(`"${fileType}" is not a supported file type`),
    )
  }

  const presignedPostUrlPromise = new Promise<PresignedPost>(
    (resolve, reject) => {
      AwsConfig.s3.createPresignedPost(
        {
          Bucket: bucketName,
          Expires: PRESIGNED_POST_EXPIRY_SECS,
          Conditions: [
            // Content length restrictions: 0 to MAX_UPLOAD_FILE_SIZE.
            ['content-length-range', 0, MAX_UPLOAD_FILE_SIZE],
          ],
          Fields: {
            acl: 'public-read',
            key: fileId,
            'Content-MD5': fileMd5Hash,
            'Content-Type': fileType,
          },
        },
        (err, data) => {
          if (err) {
            return reject(err)
          }
          return resolve(data)
        },
      )
    },
  )

  return ResultAsync.fromPromise(presignedPostUrlPromise, (error) => {
    logger.error({
      message: 'Error encountered when creating presigned POST URL',
      meta: {
        action: 'createPresignedPostUrl',
        fileId,
        fileMd5Hash,
        fileType,
      },
      error,
    })

    return new CreatePresignedUrlError('Error occurred whilst uploading file')
  })
}

/**
 * Creates a S3 presigned POST URL for the client to upload images directly to.
 *
 * @param param.fileId key of the file
 * @param param.fileMd5Hash the MD5 hash of the file
 * @param param.fileType the file type of the file
 *
 * @returns ok(presigned post url) when creation is successful
 * @returns err(InvalidFileTypeError) when given file type is not supported
 * @returns err(CreatePresignedUrlError) when errors occurs on S3 side whilst creating presigned post url.
 */
export const createPresignedPostUrlForImages = (
  uploadParams: PresignedPostUrlParams,
): ResultAsync<
  PresignedPost,
  InvalidFileTypeError | CreatePresignedUrlError
> => {
  return createPresignedPostUrl(AwsConfig.imageS3Bucket, uploadParams)
}

/**
 * Creates a S3 presigned POST URL for the client to upload logos directly to.
 *
 * @param param.fileId key of the file
 * @param param.fileMd5Hash the MD5 hash of the file
 * @param param.fileType the file type of the file
 *
 * @returns ok(presigned post url) when creation is successful
 * @returns err(InvalidFileTypeError) when given file type is not supported
 * @returns err(CreatePresignedUrlError) when errors occurs on S3 side whilst creating presigned post url.
 */
export const createPresignedPostUrlForLogos = (
  uploadParams: PresignedPostUrlParams,
): ResultAsync<
  PresignedPost,
  InvalidFileTypeError | CreatePresignedUrlError
> => {
  return createPresignedPostUrl(AwsConfig.logoS3Bucket, uploadParams)
}

/**
 * Extracts IDs of MyInfo fields
 * @param formFields
 * @returns List of IDs of MyInfo fields
 */
export const extractMyInfoFieldIds = (
  formFields: FormFieldSchema[] | undefined,
): string[] => {
  return formFields
    ? formFields
        .filter((field) => field.myInfo?.attr)
        .map((field) => field._id.toString())
    : []
}

/**
 * Archives given form.
 * @param form the form to archive
 * @returns ok(true) if successful
 * @returns err(DatabaseError) if any database errors occur
 */
export const archiveForm = (
  form: IPopulatedForm,
): ResultAsync<
  true,
  | DatabaseError
  | DatabaseValidationError
  | DatabaseConflictError
  | DatabasePayloadSizeError
> => {
  return ResultAsync.fromPromise(form.archive(), (error) => {
    logger.error({
      message: 'Database error encountered when archiving form',
      meta: {
        action: 'archiveForm',
        form,
      },
      error,
    })

    return transformMongoError(error)
    // On success, return true
  }).map(() => true)
}

/**
 * Transfer form ownership from current owner to the new email.
 * @param currentForm the form to transfer ownership for
 * @param newOwnerEmail the email of the new owner to transfer to
 *
 * @return ok(updated form) if transfer is successful
 * @return err(MissingUserError) if the current form admin cannot be found
 * @return err(TransferOwnershipError) if new owner cannot be found in the database or new owner email is same as current owner
 * @return err(DatabaseError) if any database errors like missing admin of current owner occurs
 */
export const transferFormOwnership = (
  currentForm: IPopulatedForm,
  newOwnerEmail: string,
): ResultAsync<IPopulatedForm, TransferOwnershipError | DatabaseError> => {
  const logMeta = {
    action: 'transferFormOwnership',
    newOwnerEmail,
  }

  return (
    // Step 1: Retrieve current owner of form to transfer.
    UserService.findUserById(String(currentForm.admin._id))
      .andThen((currentOwner) => {
        // No need to transfer form ownership if new and current owners are
        // the same.
        if (newOwnerEmail.toLowerCase() === currentOwner.email.toLowerCase()) {
          return errAsync(
            new TransferOwnershipError(
              'You are already the owner of this form',
            ),
          )
        }
        return okAsync(currentOwner)
      })
      .andThen((currentOwner) =>
        // Step 2: Retrieve user document for new owner.
        UserService.findUserByEmail(newOwnerEmail)
          .mapErr((error) => {
            logger.error({
              message:
                'Error occurred whilst finding new owner email to transfer ownership to',
              meta: logMeta,
              error,
            })

            // Override MissingUserError with more specific message if new owner
            // cannot be found.
            if (error instanceof MissingUserError) {
              return new TransferOwnershipError(
                `${newOwnerEmail} must have logged in once before being added as Owner`,
              )
            }
            return error
          })
          // Step 3: Perform form ownership transfer.
          .andThen((newOwner) =>
            ResultAsync.fromPromise(
              currentForm.transferOwner<IPopulatedForm>(currentOwner, newOwner),
              (error) => {
                logger.error({
                  message: 'Error occurred whilst transferring form ownership',
                  meta: logMeta,
                  error,
                })

                return new DatabaseError(getMongoErrorMessage(error))
              },
            ),
          ),
      )
      // Step 4: Populate updated form.
      .andThen((updatedForm) =>
        ResultAsync.fromPromise(
          updatedForm
            .populate({ path: 'admin', populate: { path: 'agency' } })
            .execPopulate(),
          (error) => {
            logger.error({
              message: 'Error occurred whilst populating form with admin',
              meta: logMeta,
              error,
            })

            return new DatabaseError(getMongoErrorMessage(error))
          },
        ),
      )
  )
}

/**
 * Creates a form with the given form params
 * @param formParams parameters for the form to be created.
 *
 * @returns ok(created form) on success
 * @returns err(Database*Error) on database errors
 */
export const createForm = (
  formParams: Merge<IForm, { admin: string }>,
): ResultAsync<
  IFormDocument,
  | DatabaseError
  | DatabaseValidationError
  | DatabaseConflictError
  | DatabasePayloadSizeError
> => {
  return ResultAsync.fromPromise(
    FormModel.create(formParams) as Promise<IFormDocument>,
    (error) => {
      logger.error({
        message: 'Database error encountered when creating form',
        meta: {
          action: 'createForm',
          formParams,
        },
        error,
      })

      return transformMongoError(error)
    },
  )
}

/**
 * Duplicates given formId and replace owner with newAdminId.
 * @param originalForm the form to be duplicated
 * @param newAdminId the id of the admin of the duplicated form
 * @param overrideParams params to override in the duplicated form; e.g. the new emails or public key of the form.
 * @returns the newly created duplicated form
 */
export const duplicateForm = (
  originalForm: IFormDocument,
  newAdminId: string,
  overrideParams: DuplicateFormBodyDto,
): ResultAsync<IFormDocument, FormNotFoundError | DatabaseError> => {
  const overrideProps = processDuplicateOverrideProps(
    overrideParams,
    newAdminId,
  )

  // Set startPage.logo to default irregardless.
  overrideProps.startPage = {
    ...originalForm.startPage,
    logo: { state: FormLogoState.Default },
  }
  // Prevent buttonLink from being copied over if buttonLink is the default
  // form hash.
  if (originalForm.endPage?.buttonLink === `#!/${originalForm._id}`) {
    overrideProps.endPage = omit(originalForm.endPage, 'buttonLink')
  }

  const duplicateParams = originalForm.getDuplicateParams(overrideProps)

  return ResultAsync.fromPromise(
    FormModel.create(duplicateParams) as Promise<IFormDocument>,
    (error) => {
      logger.error({
        message: 'Error encountered while duplicating form',
        meta: {
          action: 'duplicateForm',
          duplicateParams,
          newAdminId,
        },
        error,
      })

      return new DatabaseError(getMongoErrorMessage(error))
    },
  )
}

/**
 * Updates the targeted form field with the new field provided
 * @param form the form the field to update belongs to
 * @param fieldId the id of the field to update
 * @param newField the new field to replace with
 * @returns ok(updatedField)
 * @returns err(FieldNotFoundError) if fieldId does not correspond to any field in the form
 * @returns err(PossibleDatabaseError) when database errors arise
 */
export const updateFormField = (
  form: IPopulatedForm,
  fieldId: string,
  newField: FieldUpdateDto,
): ResultAsync<FormFieldSchema, PossibleDatabaseError | FieldNotFoundError> => {
  return ResultAsync.fromPromise(
    form.updateFormFieldById(fieldId, newField),
    (error) => {
      logger.error({
        message: 'Error encountered while updating form field',
        meta: {
          action: 'updateFormField',
          formId: form._id,
          fieldId,
          newField,
        },
        error,
      })

      return transformMongoError(error)
    },
  ).andThen((updatedForm) => {
    if (!updatedForm) {
      return errAsync(new FieldNotFoundError())
    }
    const updatedFormField = getFormFieldById(updatedForm.form_fields, fieldId)
    return updatedFormField
      ? okAsync(updatedFormField)
      : errAsync(new FieldNotFoundError())
  })
}

/**
 * Duplicates the form field of the corresponding fieldId
 * @param form the original form to duplicate form field for
 * @param fieldId fieldId of the the form field to duplicate
 *
 * @returns ok(duplicated field)
 * @returns err(PossibleDatabaseError) when database errors arise
 */
export const duplicateFormField = (
  form: IPopulatedForm,
  fieldId: string,
): ResultAsync<
  FormFieldSchema,
  PossibleDatabaseError | FormNotFoundError | FieldNotFoundError
> => {
  const fieldIndex = getFormFieldIndexById(form.form_fields, fieldId)
  // if fieldIndex does not exist, append to end of form fields
  const insertionIndex =
    fieldIndex === null ? form.form_fields.length : fieldIndex + 1
  return ResultAsync.fromPromise(
    form.duplicateFormFieldByIdAndIndex(fieldId, insertionIndex),
    (error) => {
      logger.error({
        message: 'Error encountered while duplicating form field',
        meta: {
          action: 'duplicateFormField',
          formId: form._id,
          fieldId,
          fieldIndex,
          insertionIndex,
        },
        error,
      })

      return transformMongoError(error)
    },
  ).andThen((updatedForm) => {
    if (!updatedForm) {
      // Success means field is in initial form object but query still returned null.
      // Return best guess error that form is now not found in the DB.
      // Otherwise, err(FieldNotFoundError) will be returned by the function.
      return getFormField(form, fieldId).asyncAndThen(() =>
        errAsync(new FormNotFoundError()),
      )
    }
    const updatedField = updatedForm.form_fields[insertionIndex]
    return updatedField
      ? okAsync(updatedField)
      : errAsync(new FieldNotFoundError())
  })
}

/**
 * Inserts a new form field into given form's fields with the field provided
 * @param form the form to insert the new field into
 * @param newField the new field to insert
 * @param to optional index to insert the new field at
 * @returns ok(created form field)
 * @returns err(PossibleDatabaseError) when database errors arise
 */
export const createFormField = (
  form: IPopulatedForm,
  newField: FieldCreateDto,
  to?: number,
): ResultAsync<
  FormFieldSchema,
  PossibleDatabaseError | FormNotFoundError | FieldNotFoundError
> => {
  // If MyInfo field, override field title to stored name.
  if (newField.myInfo?.attr) {
    newField.title =
      MYINFO_ATTRIBUTE_MAP[newField.myInfo.attr]?.value ?? newField.title
  }

  return ResultAsync.fromPromise(
    form.insertFormField(newField, to),
    (error) => {
      logger.error({
        message: 'Error encountered while inserting new form field',
        meta: {
          action: 'createFormField',
          formId: form._id,
          newField,
        },
        error,
      })

      return transformMongoError(error)
    },
  ).andThen((updatedForm) => {
    if (!updatedForm) {
      return errAsync(new FormNotFoundError())
    }
    let indexToRetrieve = updatedForm.form_fields.length - 1
    // Must use undefined check since number can be 0; i.e. falsey.
    if (to !== undefined) {
      // Bound indexToRetrieve to 0 and length - 1.
      indexToRetrieve = Math.min(Math.max(to, 0), indexToRetrieve)
    }
    const updatedField = updatedForm.form_fields[indexToRetrieve]
    return updatedField
      ? okAsync(updatedField)
      : errAsync(new FieldNotFoundError())
  })
}

/**
 * Reorders field with given fieldId to the given newPosition
 * @param form the form to reorder the field from
 * @param fieldId the id of the field to reorder
 * @param newPosition the new position of the field
 * @returns ok(reordered field)
 * @returns err(FieldNotFoundError) if field id is invalid
 * @returns err(PossibleDatabaseError) if any database errors occur
 */
export const reorderFormField = (
  form: IPopulatedForm,
  fieldId: string,
  newPosition: number,
): ResultAsync<
  FormFieldSchema[],
  PossibleDatabaseError | FieldNotFoundError
> => {
  return ResultAsync.fromPromise(
    form.reorderFormFieldById(fieldId, newPosition),
    (error) => {
      logger.error({
        message: 'Error encountered while reordering form field',
        meta: {
          action: 'reorderFormField',
          formId: form._id,
          fieldId,
          newPosition,
        },
        error,
      })

      return transformMongoError(error)
    },
  ).andThen((updatedForm) => {
    if (!updatedForm) {
      return errAsync(new FieldNotFoundError())
    }

    return okAsync(updatedForm.form_fields)
  })
}

/**
 * Updates form fields of given form depending on the given editFormFieldParams
 * @param originalForm the original form to update form fields for
 * @param editFormFieldParams the parameters stating the type of updates and the position metadata if update type is edit
 *
 * @returns ok(updated form) if form fields update successfully
 * @returns err(EditFieldError) if invalid updates are being performed to form fields
 * @returns err(set of DatabaseError) if any database errors occurs
 */
export const editFormFields = (
  originalForm: IPopulatedForm,
  editFormFieldParams: EditFormFieldParams,
): ResultAsync<
  IPopulatedForm,
  EditFieldError | ReturnType<typeof transformMongoError>
> => {
  // TODO(#1210): Remove this function when no longer being called.
  if (
    [EditFieldActions.Create, EditFieldActions.Update].includes(
      editFormFieldParams.action.name,
    )
  ) {
    logger.info({
      message: 'deprecated editFormFields functions are still being used',
      meta: {
        action: 'editFormFields',
        fieldAction: editFormFieldParams.action.name,
        field: editFormFieldParams.field,
      },
    })
  }

  // TODO(#815): Split out this function into their own separate service functions depending on the update type.
  return getUpdatedFormFields(
    originalForm.form_fields,
    editFormFieldParams,
  ).asyncAndThen((newFormFields) => {
    // Update form fields of original form.
    originalForm.form_fields = newFormFields
    return ResultAsync.fromPromise(originalForm.save(), (error) => {
      logger.error({
        message: 'Error encountered while editing form fields',
        meta: {
          action: 'editFormFields',
          originalForm,
          editFormFieldParams,
        },
        error,
      })

      return transformMongoError(error)
    })
  })
}

/**
 * Updates form schema of given form depending on the given formUpdateParams
 * @param originalForm the original form to update form fields for
 * @param formUpdateParams the parameters to update the original form with
 *
 * @returns ok(updated form) if form fields update successfully
 * @returns err(set of DatabaseError) if any database errors occurs
 */
export const updateForm = (
  originalForm: IPopulatedForm,
  formUpdateParams: Except<FormUpdateParams, 'editFormField'>,
): ResultAsync<IPopulatedForm, ReturnType<typeof transformMongoError>> => {
  // TODO(#815): Split out this function into their own separate service functions depending on the form parameter to update.
  // Scrub formUpdateParams to remove private details, if any.
  const scrubbedFormParams = omit(formUpdateParams, [
    'admin',
    '__v',
    '_id',
    'id',
    'created',
    'lastModified',
  ])

  // Updating some part of form, override original form with new updated form.
  assignIn(originalForm, scrubbedFormParams)

  return ResultAsync.fromPromise(originalForm.save(), (error) => {
    logger.error({
      message: 'Error encountered while updating form',
      meta: {
        action: 'updateForm',
        originalForm,
        formUpdateParams,
      },
      error,
    })

    return transformMongoError(error)
  })
}

/**
 * Updates the collaborators of a given form
 * @param form the form to update collaborators fo
 * @param updatedCollaborators the new list of collaborators
 *
 * @returns ok(collaborators) if form updates successfully
 * @returns err(PossibleDatabaseError) if any database errors occurs
 * @returns err(InvalidCollaboratorError) if a newly-added collaborator email is not whitelisted
 */
export const updateFormCollaborators = (
  form: IPopulatedForm,
  updatedCollaborators: FormPermission[],
): ResultAsync<
  FormPermission[],
  PossibleDatabaseError | InvalidCollaboratorError
> => {
  const logMeta = {
    action: 'updateFormCollaborators',
    formId: form._id,
  }

  // Get the updated (added or modified) collaborator emails (i.e. they are not
  // in the original collaborator list).
  const updatedCollaboratorEmails = updatedCollaborators
    .filter(
      (c1) =>
        !form.permissionList.some(
          (c2) => c1.email === c2.email && c1.write === c2.write,
        ),
    )
    .map((collaborator) => collaborator.email)

  return ResultAsync.fromPromise(
    // Check that all updated collaborator domains exist in the Agency collection.
    Promise.all(
      updatedCollaboratorEmails.map(async (email) => {
        const emailDomain = email.split('@').pop()
        const result = await AgencyModel.findOne({ emailDomain })
        return !!result
      }),
    ),
    (error) => {
      logger.error({
        message: 'Error encountered while validating new form collaborators',
        meta: logMeta,
        error,
      })
      return transformMongoError(error)
    },
  )
    .andThen((doNewCollaboratorsExist) => {
      const falseIdx = doNewCollaboratorsExist.findIndex((exists) => !exists)
      return falseIdx < 0
        ? okAsync(undefined)
        : errAsync(
            new InvalidCollaboratorError(updatedCollaboratorEmails[falseIdx]),
          )
    })
    .andThen(() =>
      ResultAsync.fromPromise(
        form.updateFormCollaborators(updatedCollaborators),
        (error) => {
          logger.error({
            message: 'Error encountered while updating form collaborators',
            meta: logMeta,
            error,
          })
          return transformMongoError(error)
        },
      ),
    )
    .andThen(({ permissionList }) => okAsync(permissionList))
}

/**
 * Updates form settings.
 * @param originalForm The original form to update settings for
 * @param body the subset of form settings to update
 * @returns ok(updated form settings) on success
 * @returns err(MalformedParametersError) if email update is attempted for an encrypt mode form
 * @returns err(database errors) if db error is thrown during form setting update
 */
export const updateFormSettings = (
  originalForm: IPopulatedForm,
  body: SettingsUpdateDto,
): ResultAsync<
  FormSettings,
  | FormNotFoundError
  | DatabaseError
  | DatabaseValidationError
  | DatabaseConflictError
  | DatabasePayloadSizeError
> => {
  const dotifiedSettingsToUpdate = dotifyObject(body)
  const ModelToUse = getFormModelByResponseMode(originalForm.responseMode)

  return ResultAsync.fromPromise(
    ModelToUse.findByIdAndUpdate(originalForm._id, dotifiedSettingsToUpdate, {
      new: true,
      runValidators: true,
    }).exec(),
    (error) => {
      logger.error({
        message: 'Error encountered while updating form',
        meta: {
          action: 'updateFormSettings',
          formId: originalForm._id,
          // Body is not logged in case sensitive data such as emails are stored.
        },
        error,
      })

      return transformMongoError(error)
    },
  ).andThen((updatedForm) => {
    if (!updatedForm) {
      return errAsync(new FormNotFoundError())
    }
    return okAsync(updatedForm.getSettings())
  })
}

/**
 * Creates form logic.
 * @param form The original form to create logic in
 * @param createLogicBody Object containing the created logic
 * @returns ok(created logic dto) on success
 * @returns err(database errors) if db error is thrown during logic update
 */
export const createFormLogic = (
  form: IPopulatedForm,
  createLogicBody: LogicDto,
): ResultAsync<FormLogicSchema, DatabaseError | FormNotFoundError> => {
  // Create new form logic
  return ResultAsync.fromPromise(
    FormModel.createFormLogic(form._id, createLogicBody),
    (error) => {
      logger.error({
        message: 'Error occurred when creating form logic',
        meta: {
          action: 'createFormLogic',
          formId: form._id,
          createLogicBody,
        },
        error,
      })
      return transformMongoError(error)
    },
    // On success, return created form logic
  ).andThen((updatedForm) => {
    if (!updatedForm) {
      return errAsync(new FormNotFoundError())
    }
    const createdLogic = last(updatedForm.form_logics)
    return createdLogic ? okAsync(createdLogic) : errAsync(new DatabaseError())
  })
}

/**
 * Deletes form logic.
 * @param form The original form to delete logic in
 * @param logicId the logicId to delete
 * @returns ok(true) on success
 * @returns err(database errors) if db error is thrown during logic delete
 * @returns err(LogicNotFoundError) if logicId does not exist on form
 */
export const deleteFormLogic = (
  form: IPopulatedForm,
  logicId: string,
): ResultAsync<
  IFormDocument,
  DatabaseError | LogicNotFoundError | FormNotFoundError
> => {
  // First check if specified logic exists
  if (!form.form_logics.some((logic) => logic.id === logicId)) {
    logger.error({
      message: 'Error occurred - logicId to be deleted does not exist',
      meta: {
        action: 'deleteFormLogic',
        formId: form._id,
        logicId,
      },
    })
    return errAsync(new LogicNotFoundError())
  }

  // Remove specified logic and then update form logic
  return ResultAsync.fromPromise(
    FormModel.deleteFormLogic(String(form._id), logicId),
    (error) => {
      logger.error({
        message: 'Error occurred when deleting form logic',
        meta: {
          action: 'deleteFormLogic',
          formId: form._id,
          logicId,
        },
        error,
      })
      return transformMongoError(error)
    },
    // On success, return true
  ).andThen((updatedForm) => {
    if (!updatedForm) {
      return errAsync(new FormNotFoundError())
    }
    return okAsync(updatedForm)
  })
}

/**
 * Updates form logic.
 * @param form The original form to update logic in
 * @param logicId the logicId to update
 * @param updatedLogic Object containing the updated logic
 * @returns ok(updated logic dto) on success
 * @returns err(database errors) if db error is thrown during logic update
 * @returns err(LogicNotFoundError) if logicId does not exist on form
 */
export const updateFormLogic = (
  form: IPopulatedForm,
  logicId: string,
  updatedLogic: LogicDto,
): ResultAsync<
  FormLogicSchema,
  DatabaseError | LogicNotFoundError | FormNotFoundError
> => {
  // First check if specified logic exists
  if (!form.form_logics.some((logic) => logic._id.toHexString() === logicId)) {
    logger.error({
      message: 'Error occurred - logicId to be updated does not exist',
      meta: {
        action: 'updateFormLogic',
        formId: form._id,
        logicId,
      },
    })
    return errAsync(new LogicNotFoundError())
  }

  // Update specified logic
  return ResultAsync.fromPromise(
    FormModel.updateFormLogic(form._id.toHexString(), logicId, updatedLogic),
    (error) => {
      logger.error({
        message: 'Error occurred when updating form logic',
        meta: {
          action: 'updateFormLogic',
          formId: form._id,
          logicId,
          updatedLogic,
        },
        error,
      })
      return transformMongoError(error)
    },
    // On success, return updated form logic
  ).andThen((updatedForm) => {
    if (!updatedForm) {
      return errAsync(new FormNotFoundError())
    }
    const updatedLogic = getLogicById(updatedForm.form_logics, logicId)
    return updatedLogic
      ? okAsync(updatedLogic)
      : errAsync(new LogicNotFoundError()) // Possible race condition if logic gets deleted after the initial logicId check but before the db update
  })
}

/**
 * Deletes a form field from the given form.
 * @param form The form to delete the specified form field for
 * @param fieldId the id of the form field to delete
 * @returns ok(updated form) on success
 * @returns err(PossibleDatabaseError) if db error is thrown during the deletion of form fields
 * @returns err(FieldNotFoundError) if the fieldId does not exist in form's fields
 */
export const deleteFormField = <T extends IFormSchema>(
  form: T,
  fieldId: string,
): ResultAsync<
  IFormSchema,
  PossibleDatabaseError | FormNotFoundError | FieldNotFoundError
> => {
  const logMeta = {
    action: 'deleteFormField',
    formId: form._id,
    fieldId,
  }

  if (!getFormFieldById(form.form_fields, fieldId)) {
    logger.error({
      message: 'Field to be deleted cannot be found',
      meta: logMeta,
    })
    return errAsync(new FieldNotFoundError())
  }

  return ResultAsync.fromPromise(
    FormModel.deleteFormFieldById(String(form._id), fieldId),
    (error) => {
      logger.error({
        message: 'Error occurred when deleting form logic',
        meta: logMeta,
        error,
      })
      return transformMongoError(error)
    },
  ).andThen((updatedForm) => {
    if (!updatedForm) {
      return errAsync(new FormNotFoundError())
    }
    return okAsync(updatedForm)
  })
}

/**
 * Update the end page of the given form
 * @param formId the id of the form to update the end page for
 * @param newEndPage the new end page object to replace the current one
 * @returns ok(updated end page object) when update is successful
 * @returns err(FormNotFoundError) if form cannot be found
 * @returns err(PossibleDatabaseError) if endpage update fails
 */
export const updateEndPage = (
  formId: string,
  newEndPage: EndPageUpdateDto,
): ResultAsync<
  IFormDocument['endPage'],
  PossibleDatabaseError | FormNotFoundError
> => {
  return ResultAsync.fromPromise(
    FormModel.updateEndPageById(formId, newEndPage),
    (error) => {
      logger.error({
        message: 'Error occurred when updating form end page',
        meta: {
          action: 'updateEndPage',
          formId,
          newEndPage,
        },
        error,
      })
      return transformMongoError(error)
    },
  ).andThen((updatedForm) => {
    if (!updatedForm) {
      return errAsync(new FormNotFoundError())
    }
    return okAsync(updatedForm.endPage)
  })
}

/**
 * Retrieves a form field from the given form.
 * @param form The form to retrieve the specified form field for
 * @param fieldId the id of the form field
 * @returns ok(form field) on success
 * @returns err(FieldNotFoundError) if the fieldId does not exist in form's fields
 */
export const getFormField = (
  form: IPopulatedForm,
  fieldId: string,
): Result<FormFieldSchema, FieldNotFoundError> => {
  const formField = getFormFieldById(form.form_fields, fieldId)
  if (!formField)
    return err(
      new FieldNotFoundError(
        `Attempted to retrieve field ${fieldId} from ${form._id} but field was not present`,
      ),
    )
  return ok(formField)
}

/**
 * Update the start page of the given form
 * @param formId the id of the form to update the end page for
 * @param newStartPage the new start page object to replace the current one
 * @returns ok(updated start page object) when update is successful
 * @returns err(FormNotFoundError) if form cannot be found
 * @returns err(PossibleDatabaseError) if start page update fails
 */
export const updateStartPage = (
  formId: string,
  newStartPage: StartPageUpdateDto,
): ResultAsync<
  IFormDocument['startPage'],
  PossibleDatabaseError | FormNotFoundError
> => {
  return ResultAsync.fromPromise(
    FormModel.updateStartPageById(formId, newStartPage),
    (error) => {
      logger.error({
        message: 'Error occurred when updating form start page',
        meta: {
          action: 'updateStartPage',
          formId,
          newStartPage,
        },
        error,
      })
      return transformMongoError(error)
    },
  ).andThen((updatedForm) => {
    if (!updatedForm) {
      return errAsync(new FormNotFoundError())
    }
    return okAsync(updatedForm.startPage)
  })
}

/**
 * Disables sms verifications for all forms belonging to the specified user
 * @param userId the id of the user whose sms verifications should be disabled
 * @returns ok(true) when the forms have been successfully disabled
 * @returns err(PossibleDatabaseError) when an error occurred while attempting to disable sms verifications
 */
export const disableSmsVerificationsForUser = (
  userId: string,
): ResultAsync<true, PossibleDatabaseError> =>
  ResultAsync.fromPromise(
    FormModel.disableSmsVerificationsForUser(userId),
    (error) => {
      logger.error({
        message:
          'Error occurred when attempting to disable sms verifications for user',
        meta: {
          action: 'disableSmsVerificationsForUser',
          userId,
        },
        error,
      })
      return transformMongoError(error)
    },
  ).map(() => true)

/**
 * Checks if the given form field should be updated.
 * This currently checks if the admin has exceeded their free sms limit.
 * @param form The form which the specified field belongs to
 * @param formField The field which we should perform the update for
 * @returns ok(form) If the field can be updated
 * @return err(PossibleDatabaseError) if an error occurred while performing the required checks
 * @return err(SmsLimitExceededError) if the form admin went over the free sms limit
 * while attempting to toggle verification on for a mobile form field
 */
export const shouldUpdateFormField = (
  form: IPopulatedForm,
  formField: FormField,
): ResultAsync<
  IPopulatedForm,
  PossibleDatabaseError | SmsLimitExceededError
> => {
  switch (formField.fieldType) {
    case BasicField.Mobile: {
      return isMobileFieldUpdateAllowed(formField, form)
    }
    default:
      return okAsync(form)
  }
}

/**
 * Checks whether the mobile update should be allowed based on whether the mobile field is verified
 * and (if verified), the admin's free sms counts
 * @param mobileField The mobile field to check
 * @param form The form that the field belongs to
 * @returns ok(form) if the update is valid
 * @returns err(PossibleDatabaseError) if an error occurred while retrieving counts from database
 * @returns err(SmsLimitExceededError) if the admin of the form has exceeded their free sms quota
 */
const isMobileFieldUpdateAllowed = (
  mobileField: MobileFieldBase,
  form: IPopulatedForm,
): ResultAsync<
  IPopulatedForm,
  PossibleDatabaseError | SmsLimitExceededError
> => {
  // Field can always update if it's not a verifiable field or if the form has been onboarded
  if (!isVerifiableMobileField(mobileField) || isFormOnboarded(form)) {
    return okAsync(form)
  }

  const formAdminId = String(form.admin._id)

  // If the form admin has exceeded the sms limit
  // And the form is not onboarded, refuse to update the field
  return SmsService.retrieveFreeSmsCounts(formAdminId).andThen(
    (freeSmsSent) => {
      return hasAdminExceededFreeSmsLimit(freeSmsSent)
        ? errAsync(new SmsLimitExceededError())
        : okAsync(form)
    },
  )
}

/**
 * Creates msgSrvcName and updates the form in MongoDB as part of a transaction, uses the created
 * msgSrvcName as the key to store the Twilio Credentials in AWS Secrets Manager
 * @param twilioCredentials The twilio credentials to add
 * @param form The form to add Twilio Credentials
 * @returns ok(undefined) if the creation is successful
 * @returns err(SecretsManagerError) if an error occurs while creating credentials in secrets manager
 */
export const createTwilioCredentials = (
  twilioCredentials: TwilioCredentials,
  form: IPopulatedForm,
): ResultAsync<
  unknown,
  ReturnType<typeof transformMongoError> | SecretsManagerError
> => {
  const twilioCredentialsData: TwilioCredentialsData =
    new TwilioCredentialsData(twilioCredentials)
  const formId = form._id

  const msgSrvcName = generateTwilioCredSecretKeyName(formId)

  const body: CreateSecretRequest = {
    Name: msgSrvcName,
    SecretString: twilioCredentialsData.toString(),
    Description: `autogenerated via API on ${new Date().toISOString()} by ${
      form.admin._id
    }`,
  }

  const logMeta = {
    action: 'createTwilioCredentials',
    formId: formId,
    msgSrvcName,
    body,
  }

  logger.info({
    message: `No msgSrvcName, creating Twilio credentials for form ${formId}`,
    meta: logMeta,
  })

  return ResultAsync.fromPromise(
    FormModel.startSession().then((session: ClientSession) =>
      session
        .withTransaction(() =>
          createTwilioTransaction(form, msgSrvcName, body, session),
        )
        .then(() => session.endSession()),
    ),
    (error) => {
      logger.error({
        message: 'Error encountered when creating Twilio Secret',
        meta: logMeta,
        error,
      })

      return error as
        | ReturnType<typeof transformMongoError>
        | SecretsManagerError
    },
  )
}

/**
 * Updates msgSrvcName of the form in the database, uses the msgSrvcName as the
 * key to store the Twilio Credentials in AWS Secrets Manager
 * @param form The form to add Twilio Credentials
 * @param msgSrvcName The key under which the credentials is stored in AWS Secrets Manager
 * @param body the request body used to create the secret in secrets manager
 * @param session session of the transaction
 * @returns Promise.ok(void) if the creation is successful
 */
// Exported to use in tests
export const createTwilioTransaction = async (
  form: IPopulatedForm,
  msgSrvcName: string,
  body: CreateSecretRequest,
  session: ClientSession,
): Promise<void> => {
  const meta = {
    action: 'createTwilioTransaction',
    formId: form._id,
    msgSrvcName,
    body,
  }

  try {
    await form.updateMsgSrvcName(msgSrvcName, session)
  } catch (err) {
    logger.error({
      message:
        'Error occured when updating msgSrvcName, rolling back transaction!',
      meta,
      error: err,
    })
    throw transformMongoError(err)
  }

  try {
    await secretsManager.createSecret(body).promise()
  } catch (err) {
    const awsError = err as AWSError

    logger.error({
      message:
        'Error occured when creating secret AWS Secrets Manager, rolling back transaction!',
      meta,
      error: awsError,
    })
    throw new SecretsManagerError(awsError.message)
  }
}

/**
 * Uses the msgSrvcName to update the Twilio Credentials in AWS Secrets Manager
 * Clears the cache entry in which the Twilio Credentials are stored under
 * @param twilioCredentials The twilio credentials to add
 * @param msgSrvcName The key under which the credentials are stored in Secrets Manager
 * @returns ok(number) if the update is successful
 * @returns err(SecretsManagerNotFoundError) if there is no secret stored under msgSrvcName in secrets manager
 * @returns err(SecretsManagerError) if an error occurs while updating credentials in secrets manager
 */
export const updateTwilioCredentials = (
  msgSrvcName: string,
  twilioCredentials: TwilioCredentials,
): ResultAsync<
  number,
  SecretsManagerError | SecretsManagerNotFoundError | TwilioCacheError
> => {
  const twilioCredentialsData: TwilioCredentialsData =
    new TwilioCredentialsData(twilioCredentials)

  const body: PutSecretValueRequest = {
    SecretId: msgSrvcName,
    SecretString: twilioCredentialsData.toString(),
  }

  const logMeta = {
    action: 'updateTwilioCredentials',
    msgSrvcName,
    body,
  }

  return (
    ResultAsync.fromPromise(
      secretsManager.getSecretValue({ SecretId: msgSrvcName }).promise(),
      (error) => {
        const awsError = error as AWSError

        if (awsError.code === 'ResourceNotFoundException') {
          logger.error({
            message: 'Twilio Credentials do not exist in Secrets Manager',
            meta: logMeta,
            error,
          })

          return new SecretsManagerNotFoundError(awsError.message)
        }

        logger.error({
          message: 'Error occurred when retrieving Twilio in Secret Manager!',
          meta: {
            ...logMeta,
            body,
          },
          error,
        })

        return new SecretsManagerError(awsError.message)
      },
    )
      .andThen(() => {
        logger.info({
          message: 'Twilio Credentials has been found in Secrets Manager',
          meta: logMeta,
        })

        return ResultAsync.fromPromise(
          secretsManager.putSecretValue(body).promise(),
          (error) => {
            logger.error({
              message: 'Error occurred when updating Twilio in Secret Manager!',
              meta: {
                ...logMeta,
                body,
              },
              error,
            })

            return new SecretsManagerError(
              'Error occurred when updating Twilio in Secret Manager!',
            )
          },
        )
      })
      // Currently, a call to get twilio credentials will cache the credentials in the twilioCache for ~10s
      // If a call to retrieve twilio credentials occurs before 10s passes, it will be a cache hit, retrieving
      // the wrong credentials. Hence we need to clear the cache entry
      .map(() => twilioClientCache.del(msgSrvcName))
  )
}

/**
 * Uses the msgSrvcName to schedule the Twilio Credentials for deletion in AWS Secrets Manager and removes
 * msgSrvcName from the form in MongoDB as part of a transaction
 *
 * Clears the cache entry in which the Twilio Credentials are stored under
 * @param form The form to delete Twilio Credentials
 * @param msgSrvcName The key under which the credentials are stored in Secrets Manager
 * @returns ok(number) if the deletion is successful
 * @returns err(SecretsManagerNotFoundError) if there is no secret stored under msgSrvcName in secrets manager
 * @returns err(SecretsManagerError) if an error occurs while deleting credentials in secrets manager
 */
export const deleteTwilioCredentials = (
  form: IPopulatedForm,
): ResultAsync<
  unknown,
  | ReturnType<typeof transformMongoError>
  | SecretsManagerError
  | TwilioCacheError
> => {
  if (!form.msgSrvcName) return okAsync(null)

  const msgSrvcName = form.msgSrvcName
  const body: DeleteSecretRequest = {
    SecretId: msgSrvcName,
  }
  /**
   *
   * The key-value pair will remain in SecretsManager for another 30 days before
   * being deleted: https://docs.aws.amazon.com/secretsmanager/latest/userguide/manage_delete-secret.html
   *
   */

  const formId = form._id

  const logMeta = {
    action: 'deleteTwilioCredentials',
    formId,
    msgSrvcName,
    body,
  }

  return ResultAsync.fromPromise(
    FormModel.startSession().then((session: ClientSession) =>
      session
        .withTransaction(() => deleteTwilioTransaction(form, body, session))
        .then(() => session.endSession()),
    ),
    (error) => {
      logger.error({
        message: 'Error occurred when deleting Twilio in Secret Manager!',
        meta: logMeta,
        error,
      })

      return error as
        | ReturnType<typeof transformMongoError>
        | SecretsManagerError
    },
  ).map(() => twilioClientCache.del(msgSrvcName))
}

/**
 * Deletes the msgSrvcName of the specified form in the database and uses the msgSrvcName as the
 * key to delete the Twilio Credentials in AWS Secrets Manager
 * @param form The form to delete Twilio Credentials
 * @param msgSrvcName The key under which the credentials is stored in AWS Secrets Manager
 * @param body the request body used to delete the secret in secrets manager
 * @param session session of the transaction
 * @returns Promise.ok(void) if the creation is successful
 */
const deleteTwilioTransaction = async (
  form: IPopulatedForm,
  body: DeleteSecretRequest,
  session: ClientSession,
): Promise<void> => {
  const msgSrvcName = body.SecretId
  const meta = {
    action: 'deleteTwilioTransaction',
    formId: form._id,
    msgSrvcName,
    body,
  }

  try {
    await form.deleteMsgSrvcName(session)
  } catch (err) {
    logger.error({
      message:
        'Error occured when deleting msgSrvcName in MongoDB, rolling back transaction!',
      meta,
      error: err,
    })
    throw transformMongoError(err)
  }

  try {
    if (checkIsApiSecretKeyName(msgSrvcName))
      await secretsManager.deleteSecret(body).promise()
  } catch (err) {
    const awsError = err as AWSError
    logger.error({
      message:
        'Error occured when deleting secret key in AWS Secrets Manager, rolling back transaction!',
      meta,
      error: awsError,
    })
    throw new SecretsManagerError(awsError.message)
  }
}

/**
 * Update the payments field of the given form
 * @param formId the id of the form to update the end page for
 * @param newPayments the new payments field to replace the current one
 * @returns ok(updated payments object) when update is successful
 * @returns err(FormNotFoundError) if form cannot be found
 * @returns err(PossibleDatabaseError) if start page update fails
 * @returns err(InvalidPaymentAmountError) if payment amount exceeds MAX_PAYMENT_AMOUNT
 */
export const updatePayments = (
  formId: string,
  newPayments: PaymentsUpdateDto,
): ResultAsync<
  IEncryptedFormDocument['payments_field'],
  PossibleDatabaseError | FormNotFoundError | InvalidPaymentAmountError
> => {
  const { enabled, amount_cents } = newPayments

  // Check if payment amount exceeds maxPaymentAmountCents or below minPaymentAmountCents if the payment is enabled
  if (enabled && amount_cents !== undefined) {
    if (
      amount_cents > paymentConfig.maxPaymentAmountCents ||
      amount_cents < paymentConfig.minPaymentAmountCents
    ) {
      return errAsync(new InvalidPaymentAmountError())
    }
  }

  return ResultAsync.fromPromise(
    EncryptedFormModel.updatePaymentsById(formId, newPayments),
    (error) => {
      logger.error({
        message: 'Error occurred when updating form payments',
        meta: {
          action: 'updatePayments',
          formId,
          newPayments,
        },
        error,
      })
      return transformMongoError(error)
    },
  ).andThen((updatedForm) => {
    if (!updatedForm) {
      return errAsync(new FormNotFoundError())
    }
    return okAsync(updatedForm.payments_field)
  })
}

<<<<<<< HEAD
export const getGoLinkSuffix = (formId: string) => {
  return ResultAsync.fromPromise(FormModel.getGoLinkSuffix(formId), (error) => {
    logger.error({
      message: 'Error occurred when retrieving go link suffix',
      meta: {
        action: 'getGoLinkSuffix',
        formId,
      },
      error,
    })
    return transformMongoError(error)
  })
}

export const setGoLinkSuffix = (formId: string, linkSuffix: string) => {
  return ResultAsync.fromPromise(
    FormModel.setGoLinkSuffix(formId, linkSuffix),
    (error) => {
      logger.error({
        message: 'Error occurred when setting go link suffix',
        meta: {
          action: 'setGoLinkSuffix',
          formId,
        },
        error,
      })
      return transformMongoError(error)
    },
  )
=======
export const getPaymentGuideLink = (): string => {
  return paymentConfig.guideLink
>>>>>>> f4487d08
}<|MERGE_RESOLUTION|>--- conflicted
+++ resolved
@@ -1622,7 +1622,10 @@
   })
 }
 
-<<<<<<< HEAD
+export const getPaymentGuideLink = (): string => {
+  return paymentConfig.guideLink
+}
+
 export const getGoLinkSuffix = (formId: string) => {
   return ResultAsync.fromPromise(FormModel.getGoLinkSuffix(formId), (error) => {
     logger.error({
@@ -1652,8 +1655,4 @@
       return transformMongoError(error)
     },
   )
-=======
-export const getPaymentGuideLink = (): string => {
-  return paymentConfig.guideLink
->>>>>>> f4487d08
 }