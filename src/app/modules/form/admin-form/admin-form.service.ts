--- conflicted
+++ resolved
@@ -1,12 +1,8 @@
 import { PresignedPost } from 'aws-sdk/clients/s3'
 import { omit } from 'lodash'
 import mongoose from 'mongoose'
-<<<<<<< HEAD
 import { errAsync, okAsync, ResultAsync } from 'neverthrow'
-=======
-import { errAsync, ResultAsync } from 'neverthrow'
 import { Merge } from 'type-fest'
->>>>>>> 3b66f774
 
 import { aws as AwsConfig } from '../../../../config/config'
 import { createLoggerWithLabel } from '../../../../config/logger'
@@ -245,7 +241,6 @@
 }
 
 /**
-<<<<<<< HEAD
  * Transfer form ownership from current owner to the new email.
  * @param currentForm the form to transfer ownership for
  * @param newOwnerEmail the email of the new owner to transfer to
@@ -333,7 +328,9 @@
         ),
       )
   )
-=======
+}
+
+/**
  * Creates a form with the given form params
  * @param formParams parameters for the form to be created.
  *
@@ -361,7 +358,6 @@
 
     return transformMongoError(error)
   })
->>>>>>> 3b66f774
 }
 
 /**
