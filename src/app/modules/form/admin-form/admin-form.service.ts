--- conflicted
+++ resolved
@@ -1565,53 +1565,6 @@
   }
 }
 
-<<<<<<< HEAD
-export const archiveForms = async ({
-  formIds,
-  session,
-  admin,
-}: {
-  formIds: string[]
-  admin: string
-  session: ClientSession
-}): Promise<void> => {
-  const canBeArchivedForms = await FormModel.find({
-    _id: { $in: formIds },
-    admin,
-  })
-  const canBeArchivedFormIds = canBeArchivedForms.map((form) => form._id)
-
-  await FormModel.archiveForms(canBeArchivedFormIds, session)
-}
-
-/**
- * Update the payments field of the given form
- * @param formId the id of the form to update the end page for
- * @param newPayments the new payments field to replace the current one
- * @returns ok(updated payments object) when update is successful
- * @returns err(FormNotFoundError) if form cannot be found
- * @returns err(PossibleDatabaseError) if start page update fails
- * @returns err(InvalidPaymentAmountError) if payment amount exceeds MAX_PAYMENT_AMOUNT
- */
-export const updatePayments = (
-  formId: string,
-  newPayments: PaymentsUpdateDto,
-): ResultAsync<
-  IEncryptedFormDocument['payments_field'],
-  PossibleDatabaseError | FormNotFoundError | InvalidPaymentAmountError
-> => {
-  const { enabled, amount_cents } = newPayments
-
-  // Check if payment amount exceeds maxPaymentAmountCents or below minPaymentAmountCents if the payment is enabled
-  if (enabled && amount_cents !== undefined) {
-    if (
-      amount_cents > paymentConfig.maxPaymentAmountCents ||
-      amount_cents < paymentConfig.minPaymentAmountCents
-    ) {
-      return errAsync(new InvalidPaymentAmountError())
-    }
-  }
-=======
 export const getGoLinkSuffix = (formId: string) => {
   return ResultAsync.fromPromise(FormModel.getGoLinkSuffix(formId), (error) => {
     logger.error({
@@ -1625,7 +1578,6 @@
     return transformMongoError(error)
   })
 }
->>>>>>> 970cbc62
 
 export const setGoLinkSuffix = (formId: string, linkSuffix: string) => {
   return ResultAsync.fromPromise(
