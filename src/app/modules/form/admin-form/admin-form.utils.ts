--- conflicted
+++ resolved
@@ -2,7 +2,6 @@
 import { err, ok, Result } from 'neverthrow'
 
 import { createLoggerWithLabel } from '../../../../config/logger'
-<<<<<<< HEAD
 import { EditFieldActions } from '../../../../shared/constants'
 import {
   IFieldSchema,
@@ -10,11 +9,7 @@
   ResponseMode,
   Status,
 } from '../../../../types'
-import { assertUnreachable } from '../../../utils/assert-unreachable'
 import { reorder, replaceAt } from '../../../utils/immutable-array-fns'
-=======
-import { IPopulatedForm, ResponseMode, Status } from '../../../../types'
->>>>>>> faece557
 import {
   ApplicationError,
   DatabaseConflictError,
