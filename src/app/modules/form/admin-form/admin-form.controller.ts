--- conflicted
+++ resolved
@@ -1785,27 +1785,6 @@
 
 /**
  * NOTE: Exported for testing.
-<<<<<<< HEAD
- * Private handler for PUT /api/v3/admin/forms/:formId/collaborators
- * @precondition Must be preceded by request validation
- * @security session
- *
- * @returns 200 with updated collaborators and permissions
- * @returns 403 when current user does not havße permissions to update the collaborators
- * @returns 404 when form cannot be found
- * @returns 410 when updating collaborators for an archived form
- * @returns 422 when user in session cannot be retrieved from the database
- * @returns 500 when database error occurs
- */
-export const _handleUpdateCollaborators: RequestHandler<
-  { formId: string },
-  PermissionsUpdateDto | ErrorDto,
-  PermissionsUpdateDto
-> = (req, res) => {
-  const { formId } = req.params
-  const sessionUserId = (req.session as Express.AuthedSession).user._id
-  // Step 1: Get the form after permission checks
-=======
  * Private handler for PUT /forms/:formId/logic/:logicId
  * @precondition Must be preceded by request validation
  * @security session
@@ -1826,7 +1805,6 @@
   const sessionUserId = (req.session as Express.AuthedSession).user._id
 
   // Step 1: Retrieve currently logged in user.
->>>>>>> 1184c854
   return (
     UserService.getPopulatedUserById(sessionUserId)
       .andThen((user) =>
@@ -1837,24 +1815,6 @@
           level: PermissionLevel.Write,
         }),
       )
-<<<<<<< HEAD
-      // Step 2: Update the form collaborators
-      .andThen((form) =>
-        AdminFormService.updateFormCollaborators(form, req.body),
-      )
-      .map((updatedCollaborators) =>
-        res.status(StatusCodes.OK).json(updatedCollaborators),
-      )
-      .mapErr((error) => {
-        logger.error({
-          message: 'Error occurred when updating collaborators',
-          meta: {
-            action: '_handleUpdateCollaborators',
-            ...createReqMeta(req),
-            userId: sessionUserId,
-            formId,
-            formCollaborators: req.body,
-=======
       // Step 3: Update form logic
       .andThen((retrievedForm) =>
         AdminFormService.updateFormLogic(retrievedForm, logicId, updatedLogic),
@@ -1870,7 +1830,6 @@
             formId,
             logicId,
             updatedLogic,
->>>>>>> 1184c854
           },
           error,
         })
@@ -1881,8 +1840,6 @@
 }
 
 /**
-<<<<<<< HEAD
-=======
  * Handler for PUT /forms/:formId/logic/:logicId
  */
 export const handleUpdateLogic = [
@@ -1925,7 +1882,6 @@
 ] as RequestHandler[]
 
 /**
->>>>>>> 1184c854
  * Handler for DELETE /forms/:formId/fields/:fieldId
  * @security session
  *
@@ -1977,7 +1933,130 @@
 }
 
 /**
-<<<<<<< HEAD
+ * NOTE: Exported for testing.
+ * Private handler for PUT /forms/:formId/end-page
+ * @precondition Must be preceded by request validation
+ * @security session
+ *
+ * @returns 200 with updated end page
+ * @returns 403 when current user does not have permissions to create a form field
+ * @returns 404 when form cannot be found
+ * @returns 410 when updating the end page for an archived form
+ * @returns 422 when user in session cannot be retrieved from the database
+ * @returns 500 when database error occurs
+ */
+export const _handleUpdateEndPage: RequestHandler<
+  { formId: string },
+  IFormDocument['endPage'] | ErrorDto,
+  EndPageUpdateDto
+> = (req, res) => {
+  const { formId } = req.params
+  const sessionUserId = (req.session as Express.AuthedSession).user._id
+
+  // Step 1: Retrieve currently logged in user.
+  return (
+    UserService.getPopulatedUserById(sessionUserId)
+      .andThen((user) =>
+        // Step 2: Retrieve form with write permission check.
+        AuthService.getFormAfterPermissionChecks({
+          user,
+          formId,
+          level: PermissionLevel.Write,
+        }),
+      )
+      // Step 3: User has permissions, proceed to allow updating of end page
+      .andThen(() => AdminFormService.updateEndPage(formId, req.body))
+      .map((updatedEndPage) => res.status(StatusCodes.OK).json(updatedEndPage))
+      .mapErr((error) => {
+        logger.error({
+          message: 'Error occurred when updating end page',
+          meta: {
+            action: '_handleUpdateEndPage',
+            ...createReqMeta(req),
+            userId: sessionUserId,
+            formId,
+            body: req.body,
+          },
+          error,
+        })
+        const { errorMessage, statusCode } = mapRouteError(error)
+        return res.status(statusCode).json({ message: errorMessage })
+      })
+  )
+}
+
+/**
+ * Handler for PUT /forms/:formId/end-page
+ */
+export const handleUpdateEndPage = [
+  celebrate({
+    [Segments.BODY]: {
+      title: Joi.string(),
+      paragraph: Joi.string().allow(''),
+      buttonLink: Joi.string().uri().allow(''),
+      buttonText: Joi.string().allow(''),
+    },
+  }),
+  _handleUpdateEndPage,
+] as RequestHandler[]
+
+/**
+ * NOTE: Exported for testing.
+ * Private handler for PUT /api/v3/admin/forms/:formId/collaborators
+ * @precondition Must be preceded by request validation
+ * @security session
+ *
+ * @returns 200 with updated collaborators and permissions
+ * @returns 403 when current user does not havße permissions to update the collaborators
+ * @returns 404 when form cannot be found
+ * @returns 410 when updating collaborators for an archived form
+ * @returns 422 when user in session cannot be retrieved from the database
+ * @returns 500 when database error occurs
+ */
+export const _handleUpdateCollaborators: RequestHandler<
+  { formId: string },
+  PermissionsUpdateDto | ErrorDto,
+  PermissionsUpdateDto
+> = (req, res) => {
+  const { formId } = req.params
+  const sessionUserId = (req.session as Express.AuthedSession).user._id
+  // Step 1: Get the form after permission checks
+  return (
+    UserService.getPopulatedUserById(sessionUserId)
+      .andThen((user) =>
+        // Step 2: Retrieve form with write permission check.
+        AuthService.getFormAfterPermissionChecks({
+          user,
+          formId,
+          level: PermissionLevel.Write,
+        }),
+      )
+      // Step 2: Update the form collaborators
+      .andThen((form) =>
+        AdminFormService.updateFormCollaborators(form, req.body),
+      )
+      .map((updatedCollaborators) =>
+        res.status(StatusCodes.OK).json(updatedCollaborators),
+      )
+      .mapErr((error) => {
+        logger.error({
+          message: 'Error occurred when updating collaborators',
+          meta: {
+            action: '_handleUpdateCollaborators',
+            ...createReqMeta(req),
+            userId: sessionUserId,
+            formId,
+            formCollaborators: req.body,
+          },
+          error,
+        })
+        const { errorMessage, statusCode } = mapRouteError(error)
+        return res.status(statusCode).json({ message: errorMessage })
+      })
+  )
+}
+
+/**
  * Handler for PUT /api/v3/admin/forms/:formId/collaborators
  */
 export const handleUpdateCollaborators = [
@@ -1994,71 +2073,4 @@
     ),
   }),
   _handleUpdateCollaborators,
-=======
- * NOTE: Exported for testing.
- * Private handler for PUT /forms/:formId/end-page
- * @precondition Must be preceded by request validation
- * @security session
- *
- * @returns 200 with updated end page
- * @returns 403 when current user does not have permissions to create a form field
- * @returns 404 when form cannot be found
- * @returns 410 when updating the end page for an archived form
- * @returns 422 when user in session cannot be retrieved from the database
- * @returns 500 when database error occurs
- */
-export const _handleUpdateEndPage: RequestHandler<
-  { formId: string },
-  IFormDocument['endPage'] | ErrorDto,
-  EndPageUpdateDto
-> = (req, res) => {
-  const { formId } = req.params
-  const sessionUserId = (req.session as Express.AuthedSession).user._id
-
-  // Step 1: Retrieve currently logged in user.
-  return (
-    UserService.getPopulatedUserById(sessionUserId)
-      .andThen((user) =>
-        // Step 2: Retrieve form with write permission check.
-        AuthService.getFormAfterPermissionChecks({
-          user,
-          formId,
-          level: PermissionLevel.Write,
-        }),
-      )
-      // Step 3: User has permissions, proceed to allow updating of end page
-      .andThen(() => AdminFormService.updateEndPage(formId, req.body))
-      .map((updatedEndPage) => res.status(StatusCodes.OK).json(updatedEndPage))
-      .mapErr((error) => {
-        logger.error({
-          message: 'Error occurred when updating end page',
-          meta: {
-            action: '_handleUpdateEndPage',
-            ...createReqMeta(req),
-            userId: sessionUserId,
-            formId,
-            body: req.body,
-          },
-          error,
-        })
-        const { errorMessage, statusCode } = mapRouteError(error)
-        return res.status(statusCode).json({ message: errorMessage })
-      })
-  )
-}
-
-/**
- * Handler for PUT /forms/:formId/end-page
- */
-export const handleUpdateEndPage = [
-  celebrate({
-    [Segments.BODY]: {
-      title: Joi.string(),
-      paragraph: Joi.string().allow(''),
-      buttonLink: Joi.string().uri().allow(''),
-      buttonText: Joi.string().allow(''),
-    },
-  }),
-  _handleUpdateEndPage,
->>>>>>> 1184c854
 ] as RequestHandler[]