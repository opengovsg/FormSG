--- conflicted
+++ resolved
@@ -1424,15 +1424,9 @@
           return error
         }),
     )
-<<<<<<< HEAD
     .map(({ incomingSubmission, form }) => {
-      const submission = EncryptSubmissionService.createEncryptSubmissionWithoutSave(
-        {
-=======
-    .map(({ parsedResponses, form }) => {
       const submission =
         EncryptSubmissionService.createEncryptSubmissionWithoutSave({
->>>>>>> 93b46a6c
           form,
           encryptedContent: incomingSubmission.encryptedContent,
           // Don't bother encrypting and signing mock variables for previews
@@ -1443,9 +1437,10 @@
       void SubmissionService.sendEmailConfirmations({
         form,
         submission,
-        autoReplyData: extractEmailConfirmationDataFromIncomingSubmission(
-          incomingSubmission,
-        ),
+        autoReplyData:
+          extractEmailConfirmationDataFromIncomingSubmission(
+            incomingSubmission,
+          ),
       })
 
       // Return the reply early to the submitter
