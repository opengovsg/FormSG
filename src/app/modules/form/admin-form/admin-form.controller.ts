--- conflicted
+++ resolved
@@ -500,15 +500,6 @@
 }
 
 /**
-<<<<<<< HEAD
- * Handler for POST /{formId}/adminform/transfer-owner.
- * @security session
- *
- * @returns 200 with updated form with transferred owners
- * @returns 403 when user is not the current owner of the form
- * @returns 404 when form cannot be found
- * @returns 409 when new owner is not in the database yet, or if new owner is current owner
-=======
  * Handler for POST /:formId/adminform
  * Duplicates the form corresponding to the formId. The currently logged in user
  * must have read permissions to the form being copied.
@@ -518,49 +509,10 @@
  * @returns 200 with the duplicate form dashboard view
  * @returns 403 when user does not have permissions to access form
  * @returns 404 when form cannot be found
->>>>>>> b90e228a
- * @returns 410 when form is archived
- * @returns 422 when user in session cannot be retrieved from the database
- * @returns 500 when database error occurs
- */
-<<<<<<< HEAD
-export const handleTransferFormOwnership: RequestHandler<
-  { formId: string },
-  unknown,
-  { email: string }
-> = (req, res) => {
-  const { formId } = req.params
-  const { email: newOwnerEmail } = req.body
-  const sessionUserId = (req.session as Express.AuthedSession).user._id
-
-  return (
-    // Step 1: Retrieve currently logged in user.
-    UserService.getPopulatedUserById(sessionUserId)
-      .andThen((user) =>
-        // Step 2: Retrieve form with delete permission check.
-        AuthService.getFormAfterPermissionChecks({
-          user,
-          formId,
-          level: PermissionLevel.Delete,
-        }),
-      )
-      // Step 3: User has permissions, transfer form ownership.
-      .andThen((retrievedForm) =>
-        transferFormOwnership(retrievedForm, newOwnerEmail),
-      )
-      // Success, return updated form.
-      .map((updatedPopulatedForm) => res.json({ form: updatedPopulatedForm }))
-      // Some error occurred earlier in the chain.
-      .mapErr((error) => {
-        logger.error({
-          message: 'Error occurred whilst transferring form ownership',
-          meta: {
-            action: 'handleTransferFormOwnership',
-            ...createReqMeta(req),
-            userId: sessionUserId,
-            formId,
-            newOwnerEmail,
-=======
+ * @returns 410 when form is archived
+ * @returns 422 when user in session cannot be retrieved from the database
+ * @returns 500 when database error occurs
+ */
 export const handleDuplicateAdminForm: RequestHandler<
   { formId: string },
   unknown,
@@ -663,7 +615,6 @@
             ...createReqMeta(req),
             userId: userId,
             formId,
->>>>>>> b90e228a
           },
           error,
         })
@@ -671,4 +622,61 @@
         return res.status(statusCode).json({ message: errorMessage })
       })
   )
+}
+
+/**
+ * Handler for POST /{formId}/adminform/transfer-owner.
+ * @security session
+ *
+ * @returns 200 with updated form with transferred owners
+ * @returns 403 when user is not the current owner of the form
+ * @returns 404 when form cannot be found
+ * @returns 409 when new owner is not in the database yet, or if new owner is current owner
+ * @returns 410 when form is archived
+ * @returns 422 when user in session cannot be retrieved from the database
+ * @returns 500 when database error occurs
+ */
+export const handleTransferFormOwnership: RequestHandler<
+  { formId: string },
+  unknown,
+  { email: string }
+> = (req, res) => {
+  const { formId } = req.params
+  const { email: newOwnerEmail } = req.body
+  const sessionUserId = (req.session as Express.AuthedSession).user._id
+
+  return (
+    // Step 1: Retrieve currently logged in user.
+    UserService.getPopulatedUserById(sessionUserId)
+      .andThen((user) =>
+        // Step 2: Retrieve form with delete permission check.
+        AuthService.getFormAfterPermissionChecks({
+          user,
+          formId,
+          level: PermissionLevel.Delete,
+        }),
+      )
+      // Step 3: User has permissions, transfer form ownership.
+      .andThen((retrievedForm) =>
+        transferFormOwnership(retrievedForm, newOwnerEmail),
+      )
+      // Success, return updated form.
+      .map((updatedPopulatedForm) => res.json({ form: updatedPopulatedForm }))
+      // Some error occurred earlier in the chain.
+      .mapErr((error) => {
+        logger.error({
+          message: 'Error occurred whilst transferring form ownership',
+          meta: {
+            action: 'handleTransferFormOwnership',
+            ...createReqMeta(req),
+            userId: sessionUserId,
+            formId,
+            newOwnerEmail,
+          },
+          error,
+        })
+        const { errorMessage, statusCode } = mapRouteError(error)
+        return res.status(statusCode).json({ message: errorMessage })
+      })
+  )
 }