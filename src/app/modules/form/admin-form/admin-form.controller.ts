import JoiDate from '@joi/date'
import { celebrate, Joi as BaseJoi, Segments } from 'celebrate'
import { Request, RequestHandler } from 'express'
import { ParamsDictionary } from 'express-serve-static-core'
import { StatusCodes } from 'http-status-codes'
import JSONStream from 'JSONStream'
import { ResultAsync } from 'neverthrow'

import {
  AuthType,
  BasicField,
  FieldResponse,
  FormMetaView,
  FormSettings,
  IForm,
  IPopulatedForm,
  ResponseMode,
} from '../../../../types'
import {
  EncryptSubmissionDto,
  ErrorDto,
  FieldUpdateDto,
  FormFieldDto,
  SettingsUpdateDto,
} from '../../../../types/api'
import { createLoggerWithLabel } from '../../../config/logger'
import MailService from '../../../services/mail/mail.service'
import { checkIsEncryptedEncoding } from '../../../utils/encryption'
import { createReqMeta } from '../../../utils/request'
import * as AuthService from '../../auth/auth.service'
import {
  DatabaseConflictError,
  DatabaseError,
  DatabasePayloadSizeError,
  DatabaseValidationError,
} from '../../core/core.errors'
import * as FeedbackService from '../../feedback/feedback.service'
import {
  createCorppassParsedResponses,
  createSingpassParsedResponses,
} from '../../spcp/spcp.util'
import * as EmailSubmissionService from '../../submission/email-submission/email-submission.service'
import {
  mapAttachmentsFromResponses,
  mapRouteError as mapEmailSubmissionError,
  SubmissionEmailObj,
} from '../../submission/email-submission/email-submission.util'
import * as EncryptSubmissionService from '../../submission/encrypt-submission/encrypt-submission.service'
import { mapRouteError as mapEncryptSubmissionError } from '../../submission/encrypt-submission/encrypt-submission.utils'
import * as SubmissionService from '../../submission/submission.service'
import * as UserService from '../../user/user.service'
import { PrivateFormError } from '../form.errors'
import * as FormService from '../form.service'

import {
  PREVIEW_CORPPASS_UID,
  PREVIEW_CORPPASS_UINFIN,
  PREVIEW_SINGPASS_UINFIN,
} from './admin-form.constants'
import { EditFieldError } from './admin-form.errors'
import * as AdminFormService from './admin-form.service'
import {
  DuplicateFormBody,
  FormUpdateParams,
  PermissionLevel,
} from './admin-form.types'
import { mapRouteError } from './admin-form.utils'

// NOTE: Refer to this for documentation: https://github.com/sideway/joi-date/blob/master/API.md
const Joi = BaseJoi.extend(JoiDate)

const logger = createLoggerWithLabel(module)

// Validators
const createFormValidator = celebrate({
  [Segments.BODY]: {
    form: BaseJoi.object<Omit<IForm, 'admin'>>()
      .keys({
        // Require valid responsesMode field.
        responseMode: Joi.string()
          .valid(...Object.values(ResponseMode))
          .required(),
        // Require title field.
        title: Joi.string().min(4).max(200).required(),
        // Require emails string (for backwards compatibility) or string
        // array if form to be created in Email mode.
        emails: Joi.alternatives()
          .try(Joi.array().items(Joi.string()).min(1), Joi.string())
          .when('responseMode', {
            is: ResponseMode.Email,
            then: Joi.required(),
          }),
        // Require publicKey field if form to be created in Storage mode.
        publicKey: Joi.string()
          .allow('')
          .when('responseMode', {
            is: ResponseMode.Encrypt,
            then: Joi.string().required().disallow(''),
          }),
      })
      .required()
      // Allow other form schema keys to be passed for form creation.
      .unknown(true),
  },
})

const duplicateFormValidator = celebrate({
  [Segments.BODY]: BaseJoi.object<DuplicateFormBody>({
    // Require valid responsesMode field.
    responseMode: Joi.string()
      .valid(...Object.values(ResponseMode))
      .required(),
    // Require title field.
    title: Joi.string().min(4).max(200).required(),
    // Require emails string (for backwards compatibility) or string array
    // if form to be duplicated in Email mode.
    emails: Joi.alternatives()
      .try(Joi.array().items(Joi.string()).min(1), Joi.string())
      .when('responseMode', {
        is: ResponseMode.Email,
        then: Joi.required(),
      }),
    // Require publicKey field if form to be duplicated in Storage mode.
    publicKey: Joi.string()
      .allow('')
      .when('responseMode', {
        is: ResponseMode.Encrypt,
        then: Joi.string().required().disallow(''),
      }),
  }),
})

const transferFormOwnershipValidator = celebrate({
  [Segments.BODY]: {
    email: Joi.string()
      .required()
      .email({
        minDomainSegments: 2, // Number of segments required for the domain
        tlds: { allow: true }, // TLD (top level domain) validation
        multiple: false, // Disallow multiple emails
      })
      .message('Please enter a valid email'),
  },
})

/**
 * Handler for GET /adminform endpoint.
 * @security session
 *
 * @returns 200 with list of forms user can access when list is retrieved successfully
 * @returns 422 when user of given id cannnot be found in the database
 * @returns 500 when database errors occur
 */
export const handleListDashboardForms: RequestHandler<
  unknown,
  FormMetaView[] | ErrorDto
> = async (req, res) => {
  const authedUserId = (req.session as Express.AuthedSession).user._id

  return AdminFormService.getDashboardForms(authedUserId)
    .map((dashboardView) => res.json(dashboardView))
    .mapErr((error) => {
      logger.error({
        message: 'Error listing dashboard forms',
        meta: {
          action: 'handleListDashboardForms',
          userId: authedUserId,
        },
        error,
      })
      const { errorMessage, statusCode } = mapRouteError(error)
      return res.status(statusCode).json({ message: errorMessage })
    })
}

/**
 * Handler for GET /:formId/adminform.
 * @security session
 *
 * @returns 200 with retrieved form with formId if user has read permissions
 * @returns 403 when user does not have permissions to access form
 * @returns 404 when form cannot be found
 * @returns 410 when form is archived
 * @returns 422 when user in session cannot be retrieved from the database
 * @returns 500 when database error occurs
 */
export const handleGetAdminForm: RequestHandler<{ formId: string }> = (
  req,
  res,
) => {
  const { formId } = req.params
  const sessionUserId = (req.session as Express.AuthedSession).user._id

  return (
    // Step 1: Retrieve currently logged in user.
    UserService.getPopulatedUserById(sessionUserId)
      .andThen((user) =>
        // Step 2: Check whether user has read permissions to form
        AuthService.getFormAfterPermissionChecks({
          user,
          formId,
          level: PermissionLevel.Read,
        }),
      )
      .map((form) => res.status(StatusCodes.OK).json({ form }))
      .mapErr((error) => {
        logger.error({
          message: 'Error retrieving single form',
          meta: {
            action: 'handleGetSingleForm',
            ...createReqMeta(req),
          },
          error,
        })

        const { statusCode, errorMessage } = mapRouteError(error)
        return res.status(statusCode).json({ message: errorMessage })
      })
  )
}

/**
 * Handler for GET /:formId/adminform/preview.
 * @security session
 *
 * @returns 200 with form with private details scrubbed for previewing if user has read permissions
 * @returns 403 when user does not have permissions to access form
 * @returns 404 when form cannot be found
 * @returns 410 when form is archived
 * @returns 422 when user in session cannot be retrieved from the database
 * @returns 500 when database error occurs
 */
export const handlePreviewAdminForm: RequestHandler<{ formId: string }> = (
  req,
  res,
) => {
  const { formId } = req.params
  const sessionUserId = (req.session as Express.AuthedSession).user._id
  return (
    // Step 1: Retrieve currently logged in user.
    UserService.getPopulatedUserById(sessionUserId)
      .andThen((user) =>
        // Step 2: Check whether user has read permissions to form
        AuthService.getFormAfterPermissionChecks({
          user,
          formId,
          level: PermissionLevel.Read,
        }),
      )
      // Step 3: Remove private details from form for previewing.
      .map((populatedForm) => populatedForm.getPublicView())
      .map((scrubbedForm) =>
        res.status(StatusCodes.OK).json({ form: scrubbedForm }),
      )
      .mapErr((error) => {
        logger.error({
          message: 'Error previewing admin form',
          meta: {
            action: 'handlePreviewAdminForm',
            ...createReqMeta(req),
            userId: sessionUserId,
            formId,
          },
          error,
        })
        const { errorMessage, statusCode } = mapRouteError(error)
        return res.status(statusCode).json({ message: errorMessage })
      })
  )
}

/**
 * Handler for POST /:formId([a-fA-F0-9]{24})/adminform/images.
 * @security session
 *
 * @returns 200 with presigned POST URL object
 * @returns 400 when error occurs whilst creating presigned POST URL object
 * @returns 403 when user does not have write permissions for form
 * @returns 404 when form cannot be found
 * @returns 410 when form is archived
 * @returns 422 when user in session cannot be retrieved from the database
 */
export const handleCreatePresignedPostUrlForImages: RequestHandler<
  { formId: string },
  unknown,
  {
    fileId: string
    fileMd5Hash: string
    fileType: string
  }
> = async (req, res) => {
  const { formId } = req.params
  const { fileId, fileMd5Hash, fileType } = req.body
  const sessionUserId = (req.session as Express.AuthedSession).user._id

  return (
    // Step 1: Retrieve currently logged in user.
    UserService.getPopulatedUserById(sessionUserId)
      .andThen((user) =>
        // Step 2: Check whether user has write permissions to form
        AuthService.getFormAfterPermissionChecks({
          user,
          formId,
          level: PermissionLevel.Write,
        }),
      )
      // Step 3: Has write permissions, generate presigned POST URL.
      .andThen(() =>
        AdminFormService.createPresignedPostUrlForImages({
          fileId,
          fileMd5Hash,
          fileType,
        }),
      )
      .map((presignedPostUrl) => res.json(presignedPostUrl))
      .mapErr((error) => {
        logger.error({
          message: 'Presigning post data encountered an error',
          meta: {
            action: 'handleCreatePresignedPostUrlForImages',
            ...createReqMeta(req),
          },
          error,
        })

        const { statusCode, errorMessage } = mapRouteError(error)
        return res.status(statusCode).json({ message: errorMessage })
      })
  )
}

/**
 * Handler for POST /:formId([a-fA-F0-9]{24})/adminform/logos.
 * @security session
 *
 * @returns 200 with presigned POST URL object
 * @returns 400 when error occurs whilst creating presigned POST URL object
 * @returns 403 when user does not have write permissions for form
 * @returns 404 when form cannot be found
 * @returns 410 when form is archived
 * @returns 422 when user in session cannot be retrieved from the database
 */
export const handleCreatePresignedPostUrlForLogos: RequestHandler<
  ParamsDictionary,
  unknown,
  {
    fileId: string
    fileMd5Hash: string
    fileType: string
  }
> = async (req, res) => {
  const { formId } = req.params
  const { fileId, fileMd5Hash, fileType } = req.body
  const sessionUserId = (req.session as Express.AuthedSession).user._id

  return (
    // Step 1: Retrieve currently logged in user.
    UserService.getPopulatedUserById(sessionUserId)
      .andThen((user) =>
        // Step 2: Check whether user has write permissions to form
        AuthService.getFormAfterPermissionChecks({
          user,
          formId,
          level: PermissionLevel.Write,
        }),
      )
      // Step 3: Has write permissions, generate presigned POST URL.
      .andThen(() =>
        AdminFormService.createPresignedPostUrlForLogos({
          fileId,
          fileMd5Hash,
          fileType,
        }),
      )
      .map((presignedPostUrl) => res.json(presignedPostUrl))
      .mapErr((error) => {
        logger.error({
          message: 'Presigning post data encountered an error',
          meta: {
            action: 'handleCreatePresignedPostUrlForLogos',
            ...createReqMeta(req),
          },
          error,
        })

        const { statusCode, errorMessage } = mapRouteError(error)
        return res.status(statusCode).json({ message: errorMessage })
      })
  )
}

// Validates that the ending date >= starting date
const validateDateRange = celebrate({
  [Segments.QUERY]: Joi.object()
    .keys({
      startDate: Joi.date().format('YYYY-MM-DD').raw(),
      endDate: Joi.date().format('YYYY-MM-DD').min(Joi.ref('startDate')).raw(),
    })
    .and('startDate', 'endDate'),
})

/**
 * NOTE: This is exported solely for testing
 * @security session
 *
 * @returns 200 with submission counts of given form
 * @returns 400 when query.startDate or query.endDate is malformed
 * @returns 403 when user does not have permissions to access form
 * @returns 404 when form cannot be found
 * @returns 410 when form is archived
 * @returns 422 when user in session cannot be retrieved from the database
 * @returns 500 when database error occurs
 */
export const countFormSubmissions: RequestHandler<
  { formId: string },
  unknown,
  unknown,
  { startDate?: string; endDate?: string }
> = async (req, res) => {
  const { formId } = req.params
  const { startDate, endDate } = req.query
  const sessionUserId = (req.session as Express.AuthedSession).user._id

  const logMeta = {
    action: 'handleCountFormSubmissions',
    ...createReqMeta(req),
    userId: sessionUserId,
    formId,
  }

  // Step 1: Retrieve currently logged in user.
  const formResult = await UserService.getPopulatedUserById(
    sessionUserId,
  ).andThen((user) =>
    // Step 2: Check whether user has read permissions to form
    AuthService.getFormAfterPermissionChecks({
      user,
      formId,
      level: PermissionLevel.Read,
    }),
  )

  if (formResult.isErr()) {
    logger.warn({
      message: 'Error occurred when checking user permissions for form',
      meta: logMeta,
      error: formResult.error,
    })
    const { errorMessage, statusCode } = mapRouteError(formResult.error)
    return res.status(statusCode).json({ message: errorMessage })
  }

  // Step 3: Has permissions, continue to retrieve submission counts.
  return SubmissionService.getFormSubmissionsCount(formId, {
    startDate,
    endDate,
  })
    .map((count) => res.json(count))
    .mapErr((error) => {
      logger.error({
        message: 'Error retrieving form submission count',
        meta: {
          action: 'handleCountFormSubmissions',
          ...createReqMeta(req),
          userId: sessionUserId,
          formId,
        },
        error,
      })
      const { errorMessage, statusCode } = mapRouteError(error)
      return res.status(statusCode).json({ message: errorMessage })
    })
}

// Handler for GET /admin/forms/:formId/submissions/count
export const handleCountFormSubmissions = [
  validateDateRange,
  countFormSubmissions,
] as RequestHandler[]

/**
 * Handler for GET /{formId}/adminform/feedback/count.
 * @security session
 *
 * @returns 200 with feedback counts of given form
 * @returns 403 when user does not have permissions to access form
 * @returns 404 when form cannot be found
 * @returns 410 when form is archived
 * @returns 422 when user in session cannot be retrieved from the database
 * @returns 500 when database error occurs
 */
export const handleCountFormFeedback: RequestHandler<{
  formId: string
}> = async (req, res) => {
  const { formId } = req.params
  const sessionUserId = (req.session as Express.AuthedSession).user._id

  return (
    // Step 1: Retrieve currently logged in user.
    UserService.getPopulatedUserById(sessionUserId)
      .andThen((user) =>
        // Step 2: Check whether user has read permissions to form
        AuthService.getFormAfterPermissionChecks({
          user,
          formId,
          level: PermissionLevel.Read,
        }),
      )
      // Step 3: Retrieve form feedback counts.
      .andThen(() => FeedbackService.getFormFeedbackCount(formId))
      .map((feedbackCount) => res.json(feedbackCount))
      // Some error occurred earlier in the chain.
      .mapErr((error) => {
        logger.error({
          message: 'Error retrieving form feedback count',
          meta: {
            action: 'handleCountFormFeedback',
            ...createReqMeta(req),
            userId: sessionUserId,
            formId,
          },
          error,
        })
        const { errorMessage, statusCode } = mapRouteError(error)
        return res.status(statusCode).json({ message: errorMessage })
      })
  )
}

/**
 * Handler for GET /{formId}/adminform/feedback/download.
 * @security session
 *
 * @returns 200 with feedback stream
 * @returns 403 when user does not have permissions to access form
 * @returns 404 when form cannot be found
 * @returns 410 when form is archived
 * @returns 422 when user in session cannot be retrieved from the database
 * @returns 500 when database or stream error occurs
 */
export const handleStreamFormFeedback: RequestHandler<{
  formId: string
}> = async (req, res) => {
  const { formId } = req.params
  const sessionUserId = (req.session as Express.AuthedSession).user._id

  // Step 1: Retrieve currently logged in user.
  const hasReadPermissionResult = await UserService.getPopulatedUserById(
    sessionUserId,
  ).andThen((user) =>
    // Step 2: Check whether user has read permissions to form
    AuthService.getFormAfterPermissionChecks({
      user,
      formId,
      level: PermissionLevel.Read,
    }),
  )

  const logMeta = {
    action: 'handleStreamFormFeedback',
    ...createReqMeta(req),
    userId: sessionUserId,
    formId,
  }

  if (hasReadPermissionResult.isErr()) {
    logger.error({
      message: 'Error occurred whilst verifying user permissions',
      meta: logMeta,
      error: hasReadPermissionResult.error,
    })
    const { errorMessage, statusCode } = mapRouteError(
      hasReadPermissionResult.error,
    )
    return res.status(statusCode).json({ message: errorMessage })
  }

  // No errors, start stream.
  const cursor = FeedbackService.getFormFeedbackStream(formId)

  cursor
    .on('error', (error) => {
      logger.error({
        message: 'Error streaming feedback from MongoDB',
        meta: logMeta,
        error,
      })
      return res.status(StatusCodes.INTERNAL_SERVER_ERROR).json({
        message: 'Error retrieving from database.',
      })
    })
    .pipe(JSONStream.stringify())
    .on('error', (error) => {
      logger.error({
        message: 'Error converting feedback to JSON',
        meta: logMeta,
        error,
      })
      return res.status(StatusCodes.INTERNAL_SERVER_ERROR).json({
        message: 'Error converting feedback to JSON',
      })
    })
    .pipe(res.type('json'))
    .on('error', (error) => {
      logger.error({
        message: 'Error writing feedback to HTTP stream',
        meta: logMeta,
        error,
      })
      return res.status(StatusCodes.INTERNAL_SERVER_ERROR).json({
        message: 'Error writing feedback to HTTP stream',
      })
    })
    .on('close', () => {
      logger.info({
        message: 'Stream feedback closed',
        meta: logMeta,
      })

      return res.end()
    })
}

/**
 * Handler for GET /{formId}/adminform/feedback.
 * @security session
 *
 * @returns 200 with feedback response
 * @returns 403 when user does not have permissions to access form
 * @returns 404 when form cannot be found
 * @returns 410 when form is archived
 * @returns 422 when user in session cannot be retrieved from the database
 * @returns 500 when database error occurs
 */
export const handleGetFormFeedback: RequestHandler<{
  formId: string
}> = (req, res) => {
  const { formId } = req.params
  const sessionUserId = (req.session as Express.AuthedSession).user._id

  return UserService.getPopulatedUserById(sessionUserId)
    .andThen((user) =>
      AuthService.getFormAfterPermissionChecks({
        user,
        formId,
        level: PermissionLevel.Read,
      }),
    )
    .andThen(() => FeedbackService.getFormFeedbacks(formId))
    .map((fbResponse) => res.json(fbResponse))
    .mapErr((error) => {
      logger.error({
        message: 'Error retrieving form feedbacks',
        meta: {
          action: 'handleGetFormFeedback',
          ...createReqMeta(req),
          userId: sessionUserId,
          formId,
        },
        error,
      })
      const { errorMessage, statusCode } = mapRouteError(error)
      return res.status(statusCode).json({ message: errorMessage })
    })
}

/**
 * Handler for DELETE /{formId}/adminform.
 * @security session
 *
 * @returns 200 with success message when successfully archived
 * @returns 403 when user does not have permissions to archive form
 * @returns 404 when form cannot be found
 * @returns 410 when form is already archived
 * @returns 422 when user in session cannot be retrieved from the database
 * @returns 500 when database error occurs
 */
export const handleArchiveForm: RequestHandler<{ formId: string }> = async (
  req,
  res,
) => {
  const { formId } = req.params
  const sessionUserId = (req.session as Express.AuthedSession).user._id

  return (
    // Step 1: Retrieve currently logged in user.
    UserService.getPopulatedUserById(sessionUserId)
      .andThen((user) =>
        // Step 2: Check whether user has delete permissions for form.
        AuthService.getFormAfterPermissionChecks({
          user,
          formId,
          level: PermissionLevel.Delete,
        }),
      )
      // Step 3: Currently logged in user has permissions to archive form.
      .andThen((formToArchive) => AdminFormService.archiveForm(formToArchive))
      .map(() => res.json({ message: 'Form has been archived' }))
      .mapErr((error) => {
        logger.warn({
          message: 'Error occurred when archiving form',
          meta: {
            action: 'handleArchiveForm',
            ...createReqMeta(req),
            userId: sessionUserId,
            formId,
          },
          error,
        })
        const { errorMessage, statusCode } = mapRouteError(error)
        return res.status(statusCode).json({ message: errorMessage })
      })
  )
}

/**
 * Handler for POST /:formId/adminform
 * Duplicates the form corresponding to the formId. The currently logged in user
 * must have read permissions to the form being copied.
 * @note Even if current user is not admin of the form, the current user will be the admin of the new form
 * @security session
 *
 * @returns 200 with the duplicate form dashboard view
 * @returns 403 when user does not have permissions to access form
 * @returns 404 when form cannot be found
 * @returns 410 when form is archived
 * @returns 422 when user in session cannot be retrieved from the database
 * @returns 500 when database error occurs
 */
export const duplicateAdminForm: RequestHandler<
  { formId: string },
  unknown,
  DuplicateFormBody
> = (req, res) => {
  const { formId } = req.params
  const userId = (req.session as Express.AuthedSession).user._id
  const overrideParams = req.body

  return (
    // Step 1: Retrieve currently logged in user.
    UserService.getPopulatedUserById(userId)
      .andThen((user) =>
        // Step 2: Check if current user has permissions to read form.
        AuthService.getFormAfterPermissionChecks({
          user,
          formId,
          level: PermissionLevel.Read,
        })
          .andThen((originalForm) =>
            // Step 3: Duplicate form.
            AdminFormService.duplicateForm(
              originalForm,
              userId,
              overrideParams,
            ),
          )
          // Step 4: Retrieve dashboard view of duplicated form.
          .map((duplicatedForm) => duplicatedForm.getDashboardView(user)),
      )
      // Success; return duplicated form's dashboard view.
      .map((dupedDashView) => res.json(dupedDashView))
      // Error; some error occurred in the chain.
      .mapErr((error) => {
        logger.error({
          message: 'Error duplicating form',
          meta: {
            action: 'duplicateAdminForm',
            ...createReqMeta(req),
            userId,
            formId,
          },
          error,
        })
        const { errorMessage, statusCode } = mapRouteError(error)
        return res.status(statusCode).json({ message: errorMessage })
      })
  )
}

export const handleDuplicateAdminForm = [
  duplicateFormValidator,
  duplicateAdminForm,
] as RequestHandler[]

/**
 * Handler for GET /:formId/adminform/template
 * @security session
 *
 * @returns 200 with target form's public view
 * @returns 403 when the target form is private
 * @returns 404 when form cannot be found
 * @returns 410 when form is archived
 * @returns 500 when database error occurs
 */
export const handleGetTemplateForm: RequestHandler<{ formId: string }> = (
  req,
  res,
) => {
  const { formId } = req.params
  const userId = (req.session as Express.AuthedSession).user._id

  return (
    // Step 1: Retrieve form only if form is currently public.
    AuthService.getFormIfPublic(formId)
      // Step 2: Remove private form details before being returned.
      .map((populatedForm) => populatedForm.getPublicView())
      .map((scrubbedForm) =>
        res.status(StatusCodes.OK).json({ form: scrubbedForm }),
      )
      .mapErr((error) => {
        logger.error({
          message: 'Error retrieving form template',
          meta: {
            action: 'handleGetTemplateForm',
            ...createReqMeta(req),
            userId,
            formId,
          },
          error,
        })
        const { errorMessage, statusCode } = mapRouteError(error)

        // Specialized error response for PrivateFormError.
        if (error instanceof PrivateFormError) {
          return res.status(statusCode).json({
            message: error.message,
            // Flag to prevent default 404 subtext ("please check link") from
            // showing.
            isPageFound: true,
            formTitle: error.formTitle,
          })
        }
        return res.status(statusCode).json({ message: errorMessage })
      })
  )
}

/**
 * Handler for POST /:formId/adminform/copy
 * Duplicates the form corresponding to the formId. The form must be public to
 * be copied.
 * @note The current user will be the admin of the new duplicated form
 * @security session
 *
 * @returns 200 with the duplicate form dashboard view
 * @returns 403 when form is private
 * @returns 404 when form cannot be found
 * @returns 410 when form is archived
 * @returns 422 when user in session cannot be retrieved from the database
 * @returns 500 when database error occurs
 */
export const handleCopyTemplateForm: RequestHandler<
  { formId: string },
  unknown,
  DuplicateFormBody
> = (req, res) => {
  const { formId } = req.params
  const userId = (req.session as Express.AuthedSession).user._id
  const overrideParams = req.body

  return (
    // Step 1: Retrieve currently logged in user.
    UserService.getPopulatedUserById(userId)
      .andThen((user) =>
        // Step 2: Check if form is currently public.
        AuthService.getFormIfPublic(formId).andThen((originalForm) =>
          // Step 3: Duplicate form.
          AdminFormService.duplicateForm(originalForm, userId, overrideParams)
            // Step 4: Retrieve dashboard view of duplicated form.
            .map((duplicatedForm) => duplicatedForm.getDashboardView(user)),
        ),
      )
      // Success; return duplicated form's dashboard view.
      .map((dupedDashView) => res.json(dupedDashView))
      // Error; some error occurred in the chain.
      .mapErr((error) => {
        logger.error({
          message: 'Error copying template form',
          meta: {
            action: 'handleCopyTemplateForm',
            ...createReqMeta(req),
            userId: userId,
            formId,
          },
          error,
        })
        const { errorMessage, statusCode } = mapRouteError(error)

        // Specialized error response for PrivateFormError.
        if (error instanceof PrivateFormError) {
          return res.status(statusCode).json({
            message: 'Form must be public to be copied',
          })
        }
        return res.status(statusCode).json({ message: errorMessage })
      })
  )
}

/**
 * Handler for POST /{formId}/adminform/transfer-owner.
 * @security session
 *
 * @returns 200 with updated form with transferred owners
 * @returns 400 when new owner is not in the database yet
 * @returns 400 when new owner is already current owner
 * @returns 403 when user is not the current owner of the form
 * @returns 404 when form cannot be found
 * @returns 410 when form is archived
 * @returns 422 when user in session cannot be retrieved from the database
 * @returns 500 when database error occurs
 */
export const transferFormOwnership: RequestHandler<
  { formId: string },
  unknown,
  { email: string }
> = (req, res) => {
  const { formId } = req.params
  const { email: newOwnerEmail } = req.body
  const sessionUserId = (req.session as Express.AuthedSession).user._id

  return (
    // Step 1: Retrieve currently logged in user.
    UserService.getPopulatedUserById(sessionUserId)
      .andThen((user) =>
        // Step 2: Retrieve form with delete permission check.
        AuthService.getFormAfterPermissionChecks({
          user,
          formId,
          level: PermissionLevel.Delete,
        }),
      )
      // Step 3: User has permissions, transfer form ownership.
      .andThen((retrievedForm) =>
        AdminFormService.transferFormOwnership(retrievedForm, newOwnerEmail),
      )
      // Success, return updated form.
      .map((updatedPopulatedForm) => res.json({ form: updatedPopulatedForm }))
      // Some error occurred earlier in the chain.
      .mapErr((error) => {
        logger.error({
          message: 'Error occurred whilst transferring form ownership',
          meta: {
            action: 'transferFormOwnership',
            ...createReqMeta(req),
            userId: sessionUserId,
            formId,
            newOwnerEmail,
          },
          error,
        })
        const { errorMessage, statusCode } = mapRouteError(error)
        return res.status(statusCode).json({ message: errorMessage })
      })
  )
}

export const handleTransferFormOwnership = [
  transferFormOwnershipValidator,
  transferFormOwnership,
] as RequestHandler[]

/**
 * Handler for POST /adminform.
 * @security session
 *
 * @returns 200 with newly created form
 * @returns 409 when a database conflict error occurs
 * @returns 413 when payload for created form exceeds size limit
 * @returns 422 when user of given id cannnot be found in the database, or when form parameters are invalid
 * @returns 500 when database error occurs
 */
export const createForm: RequestHandler<
  ParamsDictionary,
  unknown,
  { form: Omit<IForm, 'admin'> }
> = async (req, res) => {
  const { form: formParams } = req.body
  const sessionUserId = (req.session as Express.AuthedSession).user._id

  return (
    // Step 1: Retrieve currently logged in user.
    UserService.findUserById(sessionUserId)
      // Step 2: Create form with given params and set admin to logged in user.
      .andThen((user) =>
        AdminFormService.createForm({ ...formParams, admin: user._id }),
      )
      .map((createdForm) => res.status(StatusCodes.OK).json(createdForm))
      .mapErr((error) => {
        logger.error({
          message: 'Error occurred when creating form',
          meta: {
            action: 'createForm',
            ...createReqMeta(req),
            userId: sessionUserId,
          },
          error,
        })
        const { errorMessage, statusCode } = mapRouteError(error)
        return res.status(statusCode).json({ message: errorMessage })
      })
  )
}

export const handleCreateForm = [
  createFormValidator,
  createForm,
] as RequestHandler[]

/**
 * Handler for PUT /:formId/adminform.
 * @security session
 *
 * @returns 200 with updated form
 * @returns 400 when form field has invalid updates to be performed
 * @returns 403 when current user does not have permissions to update form
 * @returns 404 when form to update cannot be found
 * @returns 409 when saving updated form incurs a conflict in the database
 * @returns 410 when form to update is archived
 * @returns 413 when updated form is too large to be saved in the database
 * @returns 422 when an invalid update is attempted on the form
 * @returns 422 when user in session cannot be retrieved from the database
 * @returns 500 when database error occurs
 */
export const handleUpdateForm: RequestHandler<
  { formId: string },
  unknown,
  { form: FormUpdateParams }
> = (req, res) => {
  const { formId } = req.params
  const { form: formUpdateParams } = req.body
  const sessionUserId = (req.session as Express.AuthedSession).user._id

  // Step 1: Retrieve currently logged in user.
  return UserService.getPopulatedUserById(sessionUserId)
    .andThen((user) =>
      // Step 2: Retrieve form with write permission check.
      AuthService.getFormAfterPermissionChecks({
        user,
        formId,
        level: PermissionLevel.Write,
      }),
    )
    .andThen((retrievedForm) => {
      // Step 3: Update form or form fields depending on form update parameters
      // passed in.
      const { editFormField } = formUpdateParams

      // Use different service function depending on type of form update.
      const updateFormResult: ResultAsync<
        IPopulatedForm,
        | EditFieldError
        | DatabaseError
        | DatabaseValidationError
        | DatabaseConflictError
        | DatabasePayloadSizeError
      > = editFormField
        ? AdminFormService.editFormFields(retrievedForm, editFormField)
        : AdminFormService.updateForm(retrievedForm, formUpdateParams)

      return updateFormResult
    })
    .map((updatedForm) => res.status(StatusCodes.OK).json(updatedForm))
    .mapErr((error) => {
      logger.error({
        message: 'Error occurred when updating form',
        meta: {
          action: 'handleUpdateForm',
          ...createReqMeta(req),
          userId: sessionUserId,
          formId,
          formUpdateParams,
        },
        error,
      })
      const { errorMessage, statusCode } = mapRouteError(error)
      return res.status(statusCode).json({ message: errorMessage })
    })
}

/**
 * Handler for PATCH /forms/:formId/settings.
 * @security session
 *
 * @returns 200 with updated form settings
 * @returns 400 when body is malformed; can happen when email parameter is passed for encrypt-mode forms
 * @returns 403 when current user does not have permissions to update form settings
 * @returns 404 when form to update settings for cannot be found
 * @returns 409 when saving form settings incurs a conflict in the database
 * @returns 410 when updating settings for archived form
 * @returns 413 when updating settings causes form to be too large to be saved in the database
 * @returns 422 when an invalid settings update is attempted on the form
 * @returns 422 when user in session cannot be retrieved from the database
 * @returns 500 when database error occurs
 */
export const handleUpdateSettings: RequestHandler<
  { formId: string },
  FormSettings | ErrorDto,
  SettingsUpdateDto
> = (req, res) => {
  const { formId } = req.params
  const sessionUserId = (req.session as Express.AuthedSession).user._id
  const settingsToPatch = req.body

  // Step 1: Retrieve currently logged in user.
  return UserService.getPopulatedUserById(sessionUserId)
    .andThen((user) =>
      // Step 2: Retrieve form with write permission check.
      AuthService.getFormAfterPermissionChecks({
        user,
        formId,
        level: PermissionLevel.Write,
      }),
    )
    .andThen((retrievedForm) =>
      AdminFormService.updateFormSettings(retrievedForm, settingsToPatch),
    )
    .map((updatedSettings) => res.status(StatusCodes.OK).json(updatedSettings))
    .mapErr((error) => {
      logger.error({
        message: 'Error occurred when updating form settings',
        meta: {
          action: 'handleUpdateSettings',
          ...createReqMeta(req),
          userId: sessionUserId,
          formId,
          settingsKeysToUpdate: Object.keys(settingsToPatch),
        },
        error,
      })
      const { errorMessage, statusCode } = mapRouteError(error)
      return res.status(statusCode).json({ message: errorMessage })
    })
}

/**
<<<<<<< HEAD
 * NOTE: Exported for testing.
 * Private handler for PUT /forms/:formId/fields/:fieldId
 * @precondition Must be preceded by request validation
 */
export const _handleUpdateFormField: RequestHandler<
  {
    formId: string
    fieldId: string
  },
  FormFieldDto | ErrorDto,
  FieldUpdateDto
> = (req, res) => {
  const { formId, fieldId } = req.params
  const sessionUserId = (req.session as Express.AuthedSession).user._id

  // Step 1: Retrieve currently logged in user.
  return (
    UserService.getPopulatedUserById(sessionUserId)
      .andThen((user) =>
        // Step 2: Retrieve form with write permission check.
        AuthService.getFormAfterPermissionChecks({
          user,
          formId,
          level: PermissionLevel.Write,
        }),
      )
      // Step 3: User has permissions, update form field of retrieved form.
      .andThen((form) =>
        AdminFormService.updateFormField(form, fieldId, req.body),
      )
      .map((updatedFormField) =>
        res.status(StatusCodes.OK).json(updatedFormField),
      )
      .mapErr((error) => {
        logger.error({
          message: 'Error occurred when updating form field',
          meta: {
            action: 'handleUpdateFormField',
            ...createReqMeta(req),
            userId: sessionUserId,
            formId,
            fieldId,
            updateFieldBody: req.body,
          },
          error,
        })
        const { errorMessage, statusCode } = mapRouteError(error)
        return res.status(statusCode).json({ message: errorMessage })
      })
  )
=======
 * Handler for GET /form/:formId/settings.
 * @security session
 *
 * @returns 200 with latest form settings on successful update
 * @returns 401 when current user is not logged in
 * @returns 403 when current user does not have permissions to obtain form settings
 * @returns 404 when form to retrieve settings for cannot be found
 * @returns 409 when saving form settings incurs a conflict in the database
 * @returns 500 when database error occurs
 */
export const handleGetSettings: RequestHandler<
  { formId: string },
  FormSettings | ErrorDto
> = (req, res) => {
  const { formId } = req.params
  const sessionUserId = (req.session as Express.AuthedSession).user._id

  return UserService.getPopulatedUserById(sessionUserId)
    .andThen((user) =>
      // Retrieve form for settings as well as for permissions checking
      FormService.retrieveFullFormById(formId).map((form) => ({
        form,
        user,
      })),
    )
    .andThen(AuthService.checkFormForPermissions(PermissionLevel.Read))
    .map((form) => res.status(StatusCodes.OK).json(form.getSettings()))
    .mapErr((error) => {
      logger.error({
        message: 'Error occurred when retrieving form settings',
        meta: {
          action: 'handleGetSettings',
          ...createReqMeta(req),
          userId: sessionUserId,
          formId,
        },
        error,
      })
      const { errorMessage, statusCode } = mapRouteError(error)
      return res.status(statusCode).json({ message: errorMessage })
    })
>>>>>>> 6b4f9028
}

/**
 * Handler for POST /v2/submissions/encrypt/preview/:formId.
 * @security session
 *
 * @returns 200 with a mock submission ID
 * @returns 400 when body is malformed; e.g. invalid plaintext responses or encoding for encrypted content
 * @returns 403 when current user does not have read permissions to given form
 * @returns 404 when given form ID does not exist
 * @returns 410 when given form has been deleted
 * @returns 422 when user ID in session is not found in database
 * @returns 500 when database error occurs
 */
export const handleEncryptPreviewSubmission: RequestHandler<
  { formId: string },
  { message: string; submissionId: string } | ErrorDto,
  EncryptSubmissionDto
> = async (req, res) => {
  const { formId } = req.params
  const sessionUserId = (req.session as Express.AuthedSession).user._id
  // No need to process attachments as we don't do anything with them
  const { encryptedContent, responses, version } = req.body
  const logMeta = {
    action: 'handleEncryptPreviewSubmission',
    formId,
  }

  // eslint-disable-next-line typesafe/no-await-without-trycatch
  return UserService.getPopulatedUserById(sessionUserId)
    .andThen((user) =>
      // Step 2: Retrieve form with write permission check.
      AuthService.getFormAfterPermissionChecks({
        user,
        formId,
        level: PermissionLevel.Read,
      }),
    )
    .andThen((form) =>
      EncryptSubmissionService.checkFormIsEncryptMode(form).mapErr((error) => {
        logger.error({
          message: 'Error while retrieving form for preview submission',
          meta: logMeta,
          error,
        })
        return error
      }),
    )
    .andThen((form) =>
      checkIsEncryptedEncoding(encryptedContent)
        .andThen(() => SubmissionService.getProcessedResponses(form, responses))
        .map((parsedResponses) => ({ parsedResponses, form }))
        .mapErr((error) => {
          logger.error({
            message: 'Error while parsing responses for preview submission',
            meta: logMeta,
            error,
          })
          return error
        }),
    )
    .map(({ parsedResponses, form }) => {
      const submission = EncryptSubmissionService.createEncryptSubmissionWithoutSave(
        {
          form,
          encryptedContent,
          // Don't bother encrypting and signing mock variables for previews
          verifiedContent: '',
          version,
        },
      )

      void SubmissionService.sendEmailConfirmations({
        form,
        parsedResponses,
        submission,
      })

      // Return the reply early to the submitter
      return res.json({
        message: 'Form submission successful.',
        submissionId: submission._id,
      })
    })
    .mapErr((error) => {
      const { errorMessage, statusCode } = mapEncryptSubmissionError(error)
      return res.status(statusCode).json({ message: errorMessage })
    })
}

/**
 * Handler for POST /v2/submissions/encrypt/preview/:formId.
 * @security session
 *
 * @returns 200 with a mock submission ID
 * @returns 400 when body is malformed; e.g. invalid responses, or when admin email fails to be sent
 * @returns 403 when current user does not have read permissions to given form
 * @returns 404 when given form ID does not exist
 * @returns 410 when given form has been deleted
 * @returns 422 when user ID in session is not found in database
 * @returns 500 when database error occurs
 */
export const handleEmailPreviewSubmission: RequestHandler<
  { formId: string },
  { message: string; submissionId?: string },
  { responses: FieldResponse[]; isPreview: boolean },
  { captchaResponse?: unknown }
> = async (req, res) => {
  const { formId } = req.params
  const sessionUserId = (req.session as Express.AuthedSession).user._id
  // No need to process attachments as we don't do anything with them
  const { responses } = req.body
  const logMeta = {
    action: 'handleEmailPreviewSubmission',
    formId,
    ...createReqMeta(req as Request),
  }

  const formResult = await UserService.getPopulatedUserById(sessionUserId)
    .andThen((user) =>
      AuthService.getFormAfterPermissionChecks({
        user,
        formId,
        level: PermissionLevel.Read,
      }),
    )
    .andThen(EmailSubmissionService.checkFormIsEmailMode)
  if (formResult.isErr()) {
    logger.error({
      message: 'Error while retrieving form for preview submission',
      meta: logMeta,
      error: formResult.error,
    })
    const { errorMessage, statusCode } = mapEmailSubmissionError(
      formResult.error,
    )
    return res.status(statusCode).json({ message: errorMessage })
  }
  const form = formResult.value

  const parsedResponsesResult = await EmailSubmissionService.validateAttachments(
    responses,
  ).andThen(() => SubmissionService.getProcessedResponses(form, responses))
  if (parsedResponsesResult.isErr()) {
    logger.error({
      message: 'Error while parsing responses for preview submission',
      meta: logMeta,
      error: parsedResponsesResult.error,
    })
    const { errorMessage, statusCode } = mapEmailSubmissionError(
      parsedResponsesResult.error,
    )
    return res.status(statusCode).json({ message: errorMessage })
  }
  const parsedResponses = parsedResponsesResult.value
  const attachments = mapAttachmentsFromResponses(req.body.responses)

  // Handle SingPass, CorpPass and MyInfo authentication and validation
  if (form.authType === AuthType.SP || form.authType === AuthType.MyInfo) {
    parsedResponses.push(
      ...createSingpassParsedResponses(PREVIEW_SINGPASS_UINFIN),
    )
  } else if (form.authType === AuthType.CP) {
    parsedResponses.push(
      ...createCorppassParsedResponses(
        PREVIEW_CORPPASS_UINFIN,
        PREVIEW_CORPPASS_UID,
      ),
    )
  }

  const emailData = new SubmissionEmailObj(
    parsedResponses,
    // All MyInfo fields are verified in preview
    new Set(AdminFormService.extractMyInfoFieldIds(form.form_fields)),
    form.authType,
  )
  const submission = EmailSubmissionService.createEmailSubmissionWithoutSave(
    form,
    // Don't need to care about response hash or salt
    '',
    '',
  )

  const sendAdminEmailResult = await MailService.sendSubmissionToAdmin({
    replyToEmails: EmailSubmissionService.extractEmailAnswers(parsedResponses),
    form,
    submission,
    attachments,
    dataCollationData: emailData.dataCollationData,
    formData: emailData.formData,
  })
  if (sendAdminEmailResult.isErr()) {
    logger.error({
      message: 'Error sending submission to admin',
      meta: logMeta,
      error: sendAdminEmailResult.error,
    })
    const { statusCode, errorMessage } = mapEmailSubmissionError(
      sendAdminEmailResult.error,
    )
    return res.status(statusCode).json({
      message: errorMessage,
    })
  }

  // Don't await on email confirmations, so submission is successful even if
  // this fails
  void SubmissionService.sendEmailConfirmations({
    form,
    parsedResponses,
    submission,
    attachments,
    autoReplyData: emailData.autoReplyData,
  }).mapErr((error) => {
    logger.error({
      message: 'Error while sending email confirmations',
      meta: logMeta,
      error,
    })
  })

  return res.json({
    message: 'Form submission successful.',
    submissionId: submission.id,
  })
}

/**
 * Handler for PUT /forms/:formId/fields/:fieldId
 * @security session
 *
 * @returns 200 with updated form field
 * @returns 403 when current user does not have permissions to update form field
 * @returns 404 when form cannot be found
 * @returns 404 when form field cannot be found
 * @returns 410 when updating form field of an archived form
 * @returns 413 when updating form field causes form to be too large to be saved in the database
 * @returns 422 when an invalid form field update is attempted on the form
 * @returns 422 when user in session cannot be retrieved from the database
 * @returns 500 when database error occurs
 */
export const handleUpdateFormField = [
  celebrate(
    {
      [Segments.BODY]: Joi.object({
        // Ensures given field is same as accessed field.
        _id: Joi.string().valid(Joi.ref('$params.fieldId')).required(),
        fieldType: Joi.string()
          .valid(...Object.values(BasicField))
          .required(),
        description: Joi.string().allow('').required(),
        required: Joi.boolean().required(),
        title: Joi.string().required(),
        disabled: Joi.boolean().required(),
        // Allow other field related key-values to be provided and let the model
        // layer handle the validation.
      }).unknown(true),
    },
    undefined,
    // Required so req.body can be validated against values in req.params.
    // See https://github.com/arb/celebrate#celebrateschema-joioptions-opts.
    { reqContext: true },
  ),
  _handleUpdateFormField,
]<|MERGE_RESOLUTION|>--- conflicted
+++ resolved
@@ -1134,7 +1134,6 @@
 }
 
 /**
-<<<<<<< HEAD
  * NOTE: Exported for testing.
  * Private handler for PUT /forms/:formId/fields/:fieldId
  * @precondition Must be preceded by request validation
@@ -1185,7 +1184,9 @@
         return res.status(statusCode).json({ message: errorMessage })
       })
   )
-=======
+}
+
+/**
  * Handler for GET /form/:formId/settings.
  * @security session
  *
@@ -1227,7 +1228,6 @@
       const { errorMessage, statusCode } = mapRouteError(error)
       return res.status(statusCode).json({ message: errorMessage })
     })
->>>>>>> 6b4f9028
 }
 
 /**
