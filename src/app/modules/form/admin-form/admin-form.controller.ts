--- conflicted
+++ resolved
@@ -522,13 +522,8 @@
   SubmissionCountQueryDto
 > = async (req, res) => {
   const { formId } = req.params
-<<<<<<< HEAD
   const dateRange = req.query
-  const sessionUserId = (req.session as Express.AuthedSession).user._id
-=======
-  const { startDate, endDate } = req.query
-  const sessionUserId = (req.session as AuthedSessionData).user._id
->>>>>>> 9f74297e
+  const sessionUserId = (req.session as AuthedSessionData).user._id
 
   const logMeta = {
     action: 'handleCountFormSubmissions',
