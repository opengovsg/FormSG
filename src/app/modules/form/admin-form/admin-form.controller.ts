import JoiDate from '@joi/date'
import { celebrate, Joi as BaseJoi, Segments } from 'celebrate'
import { Request, RequestHandler } from 'express'
import { ParamsDictionary } from 'express-serve-static-core'
import { StatusCodes } from 'http-status-codes'
import JSONStream from 'JSONStream'
import { ResultAsync } from 'neverthrow'

import {
  AuthType,
  BasicField,
  FieldResponse,
  FormMetaView,
  FormSettings,
  IForm,
  IPopulatedForm,
  ResponseMode,
} from '../../../../types'
import {
  EncryptSubmissionDto,
  ErrorDto,
  FieldUpdateDto,
  FormFieldDto,
  SettingsUpdateDto,
} from '../../../../types/api'
import { createLoggerWithLabel } from '../../../config/logger'
import MailService from '../../../services/mail/mail.service'
import { checkIsEncryptedEncoding } from '../../../utils/encryption'
import { createReqMeta } from '../../../utils/request'
import * as AuthService from '../../auth/auth.service'
import {
  DatabaseConflictError,
  DatabaseError,
  DatabasePayloadSizeError,
  DatabaseValidationError,
} from '../../core/core.errors'
import * as FeedbackService from '../../feedback/feedback.service'
import {
  createCorppassParsedResponses,
  createSingpassParsedResponses,
} from '../../spcp/spcp.util'
import * as EmailSubmissionMiddleware from '../../submission/email-submission/email-submission.middleware'
import * as EmailSubmissionService from '../../submission/email-submission/email-submission.service'
import {
  mapAttachmentsFromResponses,
  mapRouteError as mapEmailSubmissionError,
  SubmissionEmailObj,
} from '../../submission/email-submission/email-submission.util'
import * as EncryptSubmissionMiddleware from '../../submission/encrypt-submission/encrypt-submission.middleware'
import * as EncryptSubmissionService from '../../submission/encrypt-submission/encrypt-submission.service'
import { mapRouteError as mapEncryptSubmissionError } from '../../submission/encrypt-submission/encrypt-submission.utils'
import * as SubmissionService from '../../submission/submission.service'
import * as UserService from '../../user/user.service'
import { PrivateFormError } from '../form.errors'
import * as FormService from '../form.service'

import {
  PREVIEW_CORPPASS_UID,
  PREVIEW_CORPPASS_UINFIN,
  PREVIEW_SINGPASS_UINFIN,
} from './admin-form.constants'
import { EditFieldError } from './admin-form.errors'
import * as AdminFormService from './admin-form.service'
import {
  DuplicateFormBody,
  FormUpdateParams,
  PermissionLevel,
} from './admin-form.types'
import { mapRouteError } from './admin-form.utils'

// NOTE: Refer to this for documentation: https://github.com/sideway/joi-date/blob/master/API.md
const Joi = BaseJoi.extend(JoiDate)

const logger = createLoggerWithLabel(module)

// Validators
const createFormValidator = celebrate({
  [Segments.BODY]: {
    form: BaseJoi.object<Omit<IForm, 'admin'>>()
      .keys({
        // Require valid responsesMode field.
        responseMode: Joi.string()
          .valid(...Object.values(ResponseMode))
          .required(),
        // Require title field.
        title: Joi.string().min(4).max(200).required(),
        // Require emails string (for backwards compatibility) or string
        // array if form to be created in Email mode.
        emails: Joi.alternatives()
          .try(Joi.array().items(Joi.string()).min(1), Joi.string())
          .when('responseMode', {
            is: ResponseMode.Email,
            then: Joi.required(),
          }),
        // Require publicKey field if form to be created in Storage mode.
        publicKey: Joi.string()
          .allow('')
          .when('responseMode', {
            is: ResponseMode.Encrypt,
            then: Joi.string().required().disallow(''),
          }),
      })
      .required()
      // Allow other form schema keys to be passed for form creation.
      .unknown(true),
  },
})

const duplicateFormValidator = celebrate({
  [Segments.BODY]: BaseJoi.object<DuplicateFormBody>({
    // Require valid responsesMode field.
    responseMode: Joi.string()
      .valid(...Object.values(ResponseMode))
      .required(),
    // Require title field.
    title: Joi.string().min(4).max(200).required(),
    // Require emails string (for backwards compatibility) or string array
    // if form to be duplicated in Email mode.
    emails: Joi.alternatives()
      .try(Joi.array().items(Joi.string()).min(1), Joi.string())
      .when('responseMode', {
        is: ResponseMode.Email,
        then: Joi.required(),
      }),
    // Require publicKey field if form to be duplicated in Storage mode.
    publicKey: Joi.string()
      .allow('')
      .when('responseMode', {
        is: ResponseMode.Encrypt,
        then: Joi.string().required().disallow(''),
      }),
  }),
})

const transferFormOwnershipValidator = celebrate({
  [Segments.BODY]: {
    email: Joi.string()
      .required()
      .email({
        minDomainSegments: 2, // Number of segments required for the domain
        tlds: { allow: true }, // TLD (top level domain) validation
        multiple: false, // Disallow multiple emails
      })
      .message('Please enter a valid email'),
  },
})

/**
 * Handler for GET /adminform endpoint.
 * @security session
 *
 * @returns 200 with list of forms user can access when list is retrieved successfully
 * @returns 422 when user of given id cannnot be found in the database
 * @returns 500 when database errors occur
 */
export const handleListDashboardForms: RequestHandler<
  unknown,
  FormMetaView[] | ErrorDto
> = async (req, res) => {
  const authedUserId = (req.session as Express.AuthedSession).user._id

  return AdminFormService.getDashboardForms(authedUserId)
    .map((dashboardView) => res.json(dashboardView))
    .mapErr((error) => {
      logger.error({
        message: 'Error listing dashboard forms',
        meta: {
          action: 'handleListDashboardForms',
          userId: authedUserId,
        },
        error,
      })
      const { errorMessage, statusCode } = mapRouteError(error)
      return res.status(statusCode).json({ message: errorMessage })
    })
}

/**
 * Handler for GET /:formId/adminform.
 * @security session
 *
 * @returns 200 with retrieved form with formId if user has read permissions
 * @returns 403 when user does not have permissions to access form
 * @returns 404 when form cannot be found
 * @returns 410 when form is archived
 * @returns 422 when user in session cannot be retrieved from the database
 * @returns 500 when database error occurs
 */
export const handleGetAdminForm: RequestHandler<{ formId: string }> = (
  req,
  res,
) => {
  const { formId } = req.params
  const sessionUserId = (req.session as Express.AuthedSession).user._id

  return (
    // Step 1: Retrieve currently logged in user.
    UserService.getPopulatedUserById(sessionUserId)
      .andThen((user) =>
        // Step 2: Check whether user has read permissions to form
        AuthService.getFormAfterPermissionChecks({
          user,
          formId,
          level: PermissionLevel.Read,
        }),
      )
      .map((form) => res.status(StatusCodes.OK).json({ form }))
      .mapErr((error) => {
        logger.error({
          message: 'Error retrieving single form',
          meta: {
            action: 'handleGetSingleForm',
            ...createReqMeta(req),
          },
          error,
        })

        const { statusCode, errorMessage } = mapRouteError(error)
        return res.status(statusCode).json({ message: errorMessage })
      })
  )
}

/**
 * Handler for GET /:formId/adminform/preview.
 * @security session
 *
 * @returns 200 with form with private details scrubbed for previewing if user has read permissions
 * @returns 403 when user does not have permissions to access form
 * @returns 404 when form cannot be found
 * @returns 410 when form is archived
 * @returns 422 when user in session cannot be retrieved from the database
 * @returns 500 when database error occurs
 */
export const handlePreviewAdminForm: RequestHandler<{ formId: string }> = (
  req,
  res,
) => {
  const { formId } = req.params
  const sessionUserId = (req.session as Express.AuthedSession).user._id
  return (
    // Step 1: Retrieve currently logged in user.
    UserService.getPopulatedUserById(sessionUserId)
      .andThen((user) =>
        // Step 2: Check whether user has read permissions to form
        AuthService.getFormAfterPermissionChecks({
          user,
          formId,
          level: PermissionLevel.Read,
        }),
      )
      // Step 3: Remove private details from form for previewing.
      .map((populatedForm) => populatedForm.getPublicView())
      .map((scrubbedForm) =>
        res.status(StatusCodes.OK).json({ form: scrubbedForm }),
      )
      .mapErr((error) => {
        logger.error({
          message: 'Error previewing admin form',
          meta: {
            action: 'handlePreviewAdminForm',
            ...createReqMeta(req),
            userId: sessionUserId,
            formId,
          },
          error,
        })
        const { errorMessage, statusCode } = mapRouteError(error)
        return res.status(statusCode).json({ message: errorMessage })
      })
  )
}

/**
 * Handler for POST /:formId([a-fA-F0-9]{24})/adminform/images.
 * @security session
 *
 * @returns 200 with presigned POST URL object
 * @returns 400 when error occurs whilst creating presigned POST URL object
 * @returns 403 when user does not have write permissions for form
 * @returns 404 when form cannot be found
 * @returns 410 when form is archived
 * @returns 422 when user in session cannot be retrieved from the database
 */
export const handleCreatePresignedPostUrlForImages: RequestHandler<
  { formId: string },
  unknown,
  {
    fileId: string
    fileMd5Hash: string
    fileType: string
  }
> = async (req, res) => {
  const { formId } = req.params
  const { fileId, fileMd5Hash, fileType } = req.body
  const sessionUserId = (req.session as Express.AuthedSession).user._id

  return (
    // Step 1: Retrieve currently logged in user.
    UserService.getPopulatedUserById(sessionUserId)
      .andThen((user) =>
        // Step 2: Check whether user has write permissions to form
        AuthService.getFormAfterPermissionChecks({
          user,
          formId,
          level: PermissionLevel.Write,
        }),
      )
      // Step 3: Has write permissions, generate presigned POST URL.
      .andThen(() =>
        AdminFormService.createPresignedPostUrlForImages({
          fileId,
          fileMd5Hash,
          fileType,
        }),
      )
      .map((presignedPostUrl) => res.json(presignedPostUrl))
      .mapErr((error) => {
        logger.error({
          message: 'Presigning post data encountered an error',
          meta: {
            action: 'handleCreatePresignedPostUrlForImages',
            ...createReqMeta(req),
          },
          error,
        })

        const { statusCode, errorMessage } = mapRouteError(error)
        return res.status(statusCode).json({ message: errorMessage })
      })
  )
}

/**
 * Handler for POST /:formId([a-fA-F0-9]{24})/adminform/logos.
 * @security session
 *
 * @returns 200 with presigned POST URL object
 * @returns 400 when error occurs whilst creating presigned POST URL object
 * @returns 403 when user does not have write permissions for form
 * @returns 404 when form cannot be found
 * @returns 410 when form is archived
 * @returns 422 when user in session cannot be retrieved from the database
 */
export const handleCreatePresignedPostUrlForLogos: RequestHandler<
  ParamsDictionary,
  unknown,
  {
    fileId: string
    fileMd5Hash: string
    fileType: string
  }
> = async (req, res) => {
  const { formId } = req.params
  const { fileId, fileMd5Hash, fileType } = req.body
  const sessionUserId = (req.session as Express.AuthedSession).user._id

  return (
    // Step 1: Retrieve currently logged in user.
    UserService.getPopulatedUserById(sessionUserId)
      .andThen((user) =>
        // Step 2: Check whether user has write permissions to form
        AuthService.getFormAfterPermissionChecks({
          user,
          formId,
          level: PermissionLevel.Write,
        }),
      )
      // Step 3: Has write permissions, generate presigned POST URL.
      .andThen(() =>
        AdminFormService.createPresignedPostUrlForLogos({
          fileId,
          fileMd5Hash,
          fileType,
        }),
      )
      .map((presignedPostUrl) => res.json(presignedPostUrl))
      .mapErr((error) => {
        logger.error({
          message: 'Presigning post data encountered an error',
          meta: {
            action: 'handleCreatePresignedPostUrlForLogos',
            ...createReqMeta(req),
          },
          error,
        })

        const { statusCode, errorMessage } = mapRouteError(error)
        return res.status(statusCode).json({ message: errorMessage })
      })
  )
}

// Validates that the ending date >= starting date
const validateDateRange = celebrate({
  [Segments.QUERY]: Joi.object()
    .keys({
      startDate: Joi.date().format('YYYY-MM-DD').raw(),
      endDate: Joi.date().format('YYYY-MM-DD').min(Joi.ref('startDate')).raw(),
    })
    .and('startDate', 'endDate'),
})

/**
 * NOTE: This is exported solely for testing
 * @security session
 *
 * @returns 200 with submission counts of given form
 * @returns 400 when query.startDate or query.endDate is malformed
 * @returns 403 when user does not have permissions to access form
 * @returns 404 when form cannot be found
 * @returns 410 when form is archived
 * @returns 422 when user in session cannot be retrieved from the database
 * @returns 500 when database error occurs
 */
export const countFormSubmissions: RequestHandler<
  { formId: string },
  unknown,
  unknown,
  { startDate?: string; endDate?: string }
> = async (req, res) => {
  const { formId } = req.params
  const { startDate, endDate } = req.query
  const sessionUserId = (req.session as Express.AuthedSession).user._id

  const logMeta = {
    action: 'handleCountFormSubmissions',
    ...createReqMeta(req),
    userId: sessionUserId,
    formId,
  }

  // Step 1: Retrieve currently logged in user.
  const formResult = await UserService.getPopulatedUserById(
    sessionUserId,
  ).andThen((user) =>
    // Step 2: Check whether user has read permissions to form
    AuthService.getFormAfterPermissionChecks({
      user,
      formId,
      level: PermissionLevel.Read,
    }),
  )

  if (formResult.isErr()) {
    logger.warn({
      message: 'Error occurred when checking user permissions for form',
      meta: logMeta,
      error: formResult.error,
    })
    const { errorMessage, statusCode } = mapRouteError(formResult.error)
    return res.status(statusCode).json({ message: errorMessage })
  }

  // Step 3: Has permissions, continue to retrieve submission counts.
  return SubmissionService.getFormSubmissionsCount(formId, {
    startDate,
    endDate,
  })
    .map((count) => res.json(count))
    .mapErr((error) => {
      logger.error({
        message: 'Error retrieving form submission count',
        meta: {
          action: 'handleCountFormSubmissions',
          ...createReqMeta(req),
          userId: sessionUserId,
          formId,
        },
        error,
      })
      const { errorMessage, statusCode } = mapRouteError(error)
      return res.status(statusCode).json({ message: errorMessage })
    })
}

// Handler for GET /admin/forms/:formId/submissions/count
export const handleCountFormSubmissions = [
  validateDateRange,
  countFormSubmissions,
] as RequestHandler[]

/**
 * Handler for GET /{formId}/adminform/feedback/count.
 * @security session
 *
 * @returns 200 with feedback counts of given form
 * @returns 403 when user does not have permissions to access form
 * @returns 404 when form cannot be found
 * @returns 410 when form is archived
 * @returns 422 when user in session cannot be retrieved from the database
 * @returns 500 when database error occurs
 */
export const handleCountFormFeedback: RequestHandler<{
  formId: string
}> = async (req, res) => {
  const { formId } = req.params
  const sessionUserId = (req.session as Express.AuthedSession).user._id

  return (
    // Step 1: Retrieve currently logged in user.
    UserService.getPopulatedUserById(sessionUserId)
      .andThen((user) =>
        // Step 2: Check whether user has read permissions to form
        AuthService.getFormAfterPermissionChecks({
          user,
          formId,
          level: PermissionLevel.Read,
        }),
      )
      // Step 3: Retrieve form feedback counts.
      .andThen(() => FeedbackService.getFormFeedbackCount(formId))
      .map((feedbackCount) => res.json(feedbackCount))
      // Some error occurred earlier in the chain.
      .mapErr((error) => {
        logger.error({
          message: 'Error retrieving form feedback count',
          meta: {
            action: 'handleCountFormFeedback',
            ...createReqMeta(req),
            userId: sessionUserId,
            formId,
          },
          error,
        })
        const { errorMessage, statusCode } = mapRouteError(error)
        return res.status(statusCode).json({ message: errorMessage })
      })
  )
}

/**
 * Handler for GET /{formId}/adminform/feedback/download.
 * @security session
 *
 * @returns 200 with feedback stream
 * @returns 403 when user does not have permissions to access form
 * @returns 404 when form cannot be found
 * @returns 410 when form is archived
 * @returns 422 when user in session cannot be retrieved from the database
 * @returns 500 when database or stream error occurs
 */
export const handleStreamFormFeedback: RequestHandler<{
  formId: string
}> = async (req, res) => {
  const { formId } = req.params
  const sessionUserId = (req.session as Express.AuthedSession).user._id

  // Step 1: Retrieve currently logged in user.
  const hasReadPermissionResult = await UserService.getPopulatedUserById(
    sessionUserId,
  ).andThen((user) =>
    // Step 2: Check whether user has read permissions to form
    AuthService.getFormAfterPermissionChecks({
      user,
      formId,
      level: PermissionLevel.Read,
    }),
  )

  const logMeta = {
    action: 'handleStreamFormFeedback',
    ...createReqMeta(req),
    userId: sessionUserId,
    formId,
  }

  if (hasReadPermissionResult.isErr()) {
    logger.error({
      message: 'Error occurred whilst verifying user permissions',
      meta: logMeta,
      error: hasReadPermissionResult.error,
    })
    const { errorMessage, statusCode } = mapRouteError(
      hasReadPermissionResult.error,
    )
    return res.status(statusCode).json({ message: errorMessage })
  }

  // No errors, start stream.
  const cursor = FeedbackService.getFormFeedbackStream(formId)

  cursor
    .on('error', (error) => {
      logger.error({
        message: 'Error streaming feedback from MongoDB',
        meta: logMeta,
        error,
      })
      return res.status(StatusCodes.INTERNAL_SERVER_ERROR).json({
        message: 'Error retrieving from database.',
      })
    })
    .pipe(JSONStream.stringify())
    .on('error', (error) => {
      logger.error({
        message: 'Error converting feedback to JSON',
        meta: logMeta,
        error,
      })
      return res.status(StatusCodes.INTERNAL_SERVER_ERROR).json({
        message: 'Error converting feedback to JSON',
      })
    })
    .pipe(res.type('json'))
    .on('error', (error) => {
      logger.error({
        message: 'Error writing feedback to HTTP stream',
        meta: logMeta,
        error,
      })
      return res.status(StatusCodes.INTERNAL_SERVER_ERROR).json({
        message: 'Error writing feedback to HTTP stream',
      })
    })
    .on('close', () => {
      logger.info({
        message: 'Stream feedback closed',
        meta: logMeta,
      })

      return res.end()
    })
}

/**
 * Handler for GET /{formId}/adminform/feedback.
 * @security session
 *
 * @returns 200 with feedback response
 * @returns 403 when user does not have permissions to access form
 * @returns 404 when form cannot be found
 * @returns 410 when form is archived
 * @returns 422 when user in session cannot be retrieved from the database
 * @returns 500 when database error occurs
 */
export const handleGetFormFeedback: RequestHandler<{
  formId: string
}> = (req, res) => {
  const { formId } = req.params
  const sessionUserId = (req.session as Express.AuthedSession).user._id

  return UserService.getPopulatedUserById(sessionUserId)
    .andThen((user) =>
      AuthService.getFormAfterPermissionChecks({
        user,
        formId,
        level: PermissionLevel.Read,
      }),
    )
    .andThen(() => FeedbackService.getFormFeedbacks(formId))
    .map((fbResponse) => res.json(fbResponse))
    .mapErr((error) => {
      logger.error({
        message: 'Error retrieving form feedbacks',
        meta: {
          action: 'handleGetFormFeedback',
          ...createReqMeta(req),
          userId: sessionUserId,
          formId,
        },
        error,
      })
      const { errorMessage, statusCode } = mapRouteError(error)
      return res.status(statusCode).json({ message: errorMessage })
    })
}

/**
 * Handler for DELETE /{formId}/adminform.
 * @security session
 *
 * @returns 200 with success message when successfully archived
 * @returns 403 when user does not have permissions to archive form
 * @returns 404 when form cannot be found
 * @returns 410 when form is already archived
 * @returns 422 when user in session cannot be retrieved from the database
 * @returns 500 when database error occurs
 */
export const handleArchiveForm: RequestHandler<{ formId: string }> = async (
  req,
  res,
) => {
  const { formId } = req.params
  const sessionUserId = (req.session as Express.AuthedSession).user._id

  return (
    // Step 1: Retrieve currently logged in user.
    UserService.getPopulatedUserById(sessionUserId)
      .andThen((user) =>
        // Step 2: Check whether user has delete permissions for form.
        AuthService.getFormAfterPermissionChecks({
          user,
          formId,
          level: PermissionLevel.Delete,
        }),
      )
      // Step 3: Currently logged in user has permissions to archive form.
      .andThen((formToArchive) => AdminFormService.archiveForm(formToArchive))
      .map(() => res.json({ message: 'Form has been archived' }))
      .mapErr((error) => {
        logger.warn({
          message: 'Error occurred when archiving form',
          meta: {
            action: 'handleArchiveForm',
            ...createReqMeta(req),
            userId: sessionUserId,
            formId,
          },
          error,
        })
        const { errorMessage, statusCode } = mapRouteError(error)
        return res.status(statusCode).json({ message: errorMessage })
      })
  )
}

/**
 * Handler for POST /:formId/adminform
 * Duplicates the form corresponding to the formId. The currently logged in user
 * must have read permissions to the form being copied.
 * @note Even if current user is not admin of the form, the current user will be the admin of the new form
 * @security session
 *
 * @returns 200 with the duplicate form dashboard view
 * @returns 403 when user does not have permissions to access form
 * @returns 404 when form cannot be found
 * @returns 410 when form is archived
 * @returns 422 when user in session cannot be retrieved from the database
 * @returns 500 when database error occurs
 */
export const duplicateAdminForm: RequestHandler<
  { formId: string },
  unknown,
  DuplicateFormBody
> = (req, res) => {
  const { formId } = req.params
  const userId = (req.session as Express.AuthedSession).user._id
  const overrideParams = req.body

  return (
    // Step 1: Retrieve currently logged in user.
    UserService.getPopulatedUserById(userId)
      .andThen((user) =>
        // Step 2: Check if current user has permissions to read form.
        AuthService.getFormAfterPermissionChecks({
          user,
          formId,
          level: PermissionLevel.Read,
        })
          .andThen((originalForm) =>
            // Step 3: Duplicate form.
            AdminFormService.duplicateForm(
              originalForm,
              userId,
              overrideParams,
            ),
          )
          // Step 4: Retrieve dashboard view of duplicated form.
          .map((duplicatedForm) => duplicatedForm.getDashboardView(user)),
      )
      // Success; return duplicated form's dashboard view.
      .map((dupedDashView) => res.json(dupedDashView))
      // Error; some error occurred in the chain.
      .mapErr((error) => {
        logger.error({
          message: 'Error duplicating form',
          meta: {
            action: 'duplicateAdminForm',
            ...createReqMeta(req),
            userId,
            formId,
          },
          error,
        })
        const { errorMessage, statusCode } = mapRouteError(error)
        return res.status(statusCode).json({ message: errorMessage })
      })
  )
}

export const handleDuplicateAdminForm = [
  duplicateFormValidator,
  duplicateAdminForm,
] as RequestHandler[]

/**
 * Handler for GET /:formId/adminform/template
 * @security session
 *
 * @returns 200 with target form's public view
 * @returns 403 when the target form is private
 * @returns 404 when form cannot be found
 * @returns 410 when form is archived
 * @returns 500 when database error occurs
 */
export const handleGetTemplateForm: RequestHandler<{ formId: string }> = (
  req,
  res,
) => {
  const { formId } = req.params
  const userId = (req.session as Express.AuthedSession).user._id

  return (
    // Step 1: Retrieve form only if form is currently public.
    AuthService.getFormIfPublic(formId)
      // Step 2: Remove private form details before being returned.
      .map((populatedForm) => populatedForm.getPublicView())
      .map((scrubbedForm) =>
        res.status(StatusCodes.OK).json({ form: scrubbedForm }),
      )
      .mapErr((error) => {
        logger.error({
          message: 'Error retrieving form template',
          meta: {
            action: 'handleGetTemplateForm',
            ...createReqMeta(req),
            userId,
            formId,
          },
          error,
        })
        const { errorMessage, statusCode } = mapRouteError(error)

        // Specialized error response for PrivateFormError.
        if (error instanceof PrivateFormError) {
          return res.status(statusCode).json({
            message: error.message,
            // Flag to prevent default 404 subtext ("please check link") from
            // showing.
            isPageFound: true,
            formTitle: error.formTitle,
          })
        }
        return res.status(statusCode).json({ message: errorMessage })
      })
  )
}

/**
 * Handler for POST /:formId/adminform/copy
 * Duplicates the form corresponding to the formId. The form must be public to
 * be copied.
 * @note The current user will be the admin of the new duplicated form
 * @security session
 *
 * @returns 200 with the duplicate form dashboard view
 * @returns 403 when form is private
 * @returns 404 when form cannot be found
 * @returns 410 when form is archived
 * @returns 422 when user in session cannot be retrieved from the database
 * @returns 500 when database error occurs
 */
export const handleCopyTemplateForm: RequestHandler<
  { formId: string },
  unknown,
  DuplicateFormBody
> = (req, res) => {
  const { formId } = req.params
  const userId = (req.session as Express.AuthedSession).user._id
  const overrideParams = req.body

  return (
    // Step 1: Retrieve currently logged in user.
    UserService.getPopulatedUserById(userId)
      .andThen((user) =>
        // Step 2: Check if form is currently public.
        AuthService.getFormIfPublic(formId).andThen((originalForm) =>
          // Step 3: Duplicate form.
          AdminFormService.duplicateForm(originalForm, userId, overrideParams)
            // Step 4: Retrieve dashboard view of duplicated form.
            .map((duplicatedForm) => duplicatedForm.getDashboardView(user)),
        ),
      )
      // Success; return duplicated form's dashboard view.
      .map((dupedDashView) => res.json(dupedDashView))
      // Error; some error occurred in the chain.
      .mapErr((error) => {
        logger.error({
          message: 'Error copying template form',
          meta: {
            action: 'handleCopyTemplateForm',
            ...createReqMeta(req),
            userId: userId,
            formId,
          },
          error,
        })
        const { errorMessage, statusCode } = mapRouteError(error)

        // Specialized error response for PrivateFormError.
        if (error instanceof PrivateFormError) {
          return res.status(statusCode).json({
            message: 'Form must be public to be copied',
          })
        }
        return res.status(statusCode).json({ message: errorMessage })
      })
  )
}

/**
 * Handler for POST /{formId}/adminform/transfer-owner.
 * @security session
 *
 * @returns 200 with updated form with transferred owners
 * @returns 400 when new owner is not in the database yet
 * @returns 400 when new owner is already current owner
 * @returns 403 when user is not the current owner of the form
 * @returns 404 when form cannot be found
 * @returns 410 when form is archived
 * @returns 422 when user in session cannot be retrieved from the database
 * @returns 500 when database error occurs
 */
export const transferFormOwnership: RequestHandler<
  { formId: string },
  unknown,
  { email: string }
> = (req, res) => {
  const { formId } = req.params
  const { email: newOwnerEmail } = req.body
  const sessionUserId = (req.session as Express.AuthedSession).user._id

  return (
    // Step 1: Retrieve currently logged in user.
    UserService.getPopulatedUserById(sessionUserId)
      .andThen((user) =>
        // Step 2: Retrieve form with delete permission check.
        AuthService.getFormAfterPermissionChecks({
          user,
          formId,
          level: PermissionLevel.Delete,
        }),
      )
      // Step 3: User has permissions, transfer form ownership.
      .andThen((retrievedForm) =>
        AdminFormService.transferFormOwnership(retrievedForm, newOwnerEmail),
      )
      // Success, return updated form.
      .map((updatedPopulatedForm) => res.json({ form: updatedPopulatedForm }))
      // Some error occurred earlier in the chain.
      .mapErr((error) => {
        logger.error({
          message: 'Error occurred whilst transferring form ownership',
          meta: {
            action: 'transferFormOwnership',
            ...createReqMeta(req),
            userId: sessionUserId,
            formId,
            newOwnerEmail,
          },
          error,
        })
        const { errorMessage, statusCode } = mapRouteError(error)
        return res.status(statusCode).json({ message: errorMessage })
      })
  )
}

export const handleTransferFormOwnership = [
  transferFormOwnershipValidator,
  transferFormOwnership,
] as RequestHandler[]

/**
 * Handler for POST /adminform.
 * @security session
 *
 * @returns 200 with newly created form
 * @returns 409 when a database conflict error occurs
 * @returns 413 when payload for created form exceeds size limit
 * @returns 422 when user of given id cannnot be found in the database, or when form parameters are invalid
 * @returns 500 when database error occurs
 */
export const createForm: RequestHandler<
  ParamsDictionary,
  unknown,
  { form: Omit<IForm, 'admin'> }
> = async (req, res) => {
  const { form: formParams } = req.body
  const sessionUserId = (req.session as Express.AuthedSession).user._id

  return (
    // Step 1: Retrieve currently logged in user.
    UserService.findUserById(sessionUserId)
      // Step 2: Create form with given params and set admin to logged in user.
      .andThen((user) =>
        AdminFormService.createForm({ ...formParams, admin: user._id }),
      )
      .map((createdForm) => res.status(StatusCodes.OK).json(createdForm))
      .mapErr((error) => {
        logger.error({
          message: 'Error occurred when creating form',
          meta: {
            action: 'createForm',
            ...createReqMeta(req),
            userId: sessionUserId,
          },
          error,
        })
        const { errorMessage, statusCode } = mapRouteError(error)
        return res.status(statusCode).json({ message: errorMessage })
      })
  )
}

export const handleCreateForm = [
  createFormValidator,
  createForm,
] as RequestHandler[]

/**
 * Handler for PUT /:formId/adminform.
 * @security session
 *
 * @returns 200 with updated form
 * @returns 400 when form field has invalid updates to be performed
 * @returns 403 when current user does not have permissions to update form
 * @returns 404 when form to update cannot be found
 * @returns 409 when saving updated form incurs a conflict in the database
 * @returns 410 when form to update is archived
 * @returns 413 when updated form is too large to be saved in the database
 * @returns 422 when an invalid update is attempted on the form
 * @returns 422 when user in session cannot be retrieved from the database
 * @returns 500 when database error occurs
 */
export const handleUpdateForm: RequestHandler<
  { formId: string },
  unknown,
  { form: FormUpdateParams }
> = (req, res) => {
  const { formId } = req.params
  const { form: formUpdateParams } = req.body
  const sessionUserId = (req.session as Express.AuthedSession).user._id

  // Step 1: Retrieve currently logged in user.
  return UserService.getPopulatedUserById(sessionUserId)
    .andThen((user) =>
      // Step 2: Retrieve form with write permission check.
      AuthService.getFormAfterPermissionChecks({
        user,
        formId,
        level: PermissionLevel.Write,
      }),
    )
    .andThen((retrievedForm) => {
      // Step 3: Update form or form fields depending on form update parameters
      // passed in.
      const { editFormField } = formUpdateParams

      // Use different service function depending on type of form update.
      const updateFormResult: ResultAsync<
        IPopulatedForm,
        | EditFieldError
        | DatabaseError
        | DatabaseValidationError
        | DatabaseConflictError
        | DatabasePayloadSizeError
      > = editFormField
        ? AdminFormService.editFormFields(retrievedForm, editFormField)
        : AdminFormService.updateForm(retrievedForm, formUpdateParams)

      return updateFormResult
    })
    .map((updatedForm) => res.status(StatusCodes.OK).json(updatedForm))
    .mapErr((error) => {
      logger.error({
        message: 'Error occurred when updating form',
        meta: {
          action: 'handleUpdateForm',
          ...createReqMeta(req),
          userId: sessionUserId,
          formId,
          formUpdateParams,
        },
        error,
      })
      const { errorMessage, statusCode } = mapRouteError(error)
      return res.status(statusCode).json({ message: errorMessage })
    })
}

/**
 * Handler for PATCH /forms/:formId/settings.
 * @security session
 *
 * @returns 200 with updated form settings
 * @returns 400 when body is malformed; can happen when email parameter is passed for encrypt-mode forms
 * @returns 403 when current user does not have permissions to update form settings
 * @returns 404 when form to update settings for cannot be found
 * @returns 409 when saving form settings incurs a conflict in the database
 * @returns 410 when updating settings for archived form
 * @returns 413 when updating settings causes form to be too large to be saved in the database
 * @returns 422 when an invalid settings update is attempted on the form
 * @returns 422 when user in session cannot be retrieved from the database
 * @returns 500 when database error occurs
 */
export const handleUpdateSettings: RequestHandler<
  { formId: string },
  FormSettings | ErrorDto,
  SettingsUpdateDto
> = (req, res) => {
  const { formId } = req.params
  const sessionUserId = (req.session as Express.AuthedSession).user._id
  const settingsToPatch = req.body

  // Step 1: Retrieve currently logged in user.
  return UserService.getPopulatedUserById(sessionUserId)
    .andThen((user) =>
      // Step 2: Retrieve form with write permission check.
      AuthService.getFormAfterPermissionChecks({
        user,
        formId,
        level: PermissionLevel.Write,
      }),
    )
    .andThen((retrievedForm) =>
      AdminFormService.updateFormSettings(retrievedForm, settingsToPatch),
    )
    .map((updatedSettings) => res.status(StatusCodes.OK).json(updatedSettings))
    .mapErr((error) => {
      logger.error({
        message: 'Error occurred when updating form settings',
        meta: {
          action: 'handleUpdateSettings',
          ...createReqMeta(req),
          userId: sessionUserId,
          formId,
          settingsKeysToUpdate: Object.keys(settingsToPatch),
        },
        error,
      })
      const { errorMessage, statusCode } = mapRouteError(error)
      return res.status(statusCode).json({ message: errorMessage })
    })
}

/**
 * NOTE: Exported for testing.
 * Private handler for PUT /forms/:formId/fields/:fieldId
 * @precondition Must be preceded by request validation
 */
export const _handleUpdateFormField: RequestHandler<
  {
    formId: string
    fieldId: string
  },
  FormFieldDto | ErrorDto,
  FieldUpdateDto
> = (req, res) => {
  const { formId, fieldId } = req.params
  const sessionUserId = (req.session as Express.AuthedSession).user._id

  // Step 1: Retrieve currently logged in user.
  return (
    UserService.getPopulatedUserById(sessionUserId)
      .andThen((user) =>
        // Step 2: Retrieve form with write permission check.
        AuthService.getFormAfterPermissionChecks({
          user,
          formId,
          level: PermissionLevel.Write,
        }),
      )
      // Step 3: User has permissions, update form field of retrieved form.
      .andThen((form) =>
        AdminFormService.updateFormField(form, fieldId, req.body),
      )
      .map((updatedFormField) =>
        res.status(StatusCodes.OK).json(updatedFormField),
      )
      .mapErr((error) => {
        logger.error({
          message: 'Error occurred when updating form field',
          meta: {
            action: 'handleUpdateFormField',
            ...createReqMeta(req),
            userId: sessionUserId,
            formId,
            fieldId,
            updateFieldBody: req.body,
          },
          error,
        })
        const { errorMessage, statusCode } = mapRouteError(error)
        return res.status(statusCode).json({ message: errorMessage })
      })
  )
}

/**
 * Handler for GET /form/:formId/settings.
 * @security session
 *
 * @returns 200 with latest form settings on successful update
 * @returns 401 when current user is not logged in
 * @returns 403 when current user does not have permissions to obtain form settings
 * @returns 404 when form to retrieve settings for cannot be found
 * @returns 409 when saving form settings incurs a conflict in the database
 * @returns 500 when database error occurs
 */
export const handleGetSettings: RequestHandler<
  { formId: string },
  FormSettings | ErrorDto
> = (req, res) => {
  const { formId } = req.params
  const sessionUserId = (req.session as Express.AuthedSession).user._id

  return UserService.getPopulatedUserById(sessionUserId)
    .andThen((user) =>
      // Retrieve form for settings as well as for permissions checking
      FormService.retrieveFullFormById(formId).map((form) => ({
        form,
        user,
      })),
    )
    .andThen(AuthService.checkFormForPermissions(PermissionLevel.Read))
    .map((form) => res.status(StatusCodes.OK).json(form.getSettings()))
    .mapErr((error) => {
      logger.error({
        message: 'Error occurred when retrieving form settings',
        meta: {
          action: 'handleGetSettings',
          ...createReqMeta(req),
          userId: sessionUserId,
          formId,
        },
        error,
      })
      const { errorMessage, statusCode } = mapRouteError(error)
      return res.status(statusCode).json({ message: errorMessage })
    })
}

/**
 * Handler for POST /v2/submissions/encrypt/preview/:formId.
 * @security session
 *
 * @returns 200 with a mock submission ID
 * @returns 400 when body is malformed; e.g. invalid plaintext responses or encoding for encrypted content
 * @returns 403 when current user does not have read permissions to given form
 * @returns 404 when given form ID does not exist
 * @returns 410 when given form has been deleted
 * @returns 422 when user ID in session is not found in database
 * @returns 500 when database error occurs
 */
export const submitEncryptPreview: RequestHandler<
  { formId: string },
  { message: string; submissionId: string } | ErrorDto,
  EncryptSubmissionDto
> = async (req, res) => {
  const { formId } = req.params
  const sessionUserId = (req.session as Express.AuthedSession).user._id
  // No need to process attachments as we don't do anything with them
  const { encryptedContent, responses, version } = req.body
  const logMeta = {
    action: 'submitEncryptPreview',
    formId,
  }

  // eslint-disable-next-line typesafe/no-await-without-trycatch
  return UserService.getPopulatedUserById(sessionUserId)
    .andThen((user) =>
      // Step 2: Retrieve form with write permission check.
      AuthService.getFormAfterPermissionChecks({
        user,
        formId,
        level: PermissionLevel.Read,
      }),
    )
    .andThen((form) =>
      EncryptSubmissionService.checkFormIsEncryptMode(form).mapErr((error) => {
        logger.error({
          message: 'Error while retrieving form for preview submission',
          meta: logMeta,
          error,
        })
        return error
      }),
    )
    .andThen((form) =>
      checkIsEncryptedEncoding(encryptedContent)
        .andThen(() => SubmissionService.getProcessedResponses(form, responses))
        .map((parsedResponses) => ({ parsedResponses, form }))
        .mapErr((error) => {
          logger.error({
            message: 'Error while parsing responses for preview submission',
            meta: logMeta,
            error,
          })
          return error
        }),
    )
    .map(({ parsedResponses, form }) => {
      const submission = EncryptSubmissionService.createEncryptSubmissionWithoutSave(
        {
          form,
          encryptedContent,
          // Don't bother encrypting and signing mock variables for previews
          verifiedContent: '',
          version,
        },
      )

      void SubmissionService.sendEmailConfirmations({
        form,
        parsedResponses,
        submission,
      })

      // Return the reply early to the submitter
      return res.json({
        message: 'Form submission successful.',
        submissionId: submission._id,
      })
    })
    .mapErr((error) => {
      const { errorMessage, statusCode } = mapEncryptSubmissionError(error)
      return res.status(statusCode).json({ message: errorMessage })
    })
}

export const handleEncryptPreviewSubmission = [
  EncryptSubmissionMiddleware.validateEncryptSubmissionParams,
  submitEncryptPreview,
] as RequestHandler[]

/**
 * Handler for POST /v2/submissions/encrypt/preview/:formId.
 * @security session
 *
 * @returns 200 with a mock submission ID
 * @returns 400 when body is malformed; e.g. invalid responses, or when admin email fails to be sent
 * @returns 403 when current user does not have read permissions to given form
 * @returns 404 when given form ID does not exist
 * @returns 410 when given form has been deleted
 * @returns 422 when user ID in session is not found in database
 * @returns 500 when database error occurs
 */
export const submitEmailPreview: RequestHandler<
  { formId: string },
  { message: string; submissionId?: string },
  { responses: FieldResponse[]; isPreview: boolean },
  { captchaResponse?: unknown }
> = async (req, res) => {
  const { formId } = req.params
  const sessionUserId = (req.session as Express.AuthedSession).user._id
  // No need to process attachments as we don't do anything with them
  const { responses } = req.body
  const logMeta = {
    action: 'submitEmailPreview',
    formId,
    ...createReqMeta(req as Request),
  }

  const formResult = await UserService.getPopulatedUserById(sessionUserId)
    .andThen((user) =>
      AuthService.getFormAfterPermissionChecks({
        user,
        formId,
        level: PermissionLevel.Read,
      }),
    )
    .andThen(EmailSubmissionService.checkFormIsEmailMode)
  if (formResult.isErr()) {
    logger.error({
      message: 'Error while retrieving form for preview submission',
      meta: logMeta,
      error: formResult.error,
    })
    const { errorMessage, statusCode } = mapEmailSubmissionError(
      formResult.error,
    )
    return res.status(statusCode).json({ message: errorMessage })
  }
  const form = formResult.value

  const parsedResponsesResult = await EmailSubmissionService.validateAttachments(
    responses,
  ).andThen(() => SubmissionService.getProcessedResponses(form, responses))
  if (parsedResponsesResult.isErr()) {
    logger.error({
      message: 'Error while parsing responses for preview submission',
      meta: logMeta,
      error: parsedResponsesResult.error,
    })
    const { errorMessage, statusCode } = mapEmailSubmissionError(
      parsedResponsesResult.error,
    )
    return res.status(statusCode).json({ message: errorMessage })
  }
  const parsedResponses = parsedResponsesResult.value
  const attachments = mapAttachmentsFromResponses(req.body.responses)

  // Handle SingPass, CorpPass and MyInfo authentication and validation
  if (form.authType === AuthType.SP || form.authType === AuthType.MyInfo) {
    parsedResponses.push(
      ...createSingpassParsedResponses(PREVIEW_SINGPASS_UINFIN),
    )
  } else if (form.authType === AuthType.CP) {
    parsedResponses.push(
      ...createCorppassParsedResponses(
        PREVIEW_CORPPASS_UINFIN,
        PREVIEW_CORPPASS_UID,
      ),
    )
  }

  const emailData = new SubmissionEmailObj(
    parsedResponses,
    // All MyInfo fields are verified in preview
    new Set(AdminFormService.extractMyInfoFieldIds(form.form_fields)),
    form.authType,
  )
  const submission = EmailSubmissionService.createEmailSubmissionWithoutSave(
    form,
    // Don't need to care about response hash or salt
    '',
    '',
  )

  const sendAdminEmailResult = await MailService.sendSubmissionToAdmin({
    replyToEmails: EmailSubmissionService.extractEmailAnswers(parsedResponses),
    form,
    submission,
    attachments,
    dataCollationData: emailData.dataCollationData,
    formData: emailData.formData,
  })
  if (sendAdminEmailResult.isErr()) {
    logger.error({
      message: 'Error sending submission to admin',
      meta: logMeta,
      error: sendAdminEmailResult.error,
    })
    const { statusCode, errorMessage } = mapEmailSubmissionError(
      sendAdminEmailResult.error,
    )
    return res.status(statusCode).json({
      message: errorMessage,
    })
  }

  // Don't await on email confirmations, so submission is successful even if
  // this fails
  void SubmissionService.sendEmailConfirmations({
    form,
    parsedResponses,
    submission,
    attachments,
    autoReplyData: emailData.autoReplyData,
  }).mapErr((error) => {
    logger.error({
      message: 'Error while sending email confirmations',
      meta: logMeta,
      error,
    })
  })

  return res.json({
    message: 'Form submission successful.',
    submissionId: submission.id,
  })
}

<<<<<<< HEAD
export const handleEmailPreviewSubmission = [
  EmailSubmissionMiddleware.receiveEmailSubmission,
  EmailSubmissionMiddleware.validateResponseParams,
  submitEmailPreview,
] as RequestHandler[]
=======
/**
 * Handler for PUT /forms/:formId/fields/:fieldId
 * @security session
 *
 * @returns 200 with updated form field
 * @returns 403 when current user does not have permissions to update form field
 * @returns 404 when form cannot be found
 * @returns 404 when form field cannot be found
 * @returns 410 when updating form field of an archived form
 * @returns 413 when updating form field causes form to be too large to be saved in the database
 * @returns 422 when an invalid form field update is attempted on the form
 * @returns 422 when user in session cannot be retrieved from the database
 * @returns 500 when database error occurs
 */
export const handleUpdateFormField = [
  celebrate(
    {
      [Segments.BODY]: Joi.object({
        // Ensures given field is same as accessed field.
        _id: Joi.string().valid(Joi.ref('$params.fieldId')).required(),
        fieldType: Joi.string()
          .valid(...Object.values(BasicField))
          .required(),
        description: Joi.string().allow('').required(),
        required: Joi.boolean().required(),
        title: Joi.string().required(),
        disabled: Joi.boolean().required(),
        // Allow other field related key-values to be provided and let the model
        // layer handle the validation.
      }).unknown(true),
    },
    undefined,
    // Required so req.body can be validated against values in req.params.
    // See https://github.com/arb/celebrate#celebrateschema-joioptions-opts.
    { reqContext: true },
  ),
  _handleUpdateFormField,
]
>>>>>>> a81db0e2
<|MERGE_RESOLUTION|>--- conflicted
+++ resolved
@@ -1463,13 +1463,12 @@
   })
 }
 
-<<<<<<< HEAD
 export const handleEmailPreviewSubmission = [
   EmailSubmissionMiddleware.receiveEmailSubmission,
   EmailSubmissionMiddleware.validateResponseParams,
   submitEmailPreview,
 ] as RequestHandler[]
-=======
+
 /**
  * Handler for PUT /forms/:formId/fields/:fieldId
  * @security session
@@ -1507,5 +1506,4 @@
     { reqContext: true },
   ),
   _handleUpdateFormField,
-]
->>>>>>> a81db0e2
+]