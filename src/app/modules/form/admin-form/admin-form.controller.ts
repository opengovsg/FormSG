import { RequestHandler } from 'express'
import { ParamsDictionary } from 'express-serve-static-core'
import { StatusCodes } from 'http-status-codes'
import JSONStream from 'JSONStream'

import { createLoggerWithLabel } from '../../../../config/logger'
import { AuthType, IForm, WithForm } from '../../../../types'
import { createReqMeta } from '../../../utils/request'
import * as AuthService from '../../auth/auth.service'
import * as FeedbackService from '../../feedback/feedback.service'
import * as SubmissionService from '../../submission/submission.service'
import * as UserService from '../../user/user.service'

import {
  archiveForm,
  createForm,
  createPresignedPostForImages,
  createPresignedPostForLogos,
  duplicateForm,
  getDashboardForms,
  getMockSpcpLocals,
  transferFormOwnership,
} from './admin-form.service'
import { DuplicateFormBody, PermissionLevel } from './admin-form.types'
import { mapRouteError } from './admin-form.utils'

const logger = createLoggerWithLabel(module)

/**
 * Handler for GET /adminform endpoint.
 * @security session
 *
 * @returns 200 with list of forms user can access when list is retrieved successfully
 * @returns 422 when user of given id cannnot be found in the database
 * @returns 500 when database errors occur
 */
export const handleListDashboardForms: RequestHandler = async (req, res) => {
  const authedUserId = (req.session as Express.AuthedSession).user._id
  const dashboardResult = await getDashboardForms(authedUserId)

  if (dashboardResult.isErr()) {
    const { error } = dashboardResult
    logger.error({
      message: 'Error listing dashboard forms',
      meta: {
        action: 'handleListDashboardForms',
        userId: authedUserId,
      },
      error,
    })
    const { errorMessage, statusCode } = mapRouteError(error)
    return res.status(statusCode).json({ message: errorMessage })
  }

  // Success.
  return res.json(dashboardResult.value)
}

/**
 * Handler for GET /:formId/adminform.
 * @security session
 *
 * @returns 200 with retrieved form with formId if user has read permissions
 * @returns 403 when user does not have permissions to access form
 * @returns 404 when form cannot be found
 * @returns 410 when form is archived
 * @returns 422 when user in session cannot be retrieved from the database
 * @returns 500 when database error occurs
 */
export const handleGetAdminForm: RequestHandler<{ formId: string }> = (
  req,
  res,
) => {
  const { formId } = req.params
  const sessionUserId = (req.session as Express.AuthedSession).user._id

  return (
    // Step 1: Retrieve currently logged in user.
    UserService.getPopulatedUserById(sessionUserId)
      .andThen((user) =>
        // Step 2: Check whether user has read permissions to form
        AuthService.getFormAfterPermissionChecks({
          user,
          formId,
          level: PermissionLevel.Read,
        }),
      )
      .map((form) => res.status(StatusCodes.OK).json({ form }))
      .mapErr((error) => {
        logger.error({
          message: 'Error retrieving single form',
          meta: {
            action: 'handleGetSingleForm',
            ...createReqMeta(req),
          },
          error,
        })

        const { statusCode, errorMessage } = mapRouteError(error)
        return res.status(statusCode).json({ message: errorMessage })
      })
  )
}

/**
 * Handler for POST /:formId([a-fA-F0-9]{24})/adminform/images.
 * @security session
 *
 * @returns 200 with presigned POST object
 * @returns 400 when error occurs whilst creating presigned POST object
 */
export const handleCreatePresignedPostForImages: RequestHandler<
  ParamsDictionary,
  unknown,
  {
    fileId: string
    fileMd5Hash: string
    fileType: string
  }
> = async (req, res) => {
  const { fileId, fileMd5Hash, fileType } = req.body

  return createPresignedPostForImages({ fileId, fileMd5Hash, fileType })
    .map((presignedPost) => res.json(presignedPost))
    .mapErr((error) => {
      logger.error({
        message: 'Presigning post data encountered an error',
        meta: {
          action: 'handleCreatePresignedPostForImages',
          ...createReqMeta(req),
        },
        error,
      })

      const { statusCode, errorMessage } = mapRouteError(error)
      return res.status(statusCode).json({ message: errorMessage })
    })
}

/**
 * Handler for POST /:formId([a-fA-F0-9]{24})/adminform/logos.
 * @security session
 *
 * @returns 200 with presigned POST object
 * @returns 400 when error occurs whilst creating presigned POST object
 */
export const handleCreatePresignedPostForLogos: RequestHandler<
  ParamsDictionary,
  unknown,
  {
    fileId: string
    fileMd5Hash: string
    fileType: string
  }
> = async (req, res) => {
  const { fileId, fileMd5Hash, fileType } = req.body

  return createPresignedPostForLogos({ fileId, fileMd5Hash, fileType })
    .map((presignedPost) => res.json(presignedPost))
    .mapErr((error) => {
      logger.error({
        message: 'Presigning post data encountered an error',
        meta: {
          action: 'handleCreatePresignedPostForLogos',
          ...createReqMeta(req),
        },
        error,
      })

      const { statusCode, errorMessage } = mapRouteError(error)
      return res.status(statusCode).json({ message: errorMessage })
    })
}

/**
 * Handler for GET /{formId}/adminform/submissions/count.
 * @security session
 *
 * @returns 200 with submission counts of given form
 * @returns 400 when query.startDate or query.endDate is malformed
 * @returns 403 when user does not have permissions to access form
 * @returns 404 when form cannot be found
 * @returns 410 when form is archived
 * @returns 422 when user in session cannot be retrieved from the database
 * @returns 500 when database error occurs
 */
export const handleCountFormSubmissions: RequestHandler<
  { formId: string },
  unknown,
  unknown,
  { startDate?: string; endDate?: string }
> = async (req, res) => {
  const { formId } = req.params
  const { startDate, endDate } = req.query
  const sessionUserId = (req.session as Express.AuthedSession).user._id

  const logMeta = {
    action: 'handleCountFormSubmissions',
    ...createReqMeta(req),
    userId: sessionUserId,
    formId,
  }

  // Step 1: Retrieve currently logged in user.
  const formResult = await UserService.getPopulatedUserById(
    sessionUserId,
  ).andThen((user) =>
    // Step 2: Check whether user has read permissions to form
    AuthService.getFormAfterPermissionChecks({
      user,
      formId,
      level: PermissionLevel.Read,
    }),
  )

  if (formResult.isErr()) {
    logger.warn({
      message: 'Error occurred when checking user permissions for form',
      meta: logMeta,
      error: formResult.error,
    })
    const { errorMessage, statusCode } = mapRouteError(formResult.error)
    return res.status(statusCode).json({ message: errorMessage })
  }

  // Step 3: Has permissions, continue to retrieve submission counts.
  return SubmissionService.getFormSubmissionsCount(formId, {
    startDate,
    endDate,
  })
    .map((count) => res.json(count))
    .mapErr((error) => {
      logger.error({
        message: 'Error retrieving form submission count',
        meta: {
          action: 'handleCountFormSubmissions',
          ...createReqMeta(req),
          userId: sessionUserId,
          formId,
        },
        error,
      })
      const { errorMessage, statusCode } = mapRouteError(error)
      return res.status(statusCode).json({ message: errorMessage })
    })
}

/**
 * Allow submission in preview without Spcp authentication by providing default values
 * @param {Object} req - Express request object
 * @param {Object} res - Express response object
 * @param {Object} next - the next expressjs callback
 */
export const passThroughSpcp: RequestHandler = (req, res, next) => {
  const { authType } = (req as WithForm<typeof req>).form
  if (authType === AuthType.SP || authType === AuthType.CP) {
    res.locals = {
      ...res.locals,
      ...getMockSpcpLocals(
        authType,
        (req as WithForm<typeof req>).form.form_fields,
      ),
    }
  }
  return next()
}

/**
 * Handler for GET /{formId}/adminform/feedback/count.
 * @security session
 *
 * @returns 200 with feedback counts of given form
 * @returns 403 when user does not have permissions to access form
 * @returns 404 when form cannot be found
 * @returns 410 when form is archived
 * @returns 422 when user in session cannot be retrieved from the database
 * @returns 500 when database error occurs
 */
export const handleCountFormFeedback: RequestHandler<{
  formId: string
}> = async (req, res) => {
  const { formId } = req.params
  const sessionUserId = (req.session as Express.AuthedSession).user._id

  return (
    // Step 1: Retrieve currently logged in user.
    UserService.getPopulatedUserById(sessionUserId)
      .andThen((user) =>
        // Step 2: Check whether user has read permissions to form
        AuthService.getFormAfterPermissionChecks({
          user,
          formId,
          level: PermissionLevel.Read,
        }),
      )
      // Step 3: Retrieve form feedback counts.
      .andThen(() => FeedbackService.getFormFeedbackCount(formId))
      .map((feedbackCount) => res.json(feedbackCount))
      // Some error occurred earlier in the chain.
      .mapErr((error) => {
        logger.error({
          message: 'Error retrieving form feedback count',
          meta: {
            action: 'handleCountFormFeedback',
            ...createReqMeta(req),
            userId: sessionUserId,
            formId,
          },
          error,
        })
        const { errorMessage, statusCode } = mapRouteError(error)
        return res.status(statusCode).json({ message: errorMessage })
      })
  )
}

/**
 * Handler for GET /{formId}/adminform/feedback/download.
 * @security session
 *
 * @returns 200 with feedback stream
 * @returns 403 when user does not have permissions to access form
 * @returns 404 when form cannot be found
 * @returns 410 when form is archived
 * @returns 422 when user in session cannot be retrieved from the database
 * @returns 500 when database or stream error occurs
 */
export const handleStreamFormFeedback: RequestHandler<{
  formId: string
}> = async (req, res) => {
  const { formId } = req.params
  const sessionUserId = (req.session as Express.AuthedSession).user._id

  // Step 1: Retrieve currently logged in user.
  const hasReadPermissionResult = await UserService.getPopulatedUserById(
    sessionUserId,
  ).andThen((user) =>
    // Step 2: Check whether user has read permissions to form
    AuthService.getFormAfterPermissionChecks({
      user,
      formId,
      level: PermissionLevel.Read,
    }),
  )

  const logMeta = {
    action: 'handleStreamFormFeedback',
    ...createReqMeta(req),
    userId: sessionUserId,
    formId,
  }

  if (hasReadPermissionResult.isErr()) {
    logger.error({
      message: 'Error occurred whilst verifying user permissions',
      meta: logMeta,
      error: hasReadPermissionResult.error,
    })
    const { errorMessage, statusCode } = mapRouteError(
      hasReadPermissionResult.error,
    )
    return res.status(statusCode).json({ message: errorMessage })
  }

  // No errors, start stream.
  const cursor = FeedbackService.getFormFeedbackStream(formId)

  cursor
    .on('error', (error) => {
      logger.error({
        message: 'Error streaming feedback from MongoDB',
        meta: logMeta,
        error,
      })
      return res.status(StatusCodes.INTERNAL_SERVER_ERROR).json({
        message: 'Error retrieving from database.',
      })
    })
    .pipe(JSONStream.stringify())
    .on('error', (error) => {
      logger.error({
        message: 'Error converting feedback to JSON',
        meta: logMeta,
        error,
      })
      return res.status(StatusCodes.INTERNAL_SERVER_ERROR).json({
        message: 'Error converting feedback to JSON',
      })
    })
    .pipe(res.type('json'))
    .on('error', (error) => {
      logger.error({
        message: 'Error writing feedback to HTTP stream',
        meta: logMeta,
        error,
      })
      return res.status(StatusCodes.INTERNAL_SERVER_ERROR).json({
        message: 'Error writing feedback to HTTP stream',
      })
    })
    .on('close', () => {
      logger.info({
        message: 'Stream feedback closed',
        meta: logMeta,
      })

      return res.end()
    })
}

/**
 * Handler for GET /{formId}/adminform/feedback.
 * @security session
 *
 * @returns 200 with feedback response
 * @returns 403 when user does not have permissions to access form
 * @returns 404 when form cannot be found
 * @returns 410 when form is archived
 * @returns 422 when user in session cannot be retrieved from the database
 * @returns 500 when database error occurs
 */
export const handleGetFormFeedbacks: RequestHandler<{
  formId: string
}> = (req, res) => {
  const { formId } = req.params
  const sessionUserId = (req.session as Express.AuthedSession).user._id

  return UserService.getPopulatedUserById(sessionUserId)
    .andThen((user) =>
      AuthService.getFormAfterPermissionChecks({
        user,
        formId,
        level: PermissionLevel.Read,
      }),
    )
    .andThen(() => FeedbackService.getFormFeedbacks(formId))
    .map((fbResponse) => res.json(fbResponse))
    .mapErr((error) => {
      logger.error({
        message: 'Error retrieving form feedbacks',
        meta: {
          action: 'handleGetFormFeedbacks',
          ...createReqMeta(req),
          userId: sessionUserId,
          formId,
        },
        error,
      })
      const { errorMessage, statusCode } = mapRouteError(error)
      return res.status(statusCode).json({ message: errorMessage })
    })
}

/**
 * Handler for DELETE /{formId}/adminform.
 * @security session
 *
 * @returns 200 with success message when successfully archived
 * @returns 403 when user does not have permissions to archive form
 * @returns 404 when form cannot be found
 * @returns 410 when form is already archived
 * @returns 422 when user in session cannot be retrieved from the database
 * @returns 500 when database error occurs
 */
export const handleArchiveForm: RequestHandler<{ formId: string }> = async (
  req,
  res,
) => {
  const { formId } = req.params
  const sessionUserId = (req.session as Express.AuthedSession).user._id

  return (
    // Step 1: Retrieve currently logged in user.
    UserService.getPopulatedUserById(sessionUserId)
      .andThen((user) =>
        // Step 2: Check whether user has delete permissions for form.
        AuthService.getFormAfterPermissionChecks({
          user,
          formId,
          level: PermissionLevel.Delete,
        }),
      )
      // Step 3: Currently logged in user has permissions to archive form.
      .andThen((formToArchive) => archiveForm(formToArchive))
      .map(() => res.json({ message: 'Form has been archived' }))
      .mapErr((error) => {
        logger.warn({
          message: 'Error occurred when archiving form',
          meta: {
            action: 'handleArchiveForm',
            ...createReqMeta(req),
            userId: sessionUserId,
            formId,
          },
          error,
        })
        const { errorMessage, statusCode } = mapRouteError(error)
        return res.status(statusCode).json({ message: errorMessage })
      })
  )
}

/**
 * Handler for POST /:formId/adminform
 * Duplicates the form corresponding to the formId. The currently logged in user
 * must have read permissions to the form being copied.
 * @note Even if current user is not admin of the form, the current user will be the admin of the new form
 * @security session
 *
 * @returns 200 with the duplicate form dashboard view
 * @returns 403 when user does not have permissions to access form
 * @returns 404 when form cannot be found
 * @returns 410 when form is archived
 * @returns 422 when user in session cannot be retrieved from the database
 * @returns 500 when database error occurs
 */
export const handleDuplicateAdminForm: RequestHandler<
  { formId: string },
  unknown,
  DuplicateFormBody
> = (req, res) => {
  const { formId } = req.params
  const userId = (req.session as Express.AuthedSession).user._id
  const overrideParams = req.body

  return (
    // Step 1: Retrieve currently logged in user.
    UserService.getPopulatedUserById(userId)
      .andThen((user) =>
        // Step 2: Check if current user has permissions to read form.
        AuthService.getFormAfterPermissionChecks({
          user,
          formId,
          level: PermissionLevel.Read,
        })
          .andThen((originalForm) =>
            // Step 3: Duplicate form.
            duplicateForm(originalForm, userId, overrideParams),
          )
          // Step 4: Retrieve dashboard view of duplicated form.
          .map((duplicatedForm) => duplicatedForm.getDashboardView(user)),
      )
      // Success; return duplicated form's dashboard view.
      .map((dupedDashView) => res.json(dupedDashView))
      // Error; some error occurred in the chain.
      .mapErr((error) => {
        logger.error({
          message: 'Error duplicating form',
          meta: {
            action: 'handleDuplicateAdminForm',
            ...createReqMeta(req),
            userId: userId,
            formId,
          },
          error,
        })
        const { errorMessage, statusCode } = mapRouteError(error)
        return res.status(statusCode).json({ message: errorMessage })
      })
  )
}

/**
 * Handler for POST /:formId/adminform/copy
 * Duplicates the form corresponding to the formId. The form must be public to
 * be copied.
 * @note The current user will be the admin of the new duplicated form
 * @security session
 *
 * @returns 200 with the duplicate form dashboard view
 * @returns 403 when form is private
 * @returns 404 when form cannot be found
 * @returns 410 when form is archived
 * @returns 422 when user in session cannot be retrieved from the database
 * @returns 500 when database error occurs
 */
export const handleCopyTemplateForm: RequestHandler<
  { formId: string },
  unknown,
  DuplicateFormBody
> = (req, res) => {
  const { formId } = req.params
  const userId = (req.session as Express.AuthedSession).user._id
  const overrideParams = req.body

  // TODO(#792): Remove when frontend has stopped sending isTemplate.
  if ('isTemplate' in req.body) {
    logger.info({
      message: 'isTemplate is still being sent by the frontend',
      meta: {
        action: 'handleCopyTemplateForm',
      },
    })
  }

  return (
    // Step 1: Retrieve currently logged in user.
    UserService.getPopulatedUserById(userId)
      .andThen((user) =>
        // Step 2: Check if form is currently public.
        AuthService.getFormIfPublic(formId).andThen((originalForm) =>
          // Step 3: Duplicate form.
          duplicateForm(originalForm, userId, overrideParams)
            // Step 4: Retrieve dashboard view of duplicated form.
            .map((duplicatedForm) => duplicatedForm.getDashboardView(user)),
        ),
      )
      // Success; return duplicated form's dashboard view.
      .map((dupedDashView) => res.json(dupedDashView))
      // Error; some error occurred in the chain.
      .mapErr((error) => {
        logger.error({
          message: 'Error copying template form',
          meta: {
            action: 'handleCopyTemplateForm',
            ...createReqMeta(req),
            userId: userId,
            formId,
          },
          error,
        })
        const { errorMessage, statusCode } = mapRouteError(error)
        return res.status(statusCode).json({ message: errorMessage })
      })
  )
}

/**
<<<<<<< HEAD
 * Handler for POST /{formId}/adminform/transfer-owner.
 * @security session
 *
 * @returns 200 with updated form with transferred owners
 * @returns 403 when user is not the current owner of the form
 * @returns 404 when form cannot be found
 * @returns 409 when new owner is not in the database yet, or if new owner is current owner
 * @returns 410 when form is archived
 * @returns 422 when user in session cannot be retrieved from the database
 * @returns 500 when database error occurs
 */
export const handleTransferFormOwnership: RequestHandler<
  { formId: string },
  unknown,
  { email: string }
> = (req, res) => {
  const { formId } = req.params
  const { email: newOwnerEmail } = req.body
=======
 * Handler for POST /adminform.
 * @security session
 *
 * @returns 200 with newly created form
 * @returns 409 when a database conflict error occurs
 * @returns 413 when payload for created form exceeds size limit
 * @returns 422 when user of given id cannnot be found in the database, or when form parameters are invalid
 * @returns 500 when database error occurs
 */
export const handleCreateForm: RequestHandler<
  ParamsDictionary,
  unknown,
  { form: Omit<IForm, 'admin'> }
> = async (req, res) => {
  const { form: formParams } = req.body
>>>>>>> 3b66f774
  const sessionUserId = (req.session as Express.AuthedSession).user._id

  return (
    // Step 1: Retrieve currently logged in user.
<<<<<<< HEAD
    UserService.getPopulatedUserById(sessionUserId)
      .andThen((user) =>
        // Step 2: Retrieve form with delete permission check.
        AuthService.getFormAfterPermissionChecks({
          user,
          formId,
          level: PermissionLevel.Delete,
        }),
      )
      // Step 3: User has permissions, transfer form ownership.
      .andThen((retrievedForm) =>
        transferFormOwnership(retrievedForm, newOwnerEmail),
      )
      // Success, return updated form.
      .map((updatedPopulatedForm) => res.json({ form: updatedPopulatedForm }))
      // Some error occurred earlier in the chain.
      .mapErr((error) => {
        logger.error({
          message: 'Error occurred whilst transferring form ownership',
          meta: {
            action: 'handleTransferFormOwnership',
            ...createReqMeta(req),
            userId: sessionUserId,
            formId,
            newOwnerEmail,
=======
    UserService.findAdminById(sessionUserId)
      // Step 2: Create form with given params and set admin to logged in user.
      .andThen((user) => createForm({ ...formParams, admin: user._id }))
      .map((createdForm) => res.status(StatusCodes.OK).json(createdForm))
      .mapErr((error) => {
        logger.error({
          message: 'Error occurred when creating form',
          meta: {
            action: 'handleCreateForm',
            ...createReqMeta(req),
            userId: sessionUserId,
>>>>>>> 3b66f774
          },
          error,
        })
        const { errorMessage, statusCode } = mapRouteError(error)
        return res.status(statusCode).json({ message: errorMessage })
      })
  )
}<|MERGE_RESOLUTION|>--- conflicted
+++ resolved
@@ -626,7 +626,6 @@
 }
 
 /**
-<<<<<<< HEAD
  * Handler for POST /{formId}/adminform/transfer-owner.
  * @security session
  *
@@ -645,28 +644,10 @@
 > = (req, res) => {
   const { formId } = req.params
   const { email: newOwnerEmail } = req.body
-=======
- * Handler for POST /adminform.
- * @security session
- *
- * @returns 200 with newly created form
- * @returns 409 when a database conflict error occurs
- * @returns 413 when payload for created form exceeds size limit
- * @returns 422 when user of given id cannnot be found in the database, or when form parameters are invalid
- * @returns 500 when database error occurs
- */
-export const handleCreateForm: RequestHandler<
-  ParamsDictionary,
-  unknown,
-  { form: Omit<IForm, 'admin'> }
-> = async (req, res) => {
-  const { form: formParams } = req.body
->>>>>>> 3b66f774
   const sessionUserId = (req.session as Express.AuthedSession).user._id
 
   return (
     // Step 1: Retrieve currently logged in user.
-<<<<<<< HEAD
     UserService.getPopulatedUserById(sessionUserId)
       .andThen((user) =>
         // Step 2: Retrieve form with delete permission check.
@@ -692,8 +673,36 @@
             userId: sessionUserId,
             formId,
             newOwnerEmail,
-=======
-    UserService.findAdminById(sessionUserId)
+          },
+          error,
+        })
+        const { errorMessage, statusCode } = mapRouteError(error)
+        return res.status(statusCode).json({ message: errorMessage })
+      })
+  )
+}
+
+/**
+ * Handler for POST /adminform.
+ * @security session
+ *
+ * @returns 200 with newly created form
+ * @returns 409 when a database conflict error occurs
+ * @returns 413 when payload for created form exceeds size limit
+ * @returns 422 when user of given id cannnot be found in the database, or when form parameters are invalid
+ * @returns 500 when database error occurs
+ */
+export const handleCreateForm: RequestHandler<
+  ParamsDictionary,
+  unknown,
+  { form: Omit<IForm, 'admin'> }
+> = async (req, res) => {
+  const { form: formParams } = req.body
+  const sessionUserId = (req.session as Express.AuthedSession).user._id
+
+  return (
+    // Step 1: Retrieve currently logged in user.
+    UserService.findUserById(sessionUserId)
       // Step 2: Create form with given params and set admin to logged in user.
       .andThen((user) => createForm({ ...formParams, admin: user._id }))
       .map((createdForm) => res.status(StatusCodes.OK).json(createdForm))
@@ -704,7 +713,6 @@
             action: 'handleCreateForm',
             ...createReqMeta(req),
             userId: sessionUserId,
->>>>>>> 3b66f774
           },
           error,
         })
