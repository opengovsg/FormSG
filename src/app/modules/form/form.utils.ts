// Converts 'test@hotmail.com, test@gmail.com' to ['test@hotmail.com', 'test@gmail.com']
export const transformEmailString = (v: string): string[] => {
  return v
    .split(',')
    .map((item) => item.trim().toLowerCase())
    .filter((email) => email.includes('@')) // remove ""
}

<<<<<<< HEAD
// Function that coerces the string of comma-separated emails sent by the client
// into an array of emails
export const transformEmails = (v: string | string[]): string[] => {
  // Cases
  // ['test@hotmail.com'] => ['test@hotmail.com'] ~ unchanged
  // ['test@hotmail.com', 'test@gmail.com'] => ['test@hotmail.com', 'test@gmail.com'] ~ unchanged
  // ['test@hotmail.com, test@gmail.com'] => ['test@hotmail.com', 'test@gmail.com']
  // ['test@hotmail.com, test@gmail.com', 'test@yahoo.com'] => ['test@hotmail.com', 'test@gmail.com', 'test@yahoo.com']
  // 'test@hotmail.com, test@gmail.com' => ['test@hotmail.com', 'test@gmail.com']
  if (Array.isArray(v)) {
    return transformEmailString(v.join(','))
  } else {
    return transformEmailString(v)
=======
import {
  IEncryptedFormSchema,
  IFormSchema,
  IPopulatedForm,
  Permission,
  ResponseMode,
} from '../../../types'

// Kept in this file instead of form.types.ts so that this can be kept in sync
// with FORM_PUBLIC_FIELDS more easily.
type PublicFormValues = Pick<
  IPopulatedForm,
  | 'authType'
  | 'endPage'
  | 'esrvcId'
  | 'form_fields'
  | 'form_logics'
  | 'hasCaptcha'
  | 'publicKey'
  | 'startPage'
  | 'status'
  | 'title'
  | '_id'
  | 'responseMode'
>

type PublicForm = Merge<
  PublicFormValues,
  { admin: Pick<IPopulatedForm['admin'], 'agency'> }
>

const FORM_PUBLIC_FIELDS = [
  'admin',
  'authType',
  'endPage',
  'esrvcId',
  'form_fields',
  'form_logics',
  'hasCaptcha',
  'publicKey',
  'startPage',
  'status',
  'title',
  '_id',
  'responseMode',
]

/**
 * Removes all private details such as admin email from given form.
 * @param form the form to scrub
 * @returns form with only public details
 */
export const removePrivateDetailsFromForm = (
  form: IPopulatedForm,
): PublicForm => {
  return {
    ...(pick(form, FORM_PUBLIC_FIELDS) as PublicFormValues),
    admin: pick(form.admin, 'agency'),
>>>>>>> faece557
  }
}

/**
 * Typeguard to check if given form is an encrypt mode form.
 * @param form the form to check
 * @returns true if form is encrypt mode form, false otherwise.
 */
export const isFormEncryptMode = (
  form: IFormSchema | IPopulatedForm,
): form is IEncryptedFormSchema => {
  return form.responseMode === ResponseMode.Encrypt
}

/**
 * Extracts emails of collaborators, optionally filtering for a specific
 * write permission.
 * @param permissionList List of collaborators
 * @param writePermission Optional write permission to filter on
 * @returns Array of emails
 */
export const getCollabEmailsWithPermission = (
  permissionList?: Permission[],
  writePermission?: boolean,
): string[] => {
  if (!permissionList) {
    return []
  }
  return permissionList.reduce<string[]>((acc, collaborator) => {
    if (
      writePermission === undefined ||
      writePermission === collaborator.write
    ) {
      acc.push(collaborator.email)
    }
    return acc
  }, [])
}<|MERGE_RESOLUTION|>--- conflicted
+++ resolved
@@ -1,3 +1,11 @@
+import {
+  IEncryptedFormSchema,
+  IFormSchema,
+  IPopulatedForm,
+  Permission,
+  ResponseMode,
+} from '../../../types'
+
 // Converts 'test@hotmail.com, test@gmail.com' to ['test@hotmail.com', 'test@gmail.com']
 export const transformEmailString = (v: string): string[] => {
   return v
@@ -6,7 +14,6 @@
     .filter((email) => email.includes('@')) // remove ""
 }
 
-<<<<<<< HEAD
 // Function that coerces the string of comma-separated emails sent by the client
 // into an array of emails
 export const transformEmails = (v: string | string[]): string[] => {
@@ -20,66 +27,6 @@
     return transformEmailString(v.join(','))
   } else {
     return transformEmailString(v)
-=======
-import {
-  IEncryptedFormSchema,
-  IFormSchema,
-  IPopulatedForm,
-  Permission,
-  ResponseMode,
-} from '../../../types'
-
-// Kept in this file instead of form.types.ts so that this can be kept in sync
-// with FORM_PUBLIC_FIELDS more easily.
-type PublicFormValues = Pick<
-  IPopulatedForm,
-  | 'authType'
-  | 'endPage'
-  | 'esrvcId'
-  | 'form_fields'
-  | 'form_logics'
-  | 'hasCaptcha'
-  | 'publicKey'
-  | 'startPage'
-  | 'status'
-  | 'title'
-  | '_id'
-  | 'responseMode'
->
-
-type PublicForm = Merge<
-  PublicFormValues,
-  { admin: Pick<IPopulatedForm['admin'], 'agency'> }
->
-
-const FORM_PUBLIC_FIELDS = [
-  'admin',
-  'authType',
-  'endPage',
-  'esrvcId',
-  'form_fields',
-  'form_logics',
-  'hasCaptcha',
-  'publicKey',
-  'startPage',
-  'status',
-  'title',
-  '_id',
-  'responseMode',
-]
-
-/**
- * Removes all private details such as admin email from given form.
- * @param form the form to scrub
- * @returns form with only public details
- */
-export const removePrivateDetailsFromForm = (
-  form: IPopulatedForm,
-): PublicForm => {
-  return {
-    ...(pick(form, FORM_PUBLIC_FIELDS) as PublicFormValues),
-    admin: pick(form.admin, 'agency'),
->>>>>>> faece557
   }
 }
 
