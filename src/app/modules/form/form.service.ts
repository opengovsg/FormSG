import mongoose from 'mongoose'
import { err, errAsync, ok, okAsync, Result, ResultAsync } from 'neverthrow'

import { createLoggerWithLabel } from '../../../config/logger'
import {
  AuthType,
  IEmailFormModel,
  IEncryptedFormModel,
  IFormSchema,
  IPopulatedForm,
  ResponseMode,
  Status,
} from '../../../types'
import getFormModel, {
  getEmailFormModel,
  getEncryptedFormModel,
} from '../../models/form.server.model'
import getSubmissionModel from '../../models/submission.server.model'
<<<<<<< HEAD
import { IntranetFactory } from '../../services/intranet/intranet.factory'
import {
  getMongoErrorMessage,
  PossibleDatabaseError,
  transformMongoError,
} from '../../utils/handle-mongo-error'
import { ApplicationError, DatabaseError } from '../core/core.errors'
=======
import {
  getMongoErrorMessage,
  transformMongoError,
} from '../../utils/handle-mongo-error'
import {
  ApplicationError,
  DatabaseError,
  PossibleDatabaseError,
} from '../core/core.errors'
>>>>>>> a9dd46fb

import {
  FormDeletedError,
  FormNotFoundError,
  PrivateFormError,
} from './form.errors'

const logger = createLoggerWithLabel(module)
const FormModel = getFormModel(mongoose)
const EmailFormModel = getEmailFormModel(mongoose)
const EncryptedFormModel = getEncryptedFormModel(mongoose)
const SubmissionModel = getSubmissionModel(mongoose)

/**
 * Deactivates a given form by its id
 * @param formId the id of the form to deactivate
 * @returns ok(true) if the form has been deactivated successfully
 * @returns err(PossibleDatabaseError) if an error occurred while trying to deactivate the form
 * @returns err(FormNotFoundError) if there is no form with the given formId
 */
export const deactivateForm = (
  formId: string,
): ResultAsync<IFormSchema, PossibleDatabaseError | FormNotFoundError> => {
  return ResultAsync.fromPromise(FormModel.deactivateById(formId), (error) => {
    logger.error({
      message: 'Error deactivating form by id',
      meta: {
        action: 'deactivateForm',
        form: formId,
      },
      error,
    })

    return transformMongoError(error)
  }).andThen((deactivatedForm) => {
    if (!deactivatedForm) {
      logger.error({
        message:
          'Attempted to deactivate form that cannot be found in the database',
        meta: {
          action: 'deactivateForm',
          form: formId,
        },
      })
      return errAsync(new FormNotFoundError())
    }
    // Successfully deactivated.
    return okAsync(deactivatedForm)
  })
}

/**
 * Retrieves the fully populated form of the given formId.
 * @param formId the id of the form to retrieve
 * @returns ok(fully populated form) if form exists
 * @returns err(FormNotFoundError) if the form or form admin does not exist
 * @returns err(DatabaseError) if error occurs whilst querying the database
 */
export const retrieveFullFormById = (
  formId: string,
): ResultAsync<IPopulatedForm, FormNotFoundError | DatabaseError> => {
  if (!mongoose.Types.ObjectId.isValid(formId)) {
    return errAsync(new FormNotFoundError())
  }

  return ResultAsync.fromPromise(FormModel.getFullFormById(formId), (error) => {
    logger.error({
      message: 'Error retrieving form from database',
      meta: {
        action: 'retrieveFullFormById',
      },
      error,
    })
    return new DatabaseError()
  }).andThen((result) => {
    // Either form not found, or form admin is not in the database anymore.
    // The latter is less likely, but guarding it just in case. Treat as form
    // not found since form has no ownership.
    if (!result || !result.admin) {
      return errAsync(new FormNotFoundError())
    }

    return okAsync(result)
  })
}

/**
 * Retrieves (non-populated) form document of the given formId.
 * @param formId the id of the form to retrieve
 * @returns ok(form) if form exists
 * @returns err(FormNotFoundError) if the form or form admin does not exist
 * @returns err(DatabaseError) if error occurs whilst querying the database
 */
export const retrieveFormById = (
  formId: string,
): ResultAsync<IFormSchema, FormNotFoundError | DatabaseError> => {
  if (!mongoose.Types.ObjectId.isValid(formId)) {
    return errAsync(new FormNotFoundError())
  }

  return ResultAsync.fromPromise(FormModel.findById(formId).exec(), (error) => {
    logger.error({
      message: 'Error retrieving form from database',
      meta: {
        action: 'retrieveFormById',
        formId,
      },
      error,
    })
    return new DatabaseError(getMongoErrorMessage(error))
  }).andThen((result) => {
    // Either form not found, or form admin is not in the database anymore.
    // The latter is less likely, but guarding it just in case. Treat as form
    // not found since form has no ownership.
    if (!result || !result.admin) {
      return errAsync(new FormNotFoundError())
    }

    return okAsync(result)
  })
}

/**
 * Method to ensure given form is available to the public.
 * @param form the form to check
 * @returns ok(true) if form is public
 * @returns err(ApplicationError) if form has an invalid state
 * @returns err(FormDeletedError) if form has been deleted
 * @returns err(PrivateFormError) if form is private, the message will be the form inactive message
 */
export const isFormPublic = (
  form: IPopulatedForm,
): Result<true, FormDeletedError | PrivateFormError | ApplicationError> => {
  if (!form.status) {
    return err(new ApplicationError())
  }
  switch (form.status) {
    case Status.Public:
      return ok(true)
    case Status.Archived:
      return err(new FormDeletedError())
    case Status.Private:
      return err(new PrivateFormError(form.inactiveMessage, form.title))
  }
}

/**
 * Method to check whether a form has reached submission limits, and deactivate the form if necessary
 * @param form the form to check
 * @returns ok(form) if submission is allowed because the form has not reached limits
 * @returns err(PossibleDatabaseError) if an error occurred while querying the database for the specified form
 * @returns err(FormNotFoundError) if the form has exceeded the submission limits but could not be found and deactivated
 * @returns err(PrivateFormError) if the count of the form has been exceeded and the form has been deactivated
 */
export const checkFormSubmissionLimitAndDeactivateForm = (
  form: IPopulatedForm,
<<<<<<< HEAD
): ResultAsync<
  IPopulatedForm,
  PossibleDatabaseError | PrivateFormError | FormNotFoundError
> => {
  const { submissionLimit } = form
  const formId = String(form._id)
  // Not using falsey check as submissionLimit === 0 can result in incorrectly
  // returning form without any actions.
  if (submissionLimit === null) {
    return okAsync(form)
  }

  return ResultAsync.fromPromise(
    SubmissionModel.countDocuments({
      form: formId,
    }).exec(),
    (error) => {
      logger.error({
        message: 'Error counting documents',
        meta: {
          action: 'checkFormSubmissionLimitAndDeactivateForm',
          formId,
        },
=======
): ResultAsync<true, PrivateFormError | PossibleDatabaseError> => {
  const logMeta = {
    action: 'checkFormSubmissionLimitAndDeactivateForm',
    formId: form._id,
  }
  if (form.submissionLimit === null) return okAsync(true)
  return ResultAsync.fromPromise(
    SubmissionModel.countDocuments({
      form: form._id,
    }).exec(),
    (error) => {
      logger.error({
        message: 'Error while counting submissions for form',
        meta: logMeta,
>>>>>>> a9dd46fb
        error,
      })
      return transformMongoError(error)
    },
<<<<<<< HEAD
  ).andThen((currentCount) => {
    // Limit has not been hit yet, passthrough.
    if (currentCount < submissionLimit) {
      return okAsync(form)
    }

    logger.info({
      message: 'Form reached maximum submission count, deactivating.',
      meta: {
        form: formId,
        action: 'checkFormSubmissionLimitAndDeactivate',
      },
    })

    // Map success case back into error to display to client as form has been
    // deactivated.
    return deactivateForm(formId).andThen(() =>
      errAsync(new PrivateFormError(form.inactiveMessage, form.title)),
=======
  ).andThen((count) => {
    if (count < form.submissionLimit) return okAsync(true)
    logger.info({
      message: 'Form reached maximum submission count, deactivating.',
      meta: logMeta,
    })
    return ResultAsync.fromPromise(deactivateForm(form._id), (error) => {
      logger.error({
        message: 'Error while deactivating form',
        meta: logMeta,
        error,
      })
      return transformMongoError(error)
    }).andThen(() =>
      // Always return err because submission limit was exceeded
      errAsync(
        new PrivateFormError(
          'Submission made after form submission limit was reached',
          form.title,
        ),
      ),
>>>>>>> a9dd46fb
    )
  })
}

export const getFormModelByResponseMode = (
  responseMode: ResponseMode,
): IEmailFormModel | IEncryptedFormModel => {
  switch (responseMode) {
    case ResponseMode.Email:
      return EmailFormModel
    case ResponseMode.Encrypt:
      return EncryptedFormModel
  }
}

/**
 * Checks if a form is accessed from within intranet and sets the property accordingly
 * @param ip The ip of the request
 * @param publicFormView The form to check
 * @returns ok(PublicFormView) if the form is accessed from the internet
 * @returns err(ApplicationError) if an error occured while checking if the ip of the request is from the intranet
 */
export const checkIsIntranetFormAccess = (
  ip: string,
  form: IPopulatedForm,
): boolean => {
  const isIntranetIpResult = IntranetFactory.isIntranetIp(ip).andThen(
    (isIntranetUser) => {
      // Warn if form is being accessed from within intranet
      // and the form has authentication set
      if (
        isIntranetUser &&
        [AuthType.SP, AuthType.CP, AuthType.MyInfo].includes(form.authType)
      ) {
        logger.warn({
          message:
            'Attempting to access SingPass, CorpPass or MyInfo form from intranet',
          meta: {
            action: 'read',
            formId: form._id,
          },
        })
      }
      return ok(isIntranetUser)
    },
  )

  // This is required becausing the factory can throw missing feature error on initialization
  return isIntranetIpResult.unwrapOr(false)
}<|MERGE_RESOLUTION|>--- conflicted
+++ resolved
@@ -16,15 +16,7 @@
   getEncryptedFormModel,
 } from '../../models/form.server.model'
 import getSubmissionModel from '../../models/submission.server.model'
-<<<<<<< HEAD
 import { IntranetFactory } from '../../services/intranet/intranet.factory'
-import {
-  getMongoErrorMessage,
-  PossibleDatabaseError,
-  transformMongoError,
-} from '../../utils/handle-mongo-error'
-import { ApplicationError, DatabaseError } from '../core/core.errors'
-=======
 import {
   getMongoErrorMessage,
   transformMongoError,
@@ -34,7 +26,6 @@
   DatabaseError,
   PossibleDatabaseError,
 } from '../core/core.errors'
->>>>>>> a9dd46fb
 
 import {
   FormDeletedError,
@@ -191,18 +182,19 @@
  */
 export const checkFormSubmissionLimitAndDeactivateForm = (
   form: IPopulatedForm,
-<<<<<<< HEAD
 ): ResultAsync<
   IPopulatedForm,
   PossibleDatabaseError | PrivateFormError | FormNotFoundError
 > => {
+  const logMeta = {
+    action: 'checkFormSubmissionLimitAndDeactivateForm',
+    formId: form._id,
+  }
   const { submissionLimit } = form
   const formId = String(form._id)
   // Not using falsey check as submissionLimit === 0 can result in incorrectly
   // returning form without any actions.
-  if (submissionLimit === null) {
-    return okAsync(form)
-  }
+  if (submissionLimit === null) return okAsync(form)
 
   return ResultAsync.fromPromise(
     SubmissionModel.countDocuments({
@@ -210,73 +202,25 @@
     }).exec(),
     (error) => {
       logger.error({
-        message: 'Error counting documents',
-        meta: {
-          action: 'checkFormSubmissionLimitAndDeactivateForm',
-          formId,
-        },
-=======
-): ResultAsync<true, PrivateFormError | PossibleDatabaseError> => {
-  const logMeta = {
-    action: 'checkFormSubmissionLimitAndDeactivateForm',
-    formId: form._id,
-  }
-  if (form.submissionLimit === null) return okAsync(true)
-  return ResultAsync.fromPromise(
-    SubmissionModel.countDocuments({
-      form: form._id,
-    }).exec(),
-    (error) => {
-      logger.error({
         message: 'Error while counting submissions for form',
         meta: logMeta,
->>>>>>> a9dd46fb
         error,
       })
       return transformMongoError(error)
     },
-<<<<<<< HEAD
   ).andThen((currentCount) => {
     // Limit has not been hit yet, passthrough.
-    if (currentCount < submissionLimit) {
-      return okAsync(form)
-    }
+    if (currentCount < submissionLimit) return okAsync(form)
 
     logger.info({
       message: 'Form reached maximum submission count, deactivating.',
-      meta: {
-        form: formId,
-        action: 'checkFormSubmissionLimitAndDeactivate',
-      },
+      meta: logMeta,
     })
 
     // Map success case back into error to display to client as form has been
     // deactivated.
     return deactivateForm(formId).andThen(() =>
       errAsync(new PrivateFormError(form.inactiveMessage, form.title)),
-=======
-  ).andThen((count) => {
-    if (count < form.submissionLimit) return okAsync(true)
-    logger.info({
-      message: 'Form reached maximum submission count, deactivating.',
-      meta: logMeta,
-    })
-    return ResultAsync.fromPromise(deactivateForm(form._id), (error) => {
-      logger.error({
-        message: 'Error while deactivating form',
-        meta: logMeta,
-        error,
-      })
-      return transformMongoError(error)
-    }).andThen(() =>
-      // Always return err because submission limit was exceeded
-      errAsync(
-        new PrivateFormError(
-          'Submission made after form submission limit was reached',
-          form.title,
-        ),
-      ),
->>>>>>> a9dd46fb
     )
   })
 }
