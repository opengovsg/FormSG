import { StatusCodes } from 'http-status-codes'
import { errAsync, okAsync } from 'neverthrow'
import { mocked } from 'ts-jest/utils'

import * as UserController from 'src/app/modules/user/user.controller'
import {
  InvalidOtpError,
  MissingUserError,
} from 'src/app/modules/user/user.errors'
import * as UserService from 'src/app/modules/user/user.service'
import { SmsSendError } from 'src/app/services/sms/sms.errors'
import { SmsFactory } from 'src/app/services/sms/sms.factory'
import { HashingError } from 'src/app/utils/hash'
import { IPopulatedUser } from 'src/types'

import expressHandler from 'tests/unit/backend/helpers/jest-express'

import { DatabaseError } from '../../core/core.errors'
import { UNAUTHORIZED_USER_MESSAGE } from '../user.constant'

jest.mock('src/app/modules/user/user.service')
jest.mock('src/app/services/sms/sms.factory')
const MockUserService = mocked(UserService)
const MockSmsFactory = mocked(SmsFactory)

describe('user.controller', () => {
  afterEach(() => {
    jest.clearAllMocks()
  })

  const VALID_SESSION_USER_ID = 'mockSessionUserId'
  const INVALID_SESSION_USER = 'invalidSessionUser'

  describe('handleContactSendOtp', () => {
    const MOCK_REQ = expressHandler.mockRequest({
      body: {
        contact: 'abc',
        userId: VALID_SESSION_USER_ID,
      },
      session: {
        user: {
          _id: VALID_SESSION_USER_ID,
        },
      },
    })

    it('should return 200 when successful', async () => {
      const mockRes = expressHandler.mockResponse()
      const expectedOtp = '123456'

      // Mock UserService and SmsFactory to pass without errors.
      MockUserService.createContactOtp.mockReturnValueOnce(okAsync(expectedOtp))
      MockSmsFactory.sendAdminContactOtp.mockReturnValueOnce(okAsync(true))

      // Act
      await UserController._handleContactSendOtp(MOCK_REQ, mockRes, jest.fn())

      // Assert
      // Check passed in params.
      expect(MockUserService.createContactOtp).toHaveBeenCalledWith(
        MOCK_REQ.body.userId,
        MOCK_REQ.body.contact,
      )
      expect(MockSmsFactory.sendAdminContactOtp).toHaveBeenCalledWith(
        MOCK_REQ.body.contact,
        expectedOtp,
        MOCK_REQ.body.userId,
        'MOCK_IP',
      )
      expect(mockRes.sendStatus).toHaveBeenCalledWith(200)
    })

    it('should return 401 when user id is not in session', async () => {
      // Arrange
      const reqWithoutSession = expressHandler.mockRequest({
        body: {
          contact: 'abc',
          userId: VALID_SESSION_USER_ID,
        },
      })
      const mockRes = expressHandler.mockResponse()

      // Act
      await UserController._handleContactSendOtp(
        reqWithoutSession,
        mockRes,
        jest.fn(),
      )

      // Assert
      // Should trigger unauthorized response.
<<<<<<< HEAD
      expect(mockRes.status).toBeCalledWith(401)
      expect(mockRes.json).toBeCalledWith(UNAUTHORIZED_USER_MESSAGE)
=======
      expect(mockRes.status).toHaveBeenCalledWith(401)
      expect(mockRes.json).toHaveBeenCalledWith('User is unauthorized.')
>>>>>>> fdcc25e0
      // Service functions should not be called.
      expect(MockUserService.verifyContactOtp).not.toHaveBeenCalled()
      expect(MockUserService.updateUserContact).not.toHaveBeenCalled()
    })

    it('should return 401 when user id does not match param', async () => {
      const reqWithDiffUserParam = expressHandler.mockRequest({
        body: {
          contact: 'abc',
          userId: INVALID_SESSION_USER,
        },
        session: {
          user: {
            _id: VALID_SESSION_USER_ID,
          },
        },
      })

      const mockRes = expressHandler.mockResponse()

      // Act
      await UserController._handleContactSendOtp(
        reqWithDiffUserParam,
        mockRes,
        jest.fn(),
      )

      // Assert
      // Should trigger unauthorized response.
<<<<<<< HEAD
      expect(mockRes.status).toBeCalledWith(401)
      expect(mockRes.json).toBeCalledWith(UNAUTHORIZED_USER_MESSAGE)
=======
      expect(mockRes.status).toHaveBeenCalledWith(401)
      expect(mockRes.json).toHaveBeenCalledWith('User is unauthorized.')
>>>>>>> fdcc25e0
      // Service functions should not be called.
      expect(MockUserService.verifyContactOtp).not.toHaveBeenCalled()
      expect(MockUserService.updateUserContact).not.toHaveBeenCalled()
    })

    it('should return 422 when sending of OTP fails', async () => {
      // Arrange
      const mockRes = expressHandler.mockResponse()
      const mockErrorString = 'otp send failure'

      // Mock UserService to pass without errors.
      MockUserService.createContactOtp.mockReturnValueOnce(okAsync('123456'))
      // Mock SmsFactory to return error.
      MockSmsFactory.sendAdminContactOtp.mockReturnValueOnce(
        errAsync(new SmsSendError(mockErrorString)),
      )

      // Act
      await UserController._handleContactSendOtp(MOCK_REQ, mockRes, jest.fn())

      // Assert
      expect(mockRes.status).toHaveBeenCalledWith(422)
      expect(mockRes.json).toHaveBeenCalledWith(mockErrorString)
      // Service functions should not be called.
      expect(MockUserService.verifyContactOtp).not.toHaveBeenCalled()
      expect(MockUserService.updateUserContact).not.toHaveBeenCalled()
    })

    it('should return 500 when creating of OTP fails', async () => {
      // Arrange
      const mockRes = expressHandler.mockResponse()
      const expectedError = new DatabaseError('mock error')

      // Mock UserService to return error.
      MockUserService.createContactOtp.mockReturnValueOnce(
        errAsync(expectedError),
      )

      // Act
      await UserController._handleContactSendOtp(MOCK_REQ, mockRes, jest.fn())

      // Assert
      expect(mockRes.status).toHaveBeenCalledWith(500)
      expect(mockRes.json).toHaveBeenCalledWith(expectedError.message)
      // Service functions should not be called.
      expect(MockUserService.verifyContactOtp).not.toHaveBeenCalled()
      expect(MockUserService.updateUserContact).not.toHaveBeenCalled()
    })
  })

  describe('handleContactVerifyOtp', () => {
    const MOCK_UPDATED_USER = {
      agency: 'mockAgency',
      email: 'mockEmail',
      _id: VALID_SESSION_USER_ID,
    } as unknown as IPopulatedUser

    const MOCK_REQ = expressHandler.mockRequest({
      body: {
        contact: 'abc',
        userId: VALID_SESSION_USER_ID,
        otp: '123456',
      },
      session: {
        user: {
          _id: VALID_SESSION_USER_ID,
        },
      },
    })

    it('should return 200 with updated user when successful', async () => {
      // Arrange
      const mockRes = expressHandler.mockResponse()

      // Mock all UserService calls to pass.
      MockUserService.verifyContactOtp.mockReturnValueOnce(okAsync(true))
      MockUserService.updateUserContact.mockReturnValueOnce(
        okAsync(MOCK_UPDATED_USER),
      )

      // Act
      await UserController._handleContactVerifyOtp(MOCK_REQ, mockRes, jest.fn())

      // Assert
      // Expect services to be called with correct arguments.
      expect(MockUserService.verifyContactOtp).toHaveBeenCalledWith(
        MOCK_REQ.body.otp,
        MOCK_REQ.body.contact,
        MOCK_REQ.body.userId,
      )
      expect(MockUserService.updateUserContact).toHaveBeenCalledWith(
        MOCK_REQ.body.contact,
        MOCK_REQ.body.userId,
      )
      expect(mockRes.status).toHaveBeenCalledWith(200)
      expect(mockRes.json).toHaveBeenCalledWith(MOCK_UPDATED_USER)
    })

    it('should return 401 when user id is not in session', async () => {
      // Arrange
      const reqWithoutSession = expressHandler.mockRequest({
        body: {
          contact: 'abc',
          userId: VALID_SESSION_USER_ID,
          otp: '123456',
        },
      })
      const mockRes = expressHandler.mockResponse()

      // Act
      await UserController._handleContactVerifyOtp(
        reqWithoutSession,
        mockRes,
        jest.fn(),
      )

      // Assert
      // Should trigger unauthorized response.
<<<<<<< HEAD
      expect(mockRes.status).toBeCalledWith(401)
      expect(mockRes.json).toBeCalledWith(UNAUTHORIZED_USER_MESSAGE)
=======
      expect(mockRes.status).toHaveBeenCalledWith(401)
      expect(mockRes.json).toHaveBeenCalledWith('User is unauthorized.')
>>>>>>> fdcc25e0
      // Service functions should not be called.
      expect(MockUserService.verifyContactOtp).not.toHaveBeenCalled()
      expect(MockUserService.updateUserContact).not.toHaveBeenCalled()
    })

    it('should return 401 when user id does not match param', async () => {
      const reqWithDiffUserParam = expressHandler.mockRequest({
        body: {
          contact: 'abc',
          userId: INVALID_SESSION_USER,
          otp: '123456',
        },
        session: {
          user: {
            _id: VALID_SESSION_USER_ID,
          },
        },
      })

      const mockRes = expressHandler.mockResponse()

      // Act
      await UserController._handleContactVerifyOtp(
        reqWithDiffUserParam,
        mockRes,
        jest.fn(),
      )

      // Assert
      // Should trigger unauthorized response.
<<<<<<< HEAD
      expect(mockRes.status).toBeCalledWith(401)
      expect(mockRes.json).toBeCalledWith(UNAUTHORIZED_USER_MESSAGE)
=======
      expect(mockRes.status).toHaveBeenCalledWith(401)
      expect(mockRes.json).toHaveBeenCalledWith('User is unauthorized.')
>>>>>>> fdcc25e0
      // Service functions should not be called.
      expect(MockUserService.verifyContactOtp).not.toHaveBeenCalled()
      expect(MockUserService.updateUserContact).not.toHaveBeenCalled()
    })

    it('should return 500 when updating user contact fails due to a database error', async () => {
      // Arrange
      const mockRes = expressHandler.mockResponse()
      const expectedError = new DatabaseError('mock update error')

      // Mock verify to pass.
      MockUserService.verifyContactOtp.mockReturnValueOnce(okAsync(true))
      // Mock update to fail.
      MockUserService.updateUserContact.mockReturnValueOnce(
        errAsync(expectedError),
      )

      // Act
      await UserController._handleContactVerifyOtp(MOCK_REQ, mockRes, jest.fn())

      // Assert
      expect(mockRes.status).toHaveBeenCalledWith(500)
      expect(mockRes.json).toHaveBeenCalledWith(expectedError.message)
      expect(MockUserService.verifyContactOtp).toHaveBeenCalledTimes(1)
      expect(MockUserService.updateUserContact).toHaveBeenCalledTimes(1)
    })

    it('should return 404 when verifying contact returns InvalidOtpError', async () => {
      // Arrange
      const mockRes = expressHandler.mockResponse()
      const expectedError = new InvalidOtpError('mock error')

      // Mock UserService to return error.
      MockUserService.verifyContactOtp.mockReturnValueOnce(
        errAsync(expectedError),
      )

      // Act
      await UserController._handleContactVerifyOtp(MOCK_REQ, mockRes, jest.fn())

      // Assert
      expect(mockRes.status).toHaveBeenCalledWith(404)
      expect(mockRes.json).toHaveBeenCalledWith(expectedError.message)
      expect(MockUserService.verifyContactOtp).toHaveBeenCalledTimes(1)
      expect(MockUserService.updateUserContact).not.toHaveBeenCalled()
    })

    it('should return 422 when verifying contact returns MissingUserError', async () => {
      // Arrange
      const mockRes = expressHandler.mockResponse()
      const expectedError = new MissingUserError('mock missing user error')

      // Mock UserService to return error.
      MockUserService.verifyContactOtp.mockReturnValueOnce(
        errAsync(expectedError),
      )

      // Act
      await UserController._handleContactVerifyOtp(MOCK_REQ, mockRes, jest.fn())

      // Assert
      expect(mockRes.status).toHaveBeenCalledWith(422)
      expect(mockRes.json).toHaveBeenCalledWith(expectedError.message)
      expect(MockUserService.verifyContactOtp).toHaveBeenCalledTimes(1)
      expect(MockUserService.updateUserContact).not.toHaveBeenCalled()
    })

    it('should return 500 when verifying contact returns HashingError', async () => {
      // Arrange
      const mockRes = expressHandler.mockResponse()
      const expectedError = new HashingError()

      // Mock UserService to return error.
      MockUserService.verifyContactOtp.mockReturnValueOnce(
        errAsync(expectedError),
      )

      // Act
      await UserController._handleContactVerifyOtp(MOCK_REQ, mockRes, jest.fn())

      // Assert
      expect(mockRes.status).toHaveBeenCalledWith(500)
      expect(mockRes.json).toHaveBeenCalledWith(expectedError.message)
      expect(MockUserService.verifyContactOtp).toHaveBeenCalledTimes(1)
      expect(MockUserService.updateUserContact).not.toHaveBeenCalled()
    })
  })

  describe('handleFetchUser', () => {
    const MOCK_REQ = expressHandler.mockRequest({
      body: {},
      session: {
        user: {
          _id: VALID_SESSION_USER_ID,
        },
      },
    })
    it('should fetch user in session successfully', async () => {
      // Arrange
      const mockRes = expressHandler.mockResponse()

      const mockPopulatedUser = {
        agency: {},
        email: 'mockEmail',
        _id: VALID_SESSION_USER_ID,
      }

      MockUserService.getPopulatedUserById.mockReturnValueOnce(
        okAsync(mockPopulatedUser as IPopulatedUser),
      )

      // Act
      await UserController.handleFetchUser(MOCK_REQ, mockRes, jest.fn())

      // Assert
      expect(mockRes.json).toHaveBeenCalledWith(mockPopulatedUser)
    })

    it('should return 401 when user id is not in session', async () => {
      // Arrange
      const reqWithoutSession = expressHandler.mockRequest({
        body: {},
      })
      const mockRes = expressHandler.mockResponse()

      // Act
      await UserController.handleFetchUser(
        reqWithoutSession,
        mockRes,
        jest.fn(),
      )

      // Assert
      // Should trigger unauthorized response.
<<<<<<< HEAD
      expect(mockRes.status).toBeCalledWith(401)
      expect(mockRes.json).toBeCalledWith({
        message: UNAUTHORIZED_USER_MESSAGE,
=======
      expect(mockRes.status).toHaveBeenCalledWith(401)
      expect(mockRes.json).toHaveBeenCalledWith({
        message: 'User is unauthorized.',
>>>>>>> fdcc25e0
      })
    })

    it('should return 422 when MissingUserError is returned when retrieving user', async () => {
      // Arrange
      MockUserService.getPopulatedUserById.mockReturnValueOnce(
        errAsync(new MissingUserError()),
      )
      const mockRes = expressHandler.mockResponse()

      // Act
      await UserController.handleFetchUser(MOCK_REQ, mockRes, jest.fn())

      // Assert
      expect(mockRes.status).toHaveBeenCalledWith(422)
      expect(mockRes.json).toHaveBeenCalledWith({
        message: 'User not found',
      })
    })
  })

  describe('handleUpdateUserLastSeenFeatureUpdateVersion', () => {
    const MOCK_UPDATE_VERSION = 10
    const MOCK_REQ = expressHandler.mockRequest({
      session: {
        user: {
          _id: VALID_SESSION_USER_ID,
        },
      },
      body: {
        version: MOCK_UPDATE_VERSION,
      },
    })

    it('should return 200 when successful', async () => {
      // Arrange
      const mockRes = expressHandler.mockResponse()
      const mockPopulatedUser = {
        agency: {},
        email: 'mockEmail',
        _id: VALID_SESSION_USER_ID,
      }

      // Mock all UserService calls to pass.
      MockUserService.updateUserLastSeenFeatureUpdateVersion.mockReturnValueOnce(
        okAsync(mockPopulatedUser as IPopulatedUser),
      )

      // Act
      await UserController._handleUpdateUserLastSeenFeatureUpdateVersion(
        MOCK_REQ,
        mockRes,
        jest.fn(),
      )

      // Assert
      // Expect services to be called with correct arguments.
      expect(
        MockUserService.updateUserLastSeenFeatureUpdateVersion,
      ).toBeCalledWith(MOCK_REQ.session.user?._id, MOCK_UPDATE_VERSION)
      expect(mockRes.status).toBeCalledWith(200)
      expect(mockRes.json).toBeCalledWith(mockPopulatedUser)
    })

    it('should return 401 if session does not contain user id', async () => {
      // Arrange
      const MOCK_REQ_WITH_NO_USER_ID_IN_SESSION = expressHandler.mockRequest({
        session: {},
        body: {
          version: MOCK_UPDATE_VERSION,
        },
      })
      const mockRes = expressHandler.mockResponse()

      // Act
      await UserController._handleUpdateUserLastSeenFeatureUpdateVersion(
        MOCK_REQ_WITH_NO_USER_ID_IN_SESSION,
        mockRes,
        jest.fn(),
      )

      expect(
        MockUserService.updateUserLastSeenFeatureUpdateVersion,
      ).not.toHaveBeenCalled()
      expect(mockRes.status).toBeCalledWith(StatusCodes.UNAUTHORIZED)
      expect(mockRes.json).toBeCalledWith(UNAUTHORIZED_USER_MESSAGE)
    })

    it('should return 422 if user id does not exist in database', async () => {
      // Arrange
      const mockRes = expressHandler.mockResponse()
      const expectedError = new MissingUserError('mock missing user error')

      // Mock all UserService calls to pass.
      MockUserService.updateUserLastSeenFeatureUpdateVersion.mockReturnValueOnce(
        errAsync(expectedError),
      )

      // Act
      await UserController._handleUpdateUserLastSeenFeatureUpdateVersion(
        MOCK_REQ,
        mockRes,
        jest.fn(),
      )

      expect(
        MockUserService.updateUserLastSeenFeatureUpdateVersion,
      ).toBeCalledWith(MOCK_REQ.session.user?._id, MOCK_UPDATE_VERSION)
      expect(mockRes.status).toBeCalledWith(StatusCodes.UNPROCESSABLE_ENTITY)
      expect(mockRes.json).toBeCalledWith(expectedError.message)
    })

    it('should return 500 if database error occurs', async () => {
      // Arrange
      const mockRes = expressHandler.mockResponse()
      const expectedError = new DatabaseError('mock error')

      // Mock all UserService calls to pass.
      MockUserService.updateUserLastSeenFeatureUpdateVersion.mockReturnValueOnce(
        errAsync(expectedError),
      )

      // Act
      await UserController._handleUpdateUserLastSeenFeatureUpdateVersion(
        MOCK_REQ,
        mockRes,
        jest.fn(),
      )

      expect(
        MockUserService.updateUserLastSeenFeatureUpdateVersion,
      ).toBeCalledWith(MOCK_REQ.session.user?._id, MOCK_UPDATE_VERSION)
      expect(mockRes.status).toBeCalledWith(StatusCodes.INTERNAL_SERVER_ERROR)
      expect(mockRes.json).toBeCalledWith(expectedError.message)
    })
  })
})<|MERGE_RESOLUTION|>--- conflicted
+++ resolved
@@ -89,13 +89,8 @@
 
       // Assert
       // Should trigger unauthorized response.
-<<<<<<< HEAD
-      expect(mockRes.status).toBeCalledWith(401)
-      expect(mockRes.json).toBeCalledWith(UNAUTHORIZED_USER_MESSAGE)
-=======
       expect(mockRes.status).toHaveBeenCalledWith(401)
-      expect(mockRes.json).toHaveBeenCalledWith('User is unauthorized.')
->>>>>>> fdcc25e0
+      expect(mockRes.json).toHaveBeenCalledWith(UNAUTHORIZED_USER_MESSAGE)
       // Service functions should not be called.
       expect(MockUserService.verifyContactOtp).not.toHaveBeenCalled()
       expect(MockUserService.updateUserContact).not.toHaveBeenCalled()
@@ -125,13 +120,8 @@
 
       // Assert
       // Should trigger unauthorized response.
-<<<<<<< HEAD
-      expect(mockRes.status).toBeCalledWith(401)
-      expect(mockRes.json).toBeCalledWith(UNAUTHORIZED_USER_MESSAGE)
-=======
       expect(mockRes.status).toHaveBeenCalledWith(401)
-      expect(mockRes.json).toHaveBeenCalledWith('User is unauthorized.')
->>>>>>> fdcc25e0
+      expect(mockRes.json).toHaveBeenCalledWith(UNAUTHORIZED_USER_MESSAGE)
       // Service functions should not be called.
       expect(MockUserService.verifyContactOtp).not.toHaveBeenCalled()
       expect(MockUserService.updateUserContact).not.toHaveBeenCalled()
@@ -250,13 +240,8 @@
 
       // Assert
       // Should trigger unauthorized response.
-<<<<<<< HEAD
-      expect(mockRes.status).toBeCalledWith(401)
-      expect(mockRes.json).toBeCalledWith(UNAUTHORIZED_USER_MESSAGE)
-=======
       expect(mockRes.status).toHaveBeenCalledWith(401)
-      expect(mockRes.json).toHaveBeenCalledWith('User is unauthorized.')
->>>>>>> fdcc25e0
+      expect(mockRes.json).toHaveBeenCalledWith(UNAUTHORIZED_USER_MESSAGE)
       // Service functions should not be called.
       expect(MockUserService.verifyContactOtp).not.toHaveBeenCalled()
       expect(MockUserService.updateUserContact).not.toHaveBeenCalled()
@@ -287,13 +272,8 @@
 
       // Assert
       // Should trigger unauthorized response.
-<<<<<<< HEAD
-      expect(mockRes.status).toBeCalledWith(401)
-      expect(mockRes.json).toBeCalledWith(UNAUTHORIZED_USER_MESSAGE)
-=======
       expect(mockRes.status).toHaveBeenCalledWith(401)
-      expect(mockRes.json).toHaveBeenCalledWith('User is unauthorized.')
->>>>>>> fdcc25e0
+      expect(mockRes.json).toHaveBeenCalledWith(UNAUTHORIZED_USER_MESSAGE)
       // Service functions should not be called.
       expect(MockUserService.verifyContactOtp).not.toHaveBeenCalled()
       expect(MockUserService.updateUserContact).not.toHaveBeenCalled()
@@ -428,15 +408,9 @@
 
       // Assert
       // Should trigger unauthorized response.
-<<<<<<< HEAD
-      expect(mockRes.status).toBeCalledWith(401)
-      expect(mockRes.json).toBeCalledWith({
-        message: UNAUTHORIZED_USER_MESSAGE,
-=======
       expect(mockRes.status).toHaveBeenCalledWith(401)
       expect(mockRes.json).toHaveBeenCalledWith({
-        message: 'User is unauthorized.',
->>>>>>> fdcc25e0
+        message: UNAUTHORIZED_USER_MESSAGE,
       })
     })
 
@@ -496,9 +470,9 @@
       // Expect services to be called with correct arguments.
       expect(
         MockUserService.updateUserLastSeenFeatureUpdateVersion,
-      ).toBeCalledWith(MOCK_REQ.session.user?._id, MOCK_UPDATE_VERSION)
-      expect(mockRes.status).toBeCalledWith(200)
-      expect(mockRes.json).toBeCalledWith(mockPopulatedUser)
+      ).toHaveBeenCalledWith(MOCK_REQ.session.user?._id, MOCK_UPDATE_VERSION)
+      expect(mockRes.status).toHaveBeenCalledWith(200)
+      expect(mockRes.json).toHaveBeenCalledWith(mockPopulatedUser)
     })
 
     it('should return 401 if session does not contain user id', async () => {
@@ -521,8 +495,8 @@
       expect(
         MockUserService.updateUserLastSeenFeatureUpdateVersion,
       ).not.toHaveBeenCalled()
-      expect(mockRes.status).toBeCalledWith(StatusCodes.UNAUTHORIZED)
-      expect(mockRes.json).toBeCalledWith(UNAUTHORIZED_USER_MESSAGE)
+      expect(mockRes.status).toHaveBeenCalledWith(StatusCodes.UNAUTHORIZED)
+      expect(mockRes.json).toHaveBeenCalledWith(UNAUTHORIZED_USER_MESSAGE)
     })
 
     it('should return 422 if user id does not exist in database', async () => {
@@ -544,9 +518,11 @@
 
       expect(
         MockUserService.updateUserLastSeenFeatureUpdateVersion,
-      ).toBeCalledWith(MOCK_REQ.session.user?._id, MOCK_UPDATE_VERSION)
-      expect(mockRes.status).toBeCalledWith(StatusCodes.UNPROCESSABLE_ENTITY)
-      expect(mockRes.json).toBeCalledWith(expectedError.message)
+      ).toHaveBeenCalledWith(MOCK_REQ.session.user?._id, MOCK_UPDATE_VERSION)
+      expect(mockRes.status).toHaveBeenCalledWith(
+        StatusCodes.UNPROCESSABLE_ENTITY,
+      )
+      expect(mockRes.json).toHaveBeenCalledWith(expectedError.message)
     })
 
     it('should return 500 if database error occurs', async () => {
@@ -568,9 +544,11 @@
 
       expect(
         MockUserService.updateUserLastSeenFeatureUpdateVersion,
-      ).toBeCalledWith(MOCK_REQ.session.user?._id, MOCK_UPDATE_VERSION)
-      expect(mockRes.status).toBeCalledWith(StatusCodes.INTERNAL_SERVER_ERROR)
-      expect(mockRes.json).toBeCalledWith(expectedError.message)
+      ).toHaveBeenCalledWith(MOCK_REQ.session.user?._id, MOCK_UPDATE_VERSION)
+      expect(mockRes.status).toHaveBeenCalledWith(
+        StatusCodes.INTERNAL_SERVER_ERROR,
+      )
+      expect(mockRes.json).toHaveBeenCalledWith(expectedError.message)
     })
   })
 })