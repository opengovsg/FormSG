--- conflicted
+++ resolved
@@ -217,16 +217,6 @@
   email: 'somerandom@example.com',
 } as IPopulatedUser
 
-<<<<<<< HEAD
-const generateMockForm = () =>
-  ({
-    admin: MOCK_USER,
-    _id: MOCK_FORM_ID,
-    title: 'mock title',
-  } as IPopulatedEncryptedForm)
-
-=======
->>>>>>> 1544f2b6
 describe('stripe.service', () => {
   beforeAll(async () => await dbHandler.connect())
   afterAll(async () => await dbHandler.closeDatabase())
@@ -586,10 +576,6 @@
   describe('linkStripeAccountToForm', () => {
     it('should call func to attach payment account information', async () => {
       // Arrange
-<<<<<<< HEAD
-      const EncryptedForm = getEncryptedFormModel(mongoose)
-=======
->>>>>>> 1544f2b6
       await dbHandler.insertFormCollectionReqs({
         userId: MOCK_USER_ID,
       })
@@ -614,12 +600,6 @@
       expect(result._unsafeUnwrap()).toBe(expectedAccountId)
     })
 
-<<<<<<< HEAD
-    it('to', async () => {
-      // Arrange
-      const mockForm = generateMockForm()
-      mockForm.addPaymentAccountId = jest.fn()
-=======
     it('should return existing account information when called with new account to be linked', async () => {
       // Arrange
       const mockForm = (await new EncryptedForm({
@@ -629,33 +609,20 @@
       })
         .populate('admin')
         .execPopulate()) as IPopulatedEncryptedForm
->>>>>>> 1544f2b6
       const expectedAccountId = 'existingAccountId'
       mockForm.payments_channel = {
         target_account_id: expectedAccountId,
         channel: PaymentChannel.Stripe,
-<<<<<<< HEAD
-=======
         publishable_key: 'publishableKey',
->>>>>>> 1544f2b6
       }
 
       // Act
       const result = await StripeService.linkStripeAccountToForm(mockForm, {
-<<<<<<< HEAD
-        accountId: expectedAccountId,
-        publishableKey: 'publishableKey',
-      })
-
-      // Assert
-      expect(mockForm.addPaymentAccountId).toHaveBeenCalledTimes(0)
-=======
         accountId: 'anotherAccountId',
         publishableKey: 'anotherPublishableKey',
       })
 
       // Assert
->>>>>>> 1544f2b6
       expect(result._unsafeUnwrap()).toBe(expectedAccountId)
     })
   })
