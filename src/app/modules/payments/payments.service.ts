import mongoose from 'mongoose'
import { errAsync, okAsync, ResultAsync } from 'neverthrow'

import { Payment } from '../../../../shared/types'
import { IPaymentSchema } from '../../../types'
import { createLoggerWithLabel } from '../../config/logger'
import getPaymentModel from '../../models/payment.server.model'
import { getMongoErrorMessage } from '../../utils/handle-mongo-error'
import { DatabaseError } from '../core/core.errors'
<<<<<<< HEAD

import { PaymentNotFoundError } from './payment.errors'
=======
import { PendingSubmissionNotFoundError } from '../submission/submission.errors'
import * as SubmissionService from '../submission/submission.service'

import {
  PaymentAlreadyConfirmedError,
  PaymentNotFoundError,
} from './payments.errors'
>>>>>>> 64631f34

const logger = createLoggerWithLabel(module)
const PaymentModel = getPaymentModel(mongoose)

<<<<<<< HEAD
=======
/**
 * Retrieves payment by Id.
 * @param paymentId the payment id of the payment to be retrieved
 * @returns ok(payment) if payment exists
 * @returns err(PaymentNotFoundError) if the payment does not exist
 * @returns err(DatabaseError) if error occurs whilst querying the database
 */
export const findPaymentById = (
  paymentId: IPaymentSchema['_id'],
  session?: mongoose.ClientSession,
): ResultAsync<IPaymentSchema, PaymentNotFoundError | DatabaseError> => {
  return ResultAsync.fromPromise(
    PaymentModel.findById(paymentId).session(session ?? null),
    (error) => {
      logger.error({
        message: 'Database error while finding payment by id',
        meta: {
          action: 'findPaymentById',
          paymentId,
        },
        error,
      })
      return new DatabaseError(getMongoErrorMessage(error))
    },
  ).andThen((result) => {
    if (!result) return errAsync(new PaymentNotFoundError())
    return okAsync(result)
  })
}

>>>>>>> 64631f34
/**
 * Retrieves submission document of the given SubmissionId.
 * @param submissionId the submissionId of the payment to be retrieved
 * @param update mongoose update to perform
 * @returns ok(payment) if payment exists
 * @returns err(PaymentNotFoundError) if the payment does not exist
 * @returns err(DatabaseError) if error occurs whilst querying the database
 */
export const findBySubmissionIdAndUpdate = (
  submissionId: string,
  update?:
    | mongoose.UpdateWithAggregationPipeline
    | mongoose.UpdateQuery<Payment>,
): ResultAsync<IPaymentSchema, PaymentNotFoundError | DatabaseError> => {
  return ResultAsync.fromPromise(
    PaymentModel.findOneAndUpdate({ submissionId }, update).exec(),
    (error) => {
      logger.error({
        message: 'Error updating payment in database',
        meta: {
          action: 'findBySubmissionIdAndUpdate',
          submissionId,
        },
        error,
      })
      return new DatabaseError(getMongoErrorMessage(error))
    },
  ).andThen((result) => {
    if (!result) return errAsync(new PaymentNotFoundError())
    return okAsync(result)
  })
}

/**
 * Retrieves payment document of the given submissionId.
 * @param submissionId the submissionId of the payment to be retrieved
 * @returns ok(payment) if payment exists
 * @returns err(PaymentNotFoundError) if the payment does not exist
 * @returns err(DatabaseError) if error occurs whilst querying the database
 */
export const findPaymentBySubmissionId = (
  submissionId: string,
): ResultAsync<IPaymentSchema, PaymentNotFoundError | DatabaseError> => {
  return ResultAsync.fromPromise(
    PaymentModel.findOne({ submissionId }).exec(),
    (error) => {
      logger.error({
        message: 'Database find payment submissionId error',
        meta: {
          action: 'findPaymentBySubmissionId',
          submissionId,
        },
        error,
      })
      return new DatabaseError(getMongoErrorMessage(error))
    },
  ).andThen((payment) => {
    if (!payment) {
      return errAsync(new PaymentNotFoundError())
    }
    return okAsync(payment)
  })
}

/**
 * This function confirms a submission that is pending payment and updates the
 * payment document with the new submission id, receipt URL and transaction fee.
 * This is done within a single transaction, so that the information in the
 * document is always consistent.
 * @param paymentId payment id of the payment to be confirmed
 * @param receiptUrl the payment's receipt URL
 * @param transactionFee the transaction fee associated with the payment
 *
 * @returns ok(payment) if the confirmation transaction was successful
 * @returns err(PaymentNotFoundError) if the paymentId was not valid
 * @returns err(DatabaseError) if error occurs whilst querying the database
 */
export const confirmPaymentPendingSubmission = (
  paymentId: IPaymentSchema['_id'],
  paymentDate: Date,
  receiptUrl: string,
  transactionFee: number,
): ResultAsync<
  IPaymentSchema,
  | PaymentNotFoundError
  | PendingSubmissionNotFoundError
  | PaymentAlreadyConfirmedError
  | DatabaseError
> => {
  const logMeta = {
    action: 'confirmPaymentPendingSubmission',
    paymentId,
  }

  // Step 0: Set up the session and start the transaction
  return ResultAsync.fromPromise(mongoose.startSession(), (error) => {
    logger.error({
      message: 'Database error while starting mongoose session',
      meta: logMeta,
      error,
    })
    return new DatabaseError(getMongoErrorMessage(error))
  }).andThen((session) => {
    session.startTransaction({
      readPreference: 'primary',
      readConcern: { level: 'snapshot' },
      writeConcern: { w: 'majority' },
    })

    return (
      // Step 1: Retrieve the payment by payment id and check that the payment
      // has not already been confirmed.
      findPaymentById(paymentId, session)
        .andThen((payment) =>
          payment.completedPayment
            ? errAsync(new PaymentAlreadyConfirmedError())
            : okAsync(payment),
        )
        .andThen((payment) =>
          // Step 2: Copy the pending submission to the submissions collection
          SubmissionService.copyPendingSubmissionToSubmissions(
            payment.pendingSubmissionId,
            session,
          ).andThen((submission) => {
            // Step 3: Update the payment document with the metadata showing that
            // the payment is complete and save it
            payment.completedPayment = {
              submissionId: submission._id,
              paymentDate,
              receiptUrl,
              transactionFee,
            }
            return ResultAsync.fromPromise(
              payment.save({ session }),
              (error) => {
                logger.error({
                  message: 'Database error while saving payment document',
                  meta: logMeta,
                  error,
                })
                return new DatabaseError(getMongoErrorMessage(error))
              },
            )
          }),
        )
        // Finally: Commit or abort depending on whether an error was caught,
        // then end the session
        .andThen((payment) => {
          return ResultAsync.fromPromise(
            session.commitTransaction(),
            (error) => {
              logger.error({
                message: 'Database error while committing transaction',
                meta: logMeta,
                error,
              })
              return new DatabaseError(getMongoErrorMessage(error))
            },
          ).andThen(() => {
            session.endSession()
            return okAsync(payment)
          })
        })
        .orElse((err) => {
          return ResultAsync.fromPromise(
            session.abortTransaction(),
            (error) => {
              logger.error({
                message: 'Database error while aborting transaction',
                meta: logMeta,
                error,
              })
              return new DatabaseError(getMongoErrorMessage(error))
            },
          ).andThen(() => {
            session.endSession()
            return errAsync(err)
          })
        })
    )
  })
}<|MERGE_RESOLUTION|>--- conflicted
+++ resolved
@@ -7,10 +7,6 @@
 import getPaymentModel from '../../models/payment.server.model'
 import { getMongoErrorMessage } from '../../utils/handle-mongo-error'
 import { DatabaseError } from '../core/core.errors'
-<<<<<<< HEAD
-
-import { PaymentNotFoundError } from './payment.errors'
-=======
 import { PendingSubmissionNotFoundError } from '../submission/submission.errors'
 import * as SubmissionService from '../submission/submission.service'
 
@@ -18,13 +14,10 @@
   PaymentAlreadyConfirmedError,
   PaymentNotFoundError,
 } from './payments.errors'
->>>>>>> 64631f34
 
 const logger = createLoggerWithLabel(module)
 const PaymentModel = getPaymentModel(mongoose)
 
-<<<<<<< HEAD
-=======
 /**
  * Retrieves payment by Id.
  * @param paymentId the payment id of the payment to be retrieved
@@ -55,7 +48,6 @@
   })
 }
 
->>>>>>> 64631f34
 /**
  * Retrieves submission document of the given SubmissionId.
  * @param submissionId the submissionId of the payment to be retrieved
