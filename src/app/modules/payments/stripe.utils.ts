--- conflicted
+++ resolved
@@ -1,11 +1,7 @@
 // Use 'stripe-event-types' for better type discrimination.
 /// <reference types="stripe-event-types" />
-<<<<<<< HEAD
 
 import { StatusCodes } from 'http-status-codes'
-import get from 'lodash/get'
-=======
->>>>>>> b74ab1ab
 import mongoose from 'mongoose'
 import { err, Ok, ok, Result } from 'neverthrow'
 import Stripe from 'stripe'
