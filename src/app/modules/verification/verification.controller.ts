import { celebrate, Joi, Segments } from 'celebrate'
import { RequestHandler } from 'express'
import { StatusCodes } from 'http-status-codes'

import { SALT_ROUNDS } from '../../../shared/util/verification'
import { ErrorDto } from '../../../types/api'
import { createLoggerWithLabel } from '../../config/logger'
import { generateOtpWithHash } from '../../utils/otp'
import { createReqMeta } from '../../utils/request'
import * as FormService from '../form/form.service'

import { VerificationFactory } from './verification.factory'
import { Transaction } from './verification.types'
import { mapRouteError } from './verification.util'

const logger = createLoggerWithLabel(module)

/**
 * NOTE: Private handler for POST /transaction
 * When a form is loaded publicly, a transaction is created, and populated with the field ids of fields that are verifiable.
 * If no fields are verifiable, then it did not create a transaction and returns an empty object.
 * @deprecated in favour of handleCreateVerificationTransaction
 * @param req
 * @param res
 * @returns 201 - transaction is created
 * @returns 200 - transaction was not created as no fields were verifiable for the form
 */
export const handleCreateTransaction: RequestHandler<
  never,
  Transaction | ErrorDto,
  { formId: string }
> = async (req, res) => {
  const { formId } = req.body
  const logMeta = {
    action: 'handleCreateTransaction',
    formId,
    ...createReqMeta(req),
  }
  return VerificationFactory.createTransaction(formId)
    .map((transaction) => {
      return transaction
        ? res.status(StatusCodes.CREATED).json({
            expireAt: transaction.expireAt,
            transactionId: transaction._id,
          })
        : res.status(StatusCodes.OK).json({})
    })
    .mapErr((error) => {
      logger.error({
        message: 'Error creating transaction',
        meta: logMeta,
        error,
      })
      const { errorMessage, statusCode } = mapRouteError(error)
      return res.status(statusCode).json({ message: errorMessage })
    })
}

/**
 * NOTE: Private handler for POST /forms/:formId/fieldverifications
 * When a form is loaded publicly, a transaction is created, and populated with the field ids of fields that are verifiable.
 * If no fields are verifiable, then it did not create a transaction and returns an empty object.
 * @param req
 * @param res
 * @returns 201 - transaction is created
 * @returns 200 - transaction was not created as no fields were verifiable for the form
 */
export const handleCreateVerificationTransaction: RequestHandler<
  { formId: string },
  Transaction | ErrorDto
> = async (req, res) => {
  const { formId } = req.params
  const logMeta = {
    action: 'handleCreateVerificationTransaction',
    formId,
    ...createReqMeta(req),
  }
  return VerificationFactory.createTransaction(formId)
    .map((transaction) => {
      return transaction
        ? res.status(StatusCodes.CREATED).json({
            expireAt: transaction.expireAt,
            transactionId: transaction._id,
          })
        : res.status(StatusCodes.OK).json({})
    })
    .mapErr((error) => {
      logger.error({
        message: 'Error creating transaction',
        meta: logMeta,
        error,
      })
      const { errorMessage, statusCode } = mapRouteError(error)
      return res.status(statusCode).json({ message: errorMessage })
    })
}

/**
 *  When user changes the input value in the verifiable field,
 *  we reset the field in the transaction, removing the previously saved signature.
 * @deprecated in favour of handleResetFieldVerification
 * @param req
 * @param res
 * @deprecated in favour of handleGenerateOtp
 */
export const handleResetField: RequestHandler<
  { transactionId: string },
  ErrorDto,
  { fieldId: string }
> = async (req, res) => {
  const { transactionId } = req.params
  const { fieldId } = req.body
  const logMeta = {
    action: 'handleResetField',
    transactionId,
    fieldId,
    ...createReqMeta(req),
  }
  return VerificationFactory.resetFieldForTransaction(transactionId, fieldId)
    .map(() => res.sendStatus(StatusCodes.OK))
    .mapErr((error) => {
      logger.error({
        message: 'Error resetting field in transaction',
        meta: logMeta,
        error,
      })
      const { errorMessage, statusCode } = mapRouteError(error)
      return res.status(statusCode).json({ message: errorMessage })
    })
}

/**
 * When user requests to verify a field, an otp is generated.
 * The current answer is signed, and the signature is also saved in the transaction, with the field id as the key.
 * @param req
 * @param res
 * @deprecated in favour of handleGenerateOtp
 */
export const handleGetOtp: RequestHandler<
  { transactionId: string },
  ErrorDto,
  { answer: string; fieldId: string }
> = async (req, res) => {
  const { transactionId } = req.params
  const { answer, fieldId } = req.body
  const logMeta = {
    action: 'handleGetOtp',
    transactionId,
    fieldId,
    ...createReqMeta(req),
  }
  return generateOtpWithHash(logMeta, SALT_ROUNDS)
    .andThen(({ otp, hashedOtp }) =>
      VerificationFactory.sendNewOtp({
        fieldId,
        hashedOtp,
        otp,
        recipient: answer,
        transactionId,
      }),
    )
    .map(() => res.sendStatus(StatusCodes.CREATED))
    .mapErr((error) => {
      logger.error({
        message: 'Error creating new OTP',
        meta: logMeta,
        error,
      })
      const { errorMessage, statusCode } = mapRouteError(error)
      return res.status(statusCode).json({ message: errorMessage })
    })
}

/**
 * NOTE: This is exported solely for testing
 * Generates an otp when a user requests to verify a field.
 * The current answer is signed, and the signature is also saved in the transaction, with the field id as the key.
 * @param answer The mobile or email number of the user
 * @param transactionId The id of the transaction to verify
 * @param formId The id of the form to verify
 * @param fieldId The id of the field to verify
 * @returns 201 when otp generated successfully
 * @returns 400 when the parameters could not be parsed
 * @returns 400 when the transaction has expired
 * @returns 400 when the otp could not be sent via sms
 * @returns 400 when the otp could not be sent via email
 * @returns 400 when the provided phone number is not valid
 * @returns 400 when the field type is not supported for validation
 * @returns 404 when the requested form was not found
 * @returns 404 when the transaction was not found
 * @returns 404 when the field was not found
 * @returns 422 when the user requested for a new otp without waiting
 * @returns 500 when the otp could not be hashed
 * @returns 500 when there is a database error
 */
export const _handleGenerateOtp: RequestHandler<
  { transactionId: string; formId: string; fieldId: string },
  ErrorDto,
  { answer: string }
> = async (req, res) => {
  const { transactionId, formId, fieldId } = req.params
  const { answer } = req.body
  const logMeta = {
    action: 'handleGenerateOtp',
    transactionId,
    fieldId,
    ...createReqMeta(req),
  }
  // Step 1: Ensure that the form for the specified transaction exists
  return (
    FormService.retrieveFormById(formId)
      // Step 2: Generate hash and otp
      .andThen(() => generateOtpWithHash(logMeta, SALT_ROUNDS))
      .andThen(({ otp, hashedOtp }) =>
        // Step 3: Send otp
        VerificationFactory.sendNewOtp({
          fieldId,
          hashedOtp,
          otp,
          recipient: answer,
          transactionId,
        }),
      )
      .map(() => res.sendStatus(StatusCodes.CREATED))
      .mapErr((error) => {
        logger.error({
          message: 'Error creating new OTP',
          meta: logMeta,
          error,
        })
        const { errorMessage, statusCode } = mapRouteError(error)
        return res.status(statusCode).json({ message: errorMessage })
      })
  )
}

/**
 * Handler for the POST /forms/:formId/fieldverifications/:transactionId/fields/:fieldId/otp/generate endpoint
 */
export const handleGenerateOtp = [
  celebrate({
    [Segments.BODY]: Joi.object({
      answer: Joi.string().required(),
    }),
  }),
  _handleGenerateOtp,
] as RequestHandler[]

/**
 * When user submits their otp for the field, the otp is validated.
 * If it is correct, we return the signature that was saved.
 * This signature will be appended to the response when the form is submitted.
 * @param req
 * @param res
 * @deprecated in favour of handleOtpVerification
 */
export const handleVerifyOtp: RequestHandler<
  { transactionId: string },
  string | ErrorDto,
  { otp: string; fieldId: string }
> = async (req, res) => {
  const { transactionId } = req.params
  const { fieldId, otp } = req.body
  const logMeta = {
    action: 'handleVerifyOtp',
    transactionId,
    fieldId,
    ...createReqMeta(req),
  }
  return VerificationFactory.verifyOtp(transactionId, fieldId, otp)
    .map((signedData) => res.status(StatusCodes.OK).json(signedData))
    .mapErr((error) => {
      logger.error({
        message: 'Error verifying OTP',
        meta: logMeta,
        error,
      })
      const { statusCode, errorMessage } = mapRouteError(error)
      return res.status(statusCode).json({ message: errorMessage })
    })
}

/**
 * NOTE: Exported solely for testing
 * Handler for otp verification; double checks the submitted otp against the true otp
 * If the submitted otp is correct,
 * the signature that was saved will be appended to the response of the form when submitted
 * @param formId The id of the form which verification is for
 * @param transactionId The id of the transaction to validate
 * @param fieldId The id of the field to validate
 * @returns 200 when the otp is correct and the parameters are valid
 * @returns 400 when TransactionExpiredError occurs
 * @returns 400 when MissingHashDataError occurs
 * @returns 404 when FormNotFoundError occurs
 * @returns 404 when TransactionNotFoundError occurs
 * @returns 404 when FieldNotFoundInTransactionError occurs
 * @returns 422 when OtpExpiredError occurs
 * @returns 422 when OtpRetryExceededError occurs
 * @returns 422 when WrongOtpError occurs
 * @returns 500 when HashingError occurs
 * @returns 500 when DatabaseError occurs
 */
export const _handleOtpVerification: RequestHandler<
  { transactionId: string; fieldId: string; formId: string },
  string | ErrorDto,
  { otp: string }
> = async (req, res) => {
  const { transactionId, fieldId, formId } = req.params
  const { otp } = req.body
  const logMeta = {
    action: '_handleOtpVerification',
    transactionId,
    fieldId,
    ...createReqMeta(req),
  }
<<<<<<< HEAD
  return FormService.retrieveFormById(formId)
    .andThen(() => VerificationFactory.verifyOtp(transactionId, fieldId, otp))
    .map((signedData) => res.status(StatusCodes.OK).json(signedData))
    .mapErr((error) => {
      logger.error({
        message: 'Error verifying OTP',
        meta: logMeta,
        error,
      })
      const { statusCode, errorMessage } = mapRouteError(error)
      return res.status(statusCode).json({ message: errorMessage })
    })
=======
  // Step 1: Ensure that the form for the specified transaction exists
  return (
    FormService.retrieveFormById(formId)
      // Step 2: Verify the otp sent over by the client
      .andThen(() => VerificationFactory.verifyOtp(transactionId, fieldId, otp))
      .map((signedData) => res.status(StatusCodes.OK).json(signedData))
      .mapErr((error) => {
        logger.error({
          message: 'Error verifying OTP',
          meta: logMeta,
          error,
        })
        const { statusCode, errorMessage } = mapRouteError(error)
        return res.status(statusCode).json({ message: errorMessage })
      })
  )
>>>>>>> 4c0fbd7d
}

/**
 * Handler with otp validation for POST /forms/:formId/fieldverifications/:id/fields/:fieldId/otp/verify
 */
export const handleOtpVerification = [
  celebrate({
    [Segments.BODY]: Joi.object({
      otp: Joi.string()
        .required()
        .regex(/^\d{6}$/)
        .message('Please enter a valid OTP'),
    }),
  }),
  _handleOtpVerification,
] as RequestHandler[]

/**
 * Handler for resetting the verification state of a field.
 * @param formId The id of the form to reset the field verification for
 * @param fieldId The id of the field to reset verification for
 * @param transactionId The transaction to reset
 * @returns 204 when reset is successful
 * @returns 400 when the transaction has expired
 * @returns 404 when the form could not be found
 * @returns 404 when the transaction could not be found
 * @returns 404 when the field could not be found
 * @returns 500 when a database error occurs
 */
export const handleResetFieldVerification: RequestHandler<
  {
    formId: string
    fieldId: string
    transactionId: string
  },
  ErrorDto
> = async (req, res) => {
  const { transactionId, fieldId, formId } = req.params
  const logMeta = {
    action: 'handleResetFieldVerification',
    transactionId,
    fieldId,
    ...createReqMeta(req),
  }
  return FormService.retrieveFormById(formId)
    .andThen(() =>
      VerificationFactory.resetFieldForTransaction(transactionId, fieldId),
    )
    .map(() => res.sendStatus(StatusCodes.NO_CONTENT))
    .mapErr((error) => {
      logger.error({
        message: 'Error resetting field in transaction',
        meta: logMeta,
        error,
      })
      const { errorMessage, statusCode } = mapRouteError(error)
      return res.status(statusCode).json({ message: errorMessage })
    })
}<|MERGE_RESOLUTION|>--- conflicted
+++ resolved
@@ -313,20 +313,6 @@
     fieldId,
     ...createReqMeta(req),
   }
-<<<<<<< HEAD
-  return FormService.retrieveFormById(formId)
-    .andThen(() => VerificationFactory.verifyOtp(transactionId, fieldId, otp))
-    .map((signedData) => res.status(StatusCodes.OK).json(signedData))
-    .mapErr((error) => {
-      logger.error({
-        message: 'Error verifying OTP',
-        meta: logMeta,
-        error,
-      })
-      const { statusCode, errorMessage } = mapRouteError(error)
-      return res.status(statusCode).json({ message: errorMessage })
-    })
-=======
   // Step 1: Ensure that the form for the specified transaction exists
   return (
     FormService.retrieveFormById(formId)
@@ -343,7 +329,6 @@
         return res.status(statusCode).json({ message: errorMessage })
       })
   )
->>>>>>> 4c0fbd7d
 }
 
 /**
