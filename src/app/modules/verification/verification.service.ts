import mongoose from 'mongoose'
import { err, errAsync, ok, okAsync, Result, ResultAsync } from 'neverthrow'

<<<<<<< HEAD
import {
  NUM_OTP_RETRIES,
  SMS_WARNING_TIERS,
} from '../../../shared/util/verification'
=======
import { NUM_OTP_RETRIES } from '../../../../shared/utils/verification'
>>>>>>> 05fb3b5e
import {
  BasicField,
  IPopulatedForm,
  IVerificationFieldSchema,
  IVerificationSchema,
  PublicTransaction,
} from '../../../types'
import formsgSdk from '../../config/formsg-sdk'
import { createLoggerWithLabel } from '../../config/logger'
import * as AdminFormService from '../../modules/form/admin-form/admin-form.service'
import {
  MailGenerationError,
  MailSendError,
} from '../../services/mail/mail.errors'
import MailService from '../../services/mail/mail.service'
import { InvalidNumberError, SmsSendError } from '../../services/sms/sms.errors'
import { SmsFactory } from '../../services/sms/sms.factory'
import * as SmsService from '../../services/sms/sms.service'
import { transformMongoError } from '../../utils/handle-mongo-error'
import { compareHash, HashingError } from '../../utils/hash'
import {
  DatabaseError,
  MalformedParametersError,
  PossibleDatabaseError,
} from '../core/core.errors'
import { FormNotFoundError } from '../form/form.errors'
import * as FormService from '../form/form.service'
import { isFormOnboarded } from '../form/form.utils'

import {
  FieldNotFoundInTransactionError,
  MissingHashDataError,
  NonVerifiedFieldTypeError,
  OtpExpiredError,
  OtpRetryExceededError,
  TransactionExpiredError,
  TransactionNotFoundError,
  WaitForOtpError,
  WrongOtpError,
} from './verification.errors'
import getVerificationModel from './verification.model'
import { SendOtpParams } from './verification.types'
import {
  hasAdminExceededFreeSmsLimit,
  isOtpExpired,
  isOtpWaitTimeElapsed,
  isTransactionExpired,
} from './verification.util'

const logger = createLoggerWithLabel(module)

const VerificationModel = getVerificationModel(mongoose)

/**
 *  Creates a transaction for a form that has verifiable fields
 * @param formId
 * @returns ok(created transaction or null) if form has no verifiable fields.
 * @returns err(FormNotFoundError) when form does not exist
 * @returns err(PossibleDatabaseError) when database read/write errors
 */
export const createTransaction = (
  formId: string,
): ResultAsync<
  IVerificationSchema | null,
  FormNotFoundError | PossibleDatabaseError
> => {
  const logMeta = {
    action: 'createTransaction',
    formId,
  }
  return FormService.retrieveFormById(formId).andThen((form) =>
    ResultAsync.fromPromise(
      VerificationModel.createTransactionFromForm(form),
      (error) => {
        logger.error({
          message: 'Error while creating transaction',
          meta: logMeta,
          error,
        })
        return transformMongoError(error)
      },
    ),
  )
}

/**
 *  Retrieves a transaction's metadata by id
 * @param transactionId
 * @returns ok(transaction metadata)
 * @returns err(TransactionNotFoundError) when transaction ID does not exist
 * @returns err(PossibleDatabaseError) when database read/write errors
 */
export const getTransactionMetadata = (
  transactionId: string,
): ResultAsync<
  PublicTransaction,
  TransactionNotFoundError | PossibleDatabaseError
> => {
  const logMeta = {
    action: 'getTransactionMetadata',
    transactionId,
  }
  return ResultAsync.fromPromise(
    VerificationModel.getPublicViewById(transactionId),
    (error) => {
      logger.error({
        message: 'Error while retrieving transaction metadata',
        meta: logMeta,
        error,
      })
      return transformMongoError(error)
    },
  ).andThen((transaction) => {
    if (!transaction) {
      logger.error({
        message: 'Transaction ID does not exist',
        meta: logMeta,
      })
      return errAsync(new TransactionNotFoundError())
    }
    return okAsync(transaction)
  })
}

/**
 * Retrieves an entire transaction and validates that it is not expired
 * @param transactionId
 * @returns ok(transaction)
 * @returns err(TransactionNotFoundError) when transaction ID does not exist
 * @returns err(TransactionExpiredError) when transaction is expired
 * @returns err(PossibleDatabaseError) when database read/write errors
 */
const getValidTransaction = (
  transactionId: string,
): ResultAsync<
  IVerificationSchema,
  TransactionNotFoundError | PossibleDatabaseError | TransactionExpiredError
> => {
  const logMeta = {
    action: 'getValidTransaction',
    transactionId,
  }
  return ResultAsync.fromPromise(
    VerificationModel.findById(transactionId).exec(),
    (error) => {
      logger.error({
        message: 'Error while retrieving transaction',
        meta: logMeta,
        error,
      })
      return transformMongoError(error)
    },
  ).andThen((transaction) => {
    if (!transaction) {
      logger.error({
        message: 'Transaction ID does not exist',
        meta: logMeta,
      })
      return errAsync(new TransactionNotFoundError())
    }
    if (isTransactionExpired(transaction)) {
      logger.warn({
        message: 'Transaction has expired',
        meta: {
          ...logMeta,
          formId: transaction.formId,
        },
      })
      return errAsync(new TransactionExpiredError())
    }
    return okAsync(transaction)
  })
}

/**
 * Extracts an individual field's data from a transaction document.
 * @param transaction Transaction document
 * @param fieldId ID of field to find
 * @returns ok(field) when field exists
 * @returns err(FieldNotFoundInTransactionError) when field does not exist
 */
const getFieldFromTransaction = (
  transaction: IVerificationSchema,
  fieldId: string,
): Result<IVerificationFieldSchema, FieldNotFoundInTransactionError> => {
  const field = transaction.getField(fieldId)
  if (!field) {
    logger.warn({
      message: 'Field ID not found for transaction',
      meta: {
        action: 'getFieldFromTransaction',
        transactionId: transaction._id,
        fieldId,
        formId: transaction.formId,
      },
    })
    return err(new FieldNotFoundInTransactionError())
  }
  return ok(field)
}

/**
 * Sets signedData, hashedOtp, hashCreatedAt to null for that field in that transaction
 * @param transactionId
 * @param fieldId
 * @returns err(TransactionNotFoundError) when transaction ID does not exist
 * @returns err(TransactionExpiredError) when transaction is expired
 * @returns err(FieldNotFoundInTransactionError) when field does not exist
 * @returns err(PossibleDatabaseError) when database read/write errors
 */
export const resetFieldForTransaction = (
  transactionId: string,
  fieldId: string,
): ResultAsync<
  IVerificationSchema,
  | TransactionNotFoundError
  | TransactionExpiredError
  | FieldNotFoundInTransactionError
  | PossibleDatabaseError
> => {
  // Ensure that field ID exists first
  return getValidTransaction(transactionId).andThen((transaction) => {
    const logMeta = {
      action: 'resetFieldForTransaction',
      transactionId,
      fieldId,
      formId: transaction.formId,
    }
    return (
      getFieldFromTransaction(transaction, fieldId)
        // Apply atomic update
        .asyncAndThen(() =>
          ResultAsync.fromPromise(
            VerificationModel.resetField(transactionId, fieldId),
            (error) => {
              logger.error({
                message: 'Error while resetting field data in transaction',
                meta: logMeta,
                error,
              })
              return transformMongoError(error)
            },
          ),
        )
        .andThen((updatedTransaction) => {
          // Transaction was deleted before update could be applied
          if (!updatedTransaction) {
            logger.error({
              message: 'Transaction with given ID does not exist',
              meta: logMeta,
            })
            return errAsync(new TransactionNotFoundError())
          }
          return okAsync(updatedTransaction)
        })
    )
  })
}

/**
 * Sends OTP and updates database record for the given transaction, fieldId, and answer
 * @param transactionId
 * @param fieldId
 * @param recipient Phone number for verified mobile field, or email address for verified email
 * @param otp Input OTP to be sent
 * @param hashedOtp Hash of input OTP to be saved
 * @returns ok(updated transaction document)
 * @returns err(TransactionNotFoundError) when transaction ID does not exist
 * @returns err(TransactionExpiredError) when transaction is expired
 * @returns err(FieldNotFoundInTransactionError) when field does not exist
 * @returns err(WaitForOtpError) when waiting time for new OTP has not elapsed
 * @returns err(MalformedParametersError) when form data to send SMS OTP cannot be retrieved
 * @returns err(SmsSendError) when attempt to send OTP SMS fails
 * @returns err(InvalidNumberError) when SMS recipient is invalid
 * @returns err(MailSendError) when attempt to send OTP email fails
 * @returns err(NonVerifiedFieldTypeError) when field's fieldType is not verified
 * @returns err(PossibleDatabaseError) when database read/write errors
 */
export const sendNewOtp = ({
  transactionId,
  fieldId,
  recipient,
  otp,
  hashedOtp,
}: SendOtpParams): ResultAsync<
  IVerificationSchema,
  | TransactionNotFoundError
  | PossibleDatabaseError
  | FieldNotFoundInTransactionError
  | TransactionExpiredError
  | WaitForOtpError
  | MalformedParametersError
  | SmsSendError
  | InvalidNumberError
  | MailSendError
  | NonVerifiedFieldTypeError
> => {
  return getValidTransaction(transactionId).andThen((transaction) => {
    const logMeta = {
      action: 'sendNewOtp',
      transactionId,
      fieldId,
      formId: transaction.formId,
    }
    return getFieldFromTransaction(transaction, fieldId)
      .asyncAndThen((field) => {
        if (!isOtpWaitTimeElapsed(field.hashCreatedAt)) {
          logger.warn({
            message: 'OTP requested before waiting time elapsed',
            meta: logMeta,
          })
          return errAsync(new WaitForOtpError())
        }

        return sendOtpForField(transaction.formId, field, recipient, otp)
      })
      .andThen(() => {
        const signedData = formsgSdk.verification.generateSignature({
          transactionId,
          formId: transaction.formId,
          fieldId,
          answer: recipient,
        })
        return ResultAsync.fromPromise(
          VerificationModel.updateHashForField({
            fieldId,
            hashedOtp,
            signedData,
            transactionId,
          }),
          (error) => {
            logger.error({
              message:
                'Error while updating transaction data after sending OTP',
              meta: logMeta,
              error,
            })
            return transformMongoError(error)
          },
        )
      })
      .andThen((newTransaction) => {
        // Transaction deleted before update could be applied
        if (!newTransaction) {
          logger.warn({
            message: 'Transaction with given ID not found',
            meta: logMeta,
          })
          return errAsync(new TransactionNotFoundError())
        }
        return okAsync(newTransaction)
      })
  })
}

/**
 * Compares the given otp. If correct, returns signedData, else returns an error
 * @param transactionId
 * @param fieldId
 * @param inputOtp
 * @returns ok(signedData of field) when OTP is correct
 * @returns err(TransactionNotFoundError) when transaction ID does not exist
 * @returns err(TransactionExpiredError) when transaction is expired
 * @returns err(FieldNotFoundInTransactionError) when field does not exist
 * @returns err(MissingHashDataError) when field exists but data on hash is missing
 * @returns err(OtpExpiredError) when OTP has expired
 * @returns err(OtpRetryExceededError) when OTP has been retried too many times
 * @returns err(WrongOtpError) when OTP is wrong
 * @returns err(HashingError) when error occurs while hashing input OTP for comparison
 * @returns err(PossibleDatabaseError) when database read/write errors
 */
export const verifyOtp = (
  transactionId: string,
  fieldId: string,
  inputOtp: string,
): ResultAsync<
  string,
  | TransactionNotFoundError
  | PossibleDatabaseError
  | FieldNotFoundInTransactionError
  | TransactionExpiredError
  | MissingHashDataError
  | OtpExpiredError
  | OtpRetryExceededError
  | WrongOtpError
  | HashingError
> => {
  return getValidTransaction(transactionId).andThen((transaction) =>
    getFieldFromTransaction(transaction, fieldId).asyncAndThen((field) => {
      const logMeta = {
        action: 'verifyOtp',
        transactionId,
        fieldId,
        formId: transaction.formId,
      }
      const { hashedOtp, hashCreatedAt, signedData, hashRetries } = field
      if (!hashedOtp || !hashCreatedAt || !signedData) {
        logger.warn({
          message: 'OTP cannot be verified as hash information is missing',
          meta: logMeta,
        })
        return errAsync(new MissingHashDataError())
      }

      if (isOtpExpired(hashCreatedAt)) {
        logger.warn({
          message: 'OTP expired',
          meta: logMeta,
        })
        return errAsync(new OtpExpiredError())
      }

      if (hashRetries >= NUM_OTP_RETRIES) {
        logger.warn({
          message: 'OTP retries exceeded',
          meta: logMeta,
        })
        return errAsync(new OtpRetryExceededError())
      }

      // Important: increment retries before comparing hash
      return ResultAsync.fromPromise(
        VerificationModel.incrementFieldRetries(transactionId, fieldId),
        (error) => {
          // We know field exists, so if error occurs then it must be
          // database error
          logger.error({
            message: 'Error while incrementing hash retries for verified field',
            meta: logMeta,
            error,
          })
          return transformMongoError(error)
        },
      )
        .andThen(() => compareHash(inputOtp, hashedOtp))
        .andThen((doesHashMatch) => {
          if (!doesHashMatch) {
            logger.warn({
              message: 'Wrong OTP',
              meta: logMeta,
            })
            return errAsync(new WrongOtpError())
          }
          return okAsync(signedData)
        })
    }),
  )
}

/**
 * Send otp to recipient
 * @param formId
 * @param field
 * @param recipient
 * @param otp
 */
const sendOtpForField = (
  formId: string,
  field: IVerificationFieldSchema,
  recipient: string,
  otp: string,
): ResultAsync<
  true,
  | DatabaseError
  | MalformedParametersError
  | SmsSendError
  | InvalidNumberError
  | MailSendError
  | NonVerifiedFieldTypeError
> => {
  const { fieldType } = field
  switch (fieldType) {
    case BasicField.Mobile:
      // call sms - it should validate the recipient
      return SmsFactory.sendVerificationOtp(recipient, otp, formId)
    case BasicField.Email:
      // call email - it should validate the recipient
      return MailService.sendVerificationOtp(recipient, otp)
    default:
      return errAsync(new NonVerifiedFieldTypeError(fieldType))
  }
}

/**
 * Checks the number of free smses sent by the admin of the form and deactivates verification or sends mail as required
 * @param form The form whose admin's sms counts needs to be checked
 * @returns ok(true) when the verification has been deactivated successfully or no action is required
 * @returns err(MailGenerationError) when an error occurred on creating the HTML template for the email
 * @returns err(MailSendError) when an error occurred on sending the email
 * @returns err(PossibleDatabaseError) when an error occurred while retrieving the counts from the database
 */
export const processAdminSmsCounts = (
  form: IPopulatedForm,
): ResultAsync<
  true,
  MailGenerationError | MailSendError | PossibleDatabaseError
> => {
  if (isFormOnboarded(form)) {
    return okAsync(true)
  }

  // Convert to string because it's typed as any
  const formAdminId = String(form.admin._id)

  return SmsService.retrieveFreeSmsCounts(formAdminId).andThen((freeSmsSent) =>
    checkSmsCountAndPerformAction(form, freeSmsSent),
  )
}

/**
 * Checks the number of free smses sent by the admin of a form and performs the appropriate action
 * @param form The form whose admin's sms counts needs to be checked
 * @returns ok(true) when the action has been performed successfully
 * @returns err(MailGenerationError) when an error occurred on creating the HTML template for the email
 * @returns err(MailSendError) when an error occurred on sending the email
 * @returns err(PossibleDatabaseError) when an error occurred while retrieving the counts from the database
 */
const checkSmsCountAndPerformAction = (
  form: Pick<IPopulatedForm, 'admin' | 'title' | '_id' | 'permissionList'>,
  freeSmsSent: number,
): ResultAsync<
  true,
  MailGenerationError | MailSendError | PossibleDatabaseError
> => {
  // Convert to string because it's typed as any
  const formAdminId = String(form.admin._id)

  // NOTE: Because the admin has exceeded their allowable limit of free sms,
  // the sms verifications for their forms also need to be disabled.
  if (hasAdminExceededFreeSmsLimit(freeSmsSent)) {
    return MailService.sendSmsVerificationDisabledEmail(form).andThen(() =>
      AdminFormService.disableSmsVerificationsForUser(formAdminId),
    )
  }

  if (freeSmsSent in SMS_WARNING_TIERS) {
    return MailService.sendSmsVerificationWarningEmail(form, freeSmsSent)
  }

  return okAsync(true)
}<|MERGE_RESOLUTION|>--- conflicted
+++ resolved
@@ -1,14 +1,10 @@
 import mongoose from 'mongoose'
 import { err, errAsync, ok, okAsync, Result, ResultAsync } from 'neverthrow'
 
-<<<<<<< HEAD
 import {
   NUM_OTP_RETRIES,
   SMS_WARNING_TIERS,
-} from '../../../shared/util/verification'
-=======
-import { NUM_OTP_RETRIES } from '../../../../shared/utils/verification'
->>>>>>> 05fb3b5e
+} from '../../../../shared/utils/verification'
 import {
   BasicField,
   IPopulatedForm,
