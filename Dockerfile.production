--- conflicted
+++ resolved
@@ -16,11 +16,7 @@
 COPY frontend/patches ./frontend/patches
 
 # Allow running of postinstall scripts
-<<<<<<< HEAD
-#RUN npm config set unsafe-perm true
-=======
 # RUN npm config set unsafe-perm true
->>>>>>> 9c66bace
 # --legacy-peer-deps flag
 # A breaking change in the peer dependency resolution strategy was introduced in
 # npm 7. This resulted in npm throwing an error when installing packages:
