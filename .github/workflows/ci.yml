--- conflicted
+++ resolved
@@ -89,12 +89,6 @@
           node-version: 18
           cache: 'npm'
           cache-dependency-path: '**/package-lock.json'
-<<<<<<< HEAD
-      - run: npm ci
-      - run: npm run test:frontend
-        env:
-          NODE_OPTIONS: '--max-old-space-size=4096'
-=======
       # Load cached node_modules
       - name: Cache Node modules
         uses: actions/cache@v2
@@ -105,7 +99,6 @@
         env:
           NODE_OPTIONS: --max-old-space-size=4096
         run: npm run test:frontend
->>>>>>> 1f91bbac
 
   frontend_lint:
     needs: [changes, install]
