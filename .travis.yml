--- conflicted
+++ resolved
@@ -22,13 +22,6 @@
     on_success: always
     on_failure: always
 
-<<<<<<< HEAD
-before_script:
-  - pyenv global 3.7.1
-  - pip3 install 'localstack==0.11.5' --force-reinstall
-
-=======
->>>>>>> 8bf7fa2d
 script:
   - set -e
   - npm run lint-ci
