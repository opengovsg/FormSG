export interface ErrorDto {
  message: string
}

export interface SuccessMessageDto {
  message: string
}

export interface PrivateFormErrorDto extends ErrorDto {
  isPageFound: true
  formTitle: string
}

// List of env vars expected from the server that client uses
export type ClientEnvVars = {
  isGeneralMaintenance: string
  isLoginBanner: string
  siteBannerContent: string
  adminBannerContent: string
  logoBucketUrl: string // S3 bucket
  formsgSdkMode: 'staging' | 'production' | 'development' | 'test'
  captchaPublicKey: string // Recaptcha
  sentryConfigUrl: string // Sentry.IO
  isSPMaintenance: string // Singpass maintenance message
  isCPMaintenance: string // Corppass maintenance message
  myInfoBannerContent: string // MyInfo maintenance message
  GATrackingID: string | null
  spcpCookieDomain: string // Cookie domain used for removing spcp cookies
<<<<<<< HEAD
  angularPhaseOutDate: string | null
=======
  respondentRolloutEmail: number
  respondentRolloutStorage: number
  adminRollout: number
>>>>>>> b4af4099
}<|MERGE_RESOLUTION|>--- conflicted
+++ resolved
@@ -26,11 +26,8 @@
   myInfoBannerContent: string // MyInfo maintenance message
   GATrackingID: string | null
   spcpCookieDomain: string // Cookie domain used for removing spcp cookies
-<<<<<<< HEAD
-  angularPhaseOutDate: string | null
-=======
   respondentRolloutEmail: number
   respondentRolloutStorage: number
   adminRollout: number
->>>>>>> b4af4099
+  angularPhaseOutDate: string | null
 }