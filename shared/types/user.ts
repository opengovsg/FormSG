import { z } from 'zod'
import { Opaque } from 'type-fest'

import { DateString } from './generic'
import { AgencyBase, AgencyDto, PublicAgencyDto } from './agency'

export type UserId = Opaque<string, 'UserId'>

// Base used for being referenced by schema/model in the backend.
// Note the lack of typing of _id.
export const UserBase = z.object({
  email: z.string().email(),
  agency: AgencyBase.shape._id,
  betaFlags: z
    .object({
      sgid: z.boolean().optional(),
    })
    .optional(),
  created: z.date(),
  lastAccessed: z.date().optional(),
  updatedAt: z.date(),
  contact: z.string().optional(),
})
export type UserBase = z.infer<typeof UserBase>

// Convert to serialized versions.
export const UserDto = UserBase.extend({
  _id: z.string() as unknown as z.Schema<UserId>,
  agency: AgencyDto.extend({
    created: DateString,
    lastModified: DateString,
  }),
  created: DateString,
  lastAccessed: DateString.optional(),
  updatedAt: DateString,
})
export type UserDto = z.infer<typeof UserDto>

export type PublicUserDto = {
<<<<<<< HEAD
  agency: PublicAgencyDto | AgencyDto['_id']
}

export type SendUserContactOtpDto = { contact: string; userId: string }

export type VerifyUserContactOtpDto = {
  userId: string
  otp: string
  contact: string
=======
  agency: PublicAgencyDto
>>>>>>> 5e9ccb6f
}<|MERGE_RESOLUTION|>--- conflicted
+++ resolved
@@ -37,8 +37,7 @@
 export type UserDto = z.infer<typeof UserDto>
 
 export type PublicUserDto = {
-<<<<<<< HEAD
-  agency: PublicAgencyDto | AgencyDto['_id']
+  agency: PublicAgencyDto
 }
 
 export type SendUserContactOtpDto = { contact: string; userId: string }
@@ -47,7 +46,4 @@
   userId: string
   otp: string
   contact: string
-=======
-  agency: PublicAgencyDto
->>>>>>> 5e9ccb6f
 }