import { z } from 'zod'
import type { Opaque } from 'type-fest'

import { DateString } from './generic'
import { AgencyBase, AgencyDto, PublicAgencyDto } from './agency'

export type UserId = Opaque<string, 'UserId'>

// Base used for being referenced by schema/model in the backend.
// Note the lack of typing of _id.
export const UserBase = z.object({
  email: z.string().email(),
  agency: AgencyBase.shape._id,
  betaFlags: z
    .object({
      payment: z.boolean().optional(),
    })
    .optional(),
  flags: z
    .object({ lastSeenFeatureUpdateVersion: z.number().optional() })
    .optional(),
  created: z.date(),
  lastAccessed: z.date().optional(),
  updatedAt: z.date(),
  contact: z.string().optional(),
<<<<<<< HEAD
  apiKeyHash: z.string().optional(),
=======
  apiToken: z
  .object({
    keyHash: z.string(),
    createdAt: z.date(),
    lastUsedAt: z.date().optional(),
  })
  .optional(),
>>>>>>> 50d8d1cb
})
export type UserBase = z.infer<typeof UserBase>

// Convert to serialized versions.
export const UserDto = UserBase.extend({
  _id: z.string() as unknown as z.Schema<UserId>,
  agency: AgencyDto.extend({
    created: DateString,
    lastModified: DateString,
  }),
  created: DateString,
  lastAccessed: DateString.optional(),
  updatedAt: DateString,
})
export type UserDto = z.infer<typeof UserDto>

export type PublicUserDto = {
  agency: PublicAgencyDto
}

export type SendUserContactOtpDto = {
  contact: string
  userId: string
}

export type VerifyUserContactOtpDto = {
  userId: string
  otp: string
  contact: string
}

export type SendOtpResponseDto = {
  message: string
  otpPrefix: string
}<|MERGE_RESOLUTION|>--- conflicted
+++ resolved
@@ -23,9 +23,6 @@
   lastAccessed: z.date().optional(),
   updatedAt: z.date(),
   contact: z.string().optional(),
-<<<<<<< HEAD
-  apiKeyHash: z.string().optional(),
-=======
   apiToken: z
   .object({
     keyHash: z.string(),
@@ -33,7 +30,6 @@
     lastUsedAt: z.date().optional(),
   })
   .optional(),
->>>>>>> 50d8d1cb
 })
 export type UserBase = z.infer<typeof UserBase>
 
