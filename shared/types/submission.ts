import type { Opaque, RequireAtLeastOne } from 'type-fest'
import { z } from 'zod'

import { ErrorDto } from './core'
import { FormFieldDto, MyInfoAttribute } from './field'
import { FormAuthType } from './form/form'
import { DateString } from './generic'
import { EmailResponse, FieldResponse, MobileResponse } from './response'
import { Payment } from './payment'
export type SubmissionId = Opaque<string, 'SubmissionId'>
export const SubmissionId = z.string() as unknown as z.Schema<SubmissionId>

export enum SubmissionType {
  Email = 'emailSubmission',
  Encrypt = 'encryptSubmission',
}

export const SubmissionBase = z.object({
  form: z.string(),
  authType: z.nativeEnum(FormAuthType),
  myInfoFields: z.array(z.nativeEnum(MyInfoAttribute)).optional(),
  submissionType: z.nativeEnum(SubmissionType),
})
export type SubmissionBase = z.infer<typeof SubmissionBase>

/**
 * Email mode submission typings as stored in the database.
 */
export interface EmailModeSubmissionBase extends SubmissionBase {
  submissionType: SubmissionType.Email
  recipientEmails: string[]
  responseHash: string
  responseSalt: string
  hasBounced: boolean
}

export const WebhookResponse = z.object({
  webhookUrl: z.string(),
  signature: z.string(),
  response: z.object({
    status: z.number(),
    headers: z.string(),
    data: z.string(),
  }),
})

export type WebhookResponse = z.infer<typeof WebhookResponse>

/**
 * Storage mode submission typings as stored in the database.
 */

export const StorageModeSubmissionBase = SubmissionBase.extend({
  submissionType: z.literal(SubmissionType.Encrypt),
  encryptedContent: z.string(),
  verifiedContent: z.string().optional(),
  attachmentMetadata: z.map(z.string(), z.string()).optional(),
  version: z.number(),
  webhookResponses: z.array(WebhookResponse).optional(),
  paymentId: z.string().optional(),
})
export type StorageModeSubmissionBase = z.infer<
  typeof StorageModeSubmissionBase
>

export type StorageModeSubmissionDto = {
  refNo: SubmissionId
  submissionTime: string
  content: string
  verified?: string
  attachmentMetadata: Record<string, string>
  version: number
}

export const StorageModeSubmissionStreamDto = StorageModeSubmissionBase.pick({
  encryptedContent: true,
  verifiedContent: true,
  version: true,
}).extend({
  attachmentMetadata: z.record(z.string()),
  _id: SubmissionId,
  created: DateString,
})

export type StorageModeSubmissionStreamDto = z.infer<
  typeof StorageModeSubmissionStreamDto
>

export type StorageModeSubmissionMetadata = {
  number: number
  refNo: SubmissionId
  /** Not a DateString, format is `Do MMM YYYY, h:mm:ss a` */
  submissionTime: string
}

export type StorageModeSubmissionMetadataList = {
  metadata: StorageModeSubmissionMetadata[]
  count: number
}

export type SubmissionResponseDto = {
  message: string
  submissionId: string
  // Timestamp is given as ms from epoch
  timestamp: number

  // payment form only fields
  paymentData?: PaymentSubmissionData
}

export type SubmissionErrorDto = ErrorDto & { spcpSubmissionFailure?: true }

export type SubmissionCountQueryDto =
  | {
      startDate: DateString
      endDate: DateString
    }
  | undefined

export type FormSubmissionMetadataQueryDto = RequireAtLeastOne<
  {
    page: number
    submissionId: string
  },
  'page' | 'submissionId'
>

/**
 * Shape of email form submissions
 */
export type EmailModeSubmissionContentDto = {
  responses: FieldResponse[]
}

export type StorageModeAttachment = {
  encryptedFile?: {
    binary: string
    nonce: string
    submissionPublicKey: string
  }
}

export type StorageModeAttachmentsMap = Record<
  FormFieldDto['_id'],
  StorageModeAttachment
>

export type StorageModeSubmissionContentDto = {
  // Storage mode only allows
  // 1. verifiable responses in order to validate signatures.
  // 2. email fields with autoreply to send form fillers their response.
  responses: Pick<
    EmailResponse | MobileResponse,
    'fieldType' | '_id' | 'answer' | 'signature'
  >[]
  encryptedContent: string
  attachments?: StorageModeAttachmentsMap
  paymentReceiptEmail?: string
  version: number
}

export type StorageModePaymentSubmissionDto = Payment

export type PaymentSubmissionData = {
<<<<<<< HEAD
  paymentIntentId: string
=======
  paymentId: string
>>>>>>> 1544f2b6
}<|MERGE_RESOLUTION|>--- conflicted
+++ resolved
@@ -162,9 +162,5 @@
 export type StorageModePaymentSubmissionDto = Payment
 
 export type PaymentSubmissionData = {
-<<<<<<< HEAD
-  paymentIntentId: string
-=======
   paymentId: string
->>>>>>> 1544f2b6
 }