import { PublicUserDto, UserDto } from '../user'
import { FormField, FormFieldDto } from '../field'

import { FormLogo } from './form_logo'
import type { Merge, Opaque, PartialDeep } from 'type-fest'
import {
  ADMIN_FORM_META_FIELDS,
  EMAIL_FORM_SETTINGS_FIELDS,
  EMAIL_PUBLIC_FORM_FIELDS,
  STORAGE_FORM_SETTINGS_FIELDS,
  STORAGE_PUBLIC_FORM_FIELDS,
} from '../../constants/form'
import { DateString } from '../generic'
import { FormLogic, LogicDto } from './form_logic'
import { PaymentChannel } from '../payment'

export type FormId = Opaque<string, 'FormId'>

export enum FormColorTheme {
  Blue = 'blue',
  Red = 'red',
  Green = 'green',
  Orange = 'orange',
  Brown = 'brown',
  Grey = 'grey',
}

export type FormPermission = {
  id?: string
  email: string
  write: boolean
}

export type FormStartPage = {
  logo: FormLogo
  colorTheme: FormColorTheme
  estTimeTaken?: number
  paragraph?: string
}

export type FormEndPage = {
  title: string
  paragraph?: string
  buttonLink?: string
  buttonText: string
}

export enum FormAuthType {
  NIL = 'NIL',
  SP = 'SP',
  CP = 'CP',
  MyInfo = 'MyInfo',
  SGID = 'SGID',
}

export enum FormStatus {
  Private = 'PRIVATE',
  Public = 'PUBLIC',
  Archived = 'ARCHIVED',
}

export type FormWebhook = {
  url: string
  isRetryEnabled: boolean
}

export enum FormResponseMode {
  Encrypt = 'encrypt',
  Email = 'email',
}

export type FormPaymentsChannel = {
  channel: PaymentChannel
  target_account_id?: string
  publishable_key?: string
}

export type FormPaymentsField = {
  enabled: boolean
  amount_cents?: number
  description?: string
}

export interface FormBase {
  title: string
  admin: UserDto['_id']

  form_fields: FormField[]
  form_logics: FormLogic[]
  permissionList: FormPermission[]

  startPage: FormStartPage
  endPage: FormEndPage

  hasCaptcha: boolean
  authType: FormAuthType

  status: FormStatus

  inactiveMessage: string
  submissionLimit: number | null
  isListed: boolean

  esrvcId?: string

  msgSrvcName?: string

  webhook: FormWebhook

  responseMode: FormResponseMode
}

export interface EmailFormBase extends FormBase {
  responseMode: FormResponseMode.Email
  emails: string[]
}

export interface StorageFormBase extends FormBase {
  responseMode: FormResponseMode.Encrypt
  publicKey: string
  payments_channel?: FormPaymentsChannel
  payments_field?: FormPaymentsField
}

/**
 * Additional props to be added/replaced when tranformed into DTO.
 */
type FormDtoBase = {
  _id: FormId
  form_fields: FormFieldDto[]
  form_logics: LogicDto[]
  created: DateString
  lastModified: DateString
}

export type StorageFormDto = Merge<StorageFormBase, FormDtoBase>

export type EmailFormDto = Merge<EmailFormBase, FormDtoBase>

export type FormDto = StorageFormDto | EmailFormDto

export type AdminStorageFormDto = Merge<StorageFormDto, { admin: UserDto }>
export type AdminEmailFormDto = Merge<EmailFormDto, { admin: UserDto }>
export type AdminFormDto = AdminStorageFormDto | AdminEmailFormDto

type PublicFormBase = {
  admin: PublicUserDto
}

export type PublicStorageFormDto = Merge<
  Pick<
    StorageFormDto,
    // Arrays like typeof list have numeric index signatures, so their number key
    // yields the union of all numerically-indexed properties.
    typeof STORAGE_PUBLIC_FORM_FIELDS[number]
  >,
  PublicFormBase
>

export type PublicEmailFormDto = Merge<
  Pick<
    EmailFormDto,
    // Arrays like typeof list have numeric index signatures, so their number key
    // yields the union of all numerically-indexed properties.
    typeof EMAIL_PUBLIC_FORM_FIELDS[number]
  >,
  PublicFormBase
>

export type PublicFormDto = PublicStorageFormDto | PublicEmailFormDto

export type EmailFormSettings = Pick<
  EmailFormDto,
  typeof EMAIL_FORM_SETTINGS_FIELDS[number]
>
export type StorageFormSettings = Pick<
  StorageFormDto,
  typeof STORAGE_FORM_SETTINGS_FIELDS[number]
>

export type FormSettings = EmailFormSettings | StorageFormSettings

export type SettingsUpdateDto = PartialDeep<FormSettings>

/**
 * Misnomer. More of a public form auth session.
 */
export interface SpcpSession {
  userName: string
  iat?: number // Optional as these are not returned for MyInfo forms
  rememberMe?: boolean
  exp?: number
}

export type PublicFormViewDto = {
  form: PublicFormDto
  spcpSession?: SpcpSession
  isIntranetUser?: boolean
  myInfoError?: true
}

export type PreviewFormViewDto = Pick<PublicFormViewDto, 'form' | 'spcpSession'>

export type SmsCountsDto = {
  quota: number
  freeSmsCounts: number
}

export type AdminFormViewDto = {
  form: AdminFormDto
}

export type AdminDashboardFormMetaDto = Pick<
  AdminFormDto,
  typeof ADMIN_FORM_META_FIELDS[number]
>

export type DuplicateFormBodyDto = {
  title: string
} & (
  | {
      responseMode: FormResponseMode.Email
      emails: string | string[]
    }
  | {
      responseMode: FormResponseMode.Encrypt
      publicKey: string
    }
)

export type CreateEmailFormBodyDto = Pick<
  EmailFormDto,
  'emails' | 'responseMode' | 'title'
>
export type CreateStorageFormBodyDto = Pick<
  StorageFormDto,
  'publicKey' | 'responseMode' | 'title'
>

export type CreateFormBodyDto =
  | CreateEmailFormBodyDto
  | CreateStorageFormBodyDto

export type StartPageUpdateDto = FormStartPage
export type EndPageUpdateDto = FormEndPage
export type FormPermissionsDto = FormPermission[]
export type PermissionsUpdateDto = FormPermission[]
<<<<<<< HEAD
export type PaymentsUpdateDto = FormPaymentsField
=======
export type PaymentsUpdateDto = FormPayments

export type SendFormOtpResponseDto = {
  otpPrefix: string
}
>>>>>>> 8b19bad0
<|MERGE_RESOLUTION|>--- conflicted
+++ resolved
@@ -245,12 +245,8 @@
 export type EndPageUpdateDto = FormEndPage
 export type FormPermissionsDto = FormPermission[]
 export type PermissionsUpdateDto = FormPermission[]
-<<<<<<< HEAD
 export type PaymentsUpdateDto = FormPaymentsField
-=======
-export type PaymentsUpdateDto = FormPayments
 
 export type SendFormOtpResponseDto = {
   otpPrefix: string
-}
->>>>>>> 8b19bad0
+}