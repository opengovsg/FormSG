import { PublicUserDto, UserDto } from '../user'
import { FormField, FormFieldDto, MyInfoChildData } from '../field'

import { FormLogo } from './form_logo'
import type { Merge, Opaque, PartialDeep } from 'type-fest'
import {
  ADMIN_FORM_META_FIELDS,
  EMAIL_FORM_SETTINGS_FIELDS,
  EMAIL_PUBLIC_FORM_FIELDS,
  STORAGE_FORM_SETTINGS_FIELDS,
  STORAGE_PUBLIC_FORM_FIELDS,
} from '../../constants/form'
import { DateString } from '../generic'
import { FormLogic, LogicDto } from './form_logic'
import { PaymentChannel, PaymentType } from '../payment'
import { Product } from './product'

export type FormId = Opaque<string, 'FormId'>

export enum FormColorTheme {
  Blue = 'blue',
  Red = 'red',
  Green = 'green',
  Orange = 'orange',
  Brown = 'brown',
  Grey = 'grey',
}

export type FormPermission = {
  id?: string
  email: string
  write: boolean
}

export type FormStartPage = {
  logo: FormLogo
  colorTheme: FormColorTheme
  estTimeTaken?: number
  paragraph?: string
}

export type FormEndPage = {
  title: string
  paragraph?: string
  buttonLink?: string
  buttonText: string
}

export enum FormAuthType {
  NIL = 'NIL',
  SP = 'SP',
  CP = 'CP',
  MyInfo = 'MyInfo',
  SGID = 'SGID',
  SGID_MyInfo = 'SGID_MyInfo',
}

export enum FormStatus {
  Private = 'PRIVATE',
  Public = 'PUBLIC',
  Archived = 'ARCHIVED',
}

export type FormWebhook = {
  url: string
  isRetryEnabled: boolean
}

export enum FormResponseMode {
  Encrypt = 'encrypt',
  Email = 'email',
}

export type FormPaymentsChannel = {
  channel: PaymentChannel
  target_account_id: string
  publishable_key: string
}

export interface PaymentTypeBase {
  payment_type: PaymentType

  amount_cents?: number
  min_amount?: number
  max_amount?: number

  products?: Array<Product>
  products_meta?: {
    multi_product?: boolean
  }
}

interface VariablePaymentsField extends PaymentTypeBase {
  payment_type: PaymentType.Variable
  min_amount: number
  max_amount: number
}

interface FixedPaymentField extends PaymentTypeBase {
  payment_type: PaymentType.Fixed
  amount_cents: number
}

export interface ProductsPaymentField extends PaymentTypeBase {
  payment_type: PaymentType.Products
  products: Array<Product>
  products_meta?: {
    multi_product: boolean
  }
}

export type FormPaymentsField =
  | {
      enabled: boolean
      description?: string
      name?: string
<<<<<<< HEAD
    } & (VariablePaymentsField | FixedPaymentField | ProductsPaymentField)
=======
      gst_enabled?: boolean
    } & (VariablePaymentsField | FixedPaymentField)
>>>>>>> 335637cd

export type FormBusinessField = {
  address?: string
  gstRegNo?: string
}

export interface FormBase {
  title: string
  admin: UserDto['_id']

  form_fields: FormField[]
  form_logics: FormLogic[]
  permissionList: FormPermission[]

  startPage: FormStartPage
  endPage: FormEndPage

  hasCaptcha: boolean
  authType: FormAuthType

  status: FormStatus

  inactiveMessage: string
  submissionLimit: number | null
  isListed: boolean

  esrvcId?: string

  msgSrvcName?: string

  webhook: FormWebhook

  responseMode: FormResponseMode
}

export interface EmailFormBase extends FormBase {
  responseMode: FormResponseMode.Email
  emails: string[]
}

export interface StorageFormBase extends FormBase {
  responseMode: FormResponseMode.Encrypt
  publicKey: string
  payments_channel: FormPaymentsChannel
  payments_field: FormPaymentsField
  business?: FormBusinessField
}

/**
 * Additional props to be added/replaced when tranformed into DTO.
 */
type FormDtoBase = {
  _id: FormId
  form_fields: FormFieldDto[]
  form_logics: LogicDto[]
  created: DateString
  lastModified: DateString
}

export type StorageFormDto = Merge<StorageFormBase, FormDtoBase>

export type EmailFormDto = Merge<EmailFormBase, FormDtoBase>

export type FormDto = StorageFormDto | EmailFormDto

export type AdminStorageFormDto = Merge<StorageFormDto, { admin: UserDto }>
export type AdminEmailFormDto = Merge<EmailFormDto, { admin: UserDto }>
export type AdminFormDto = AdminStorageFormDto | AdminEmailFormDto

type PublicFormBase = {
  admin: PublicUserDto
}

export type PublicStorageFormDto = Merge<
  Pick<
    StorageFormDto,
    // Arrays like typeof list have numeric index signatures, so their number key
    // yields the union of all numerically-indexed properties.
    typeof STORAGE_PUBLIC_FORM_FIELDS[number]
  >,
  PublicFormBase
>

export type PublicEmailFormDto = Merge<
  Pick<
    EmailFormDto,
    // Arrays like typeof list have numeric index signatures, so their number key
    // yields the union of all numerically-indexed properties.
    typeof EMAIL_PUBLIC_FORM_FIELDS[number]
  >,
  PublicFormBase
>

export type PublicFormDto = PublicStorageFormDto | PublicEmailFormDto

export type EmailFormSettings = Pick<
  EmailFormDto,
  typeof EMAIL_FORM_SETTINGS_FIELDS[number]
>
export type StorageFormSettings = Pick<
  StorageFormDto,
  typeof STORAGE_FORM_SETTINGS_FIELDS[number]
>

export type FormSettings = EmailFormSettings | StorageFormSettings

export type SettingsUpdateDto = PartialDeep<FormSettings>

/**
 * Misnomer. More of a public form auth session.
 */
export interface SpcpSession {
  userName: string
  iat?: number // Optional as these are not returned for MyInfo forms
  rememberMe?: boolean
  exp?: number
}

export type PublicFormViewDto = {
  form: PublicFormDto
  spcpSession?: SpcpSession
  isIntranetUser?: boolean
  myInfoError?: true
  myInfoChildrenBirthRecords?: MyInfoChildData
}

export type PreviewFormViewDto = Pick<PublicFormViewDto, 'form' | 'spcpSession'>

export type SmsCountsDto = {
  quota: number
  freeSmsCounts: number
}

export type AdminFormViewDto = {
  form: AdminFormDto
}

export type AdminDashboardFormMetaDto = Pick<
  AdminFormDto,
  typeof ADMIN_FORM_META_FIELDS[number]
>

export type DuplicateFormBodyDto = {
  title: string
} & (
  | {
      responseMode: FormResponseMode.Email
      emails: string | string[]
    }
  | {
      responseMode: FormResponseMode.Encrypt
      publicKey: string
    }
)

export type CreateEmailFormBodyDto = Pick<
  EmailFormDto,
  'emails' | 'responseMode' | 'title'
>
export type CreateStorageFormBodyDto = Pick<
  StorageFormDto,
  'publicKey' | 'responseMode' | 'title'
>

export type CreateFormBodyDto =
  | CreateEmailFormBodyDto
  | CreateStorageFormBodyDto

export type StartPageUpdateDto = FormStartPage
export type EndPageUpdateDto = FormEndPage
export type FormPermissionsDto = FormPermission[]
export type PermissionsUpdateDto = FormPermission[]
export type PaymentsUpdateDto = FormPaymentsField
export type BusinessUpdateDto = FormBusinessField
export type PaymentsProductUpdateDto = ProductsPaymentField['products']

export type SendFormOtpResponseDto = {
  otpPrefix: string
}<|MERGE_RESOLUTION|>--- conflicted
+++ resolved
@@ -114,12 +114,8 @@
       enabled: boolean
       description?: string
       name?: string
-<<<<<<< HEAD
+      gst_enabled?: boolean
     } & (VariablePaymentsField | FixedPaymentField | ProductsPaymentField)
-=======
-      gst_enabled?: boolean
-    } & (VariablePaymentsField | FixedPaymentField)
->>>>>>> 335637cd
 
 export type FormBusinessField = {
   address?: string
