--- conflicted
+++ resolved
@@ -17,12 +17,12 @@
   quantity: number
 }
 
-<<<<<<< HEAD
 export type ProductItemForReceipt = {
   name: string
   quantity: number
   amount_cents: number
-=======
+}
+
 // Typeguard for Product
 export const isPaymentsProducts = (
   products: unknown,
@@ -41,5 +41,4 @@
       )
     })
   )
->>>>>>> a41bd577
 }