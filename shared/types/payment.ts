import Stripe from 'stripe'
import { DateString } from './generic'
import type { Opaque } from 'type-fest'

export enum PaymentStatus {
  Failed = 'failed',
  Pending = 'pending',
  Succeeded = 'succeeded',
}

<<<<<<< HEAD
export type PaymentId = Opaque<string, 'PaymentId'>
=======
export enum PaymentChannel {
  Stripe = 'Stripe',
  // for extensibility to future payment options
}
>>>>>>> 74fef68d

export type Payment = {
  _id: PaymentId
  submissionId: string
  amount: number
  status: PaymentStatus
  webhookLog: Stripe.Event[]
  paymentIntentId: string
  chargeIdLatest: string
  payoutId: string
  payoutDate: Date
  created: DateString
  transactionFee: number
  receiptUrl: string
  email: string
}

export type PaymentReceiptStatusDto = {
  isReady: boolean
}<|MERGE_RESOLUTION|>--- conflicted
+++ resolved
@@ -8,14 +8,11 @@
   Succeeded = 'succeeded',
 }
 
-<<<<<<< HEAD
 export type PaymentId = Opaque<string, 'PaymentId'>
-=======
 export enum PaymentChannel {
   Stripe = 'Stripe',
   // for extensibility to future payment options
 }
->>>>>>> 74fef68d
 
 export type Payment = {
   _id: PaymentId
