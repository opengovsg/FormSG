const PUBLIC_FORM_FIELDS = [
  'admin',
  'authType',
  'isNricMaskEnabled',
  'isSingleSubmission',
  'endPage',
  'esrvcId',
  'form_fields',
  'form_logics',
  'hasCaptcha',
  'hasIssueNotification',
  'startPage',
  'status',
  'title',
  '_id',
  'responseMode',
] as const

export const EMAIL_PUBLIC_FORM_FIELDS = PUBLIC_FORM_FIELDS
export const STORAGE_PUBLIC_FORM_FIELDS = [
  ...PUBLIC_FORM_FIELDS,
  'payments_field',
  'publicKey',
] as const
export const MULTIRESPONDENT_PUBLIC_FORM_FIELDS = [
  ...PUBLIC_FORM_FIELDS,
  'publicKey',
  'workflow',
] as const

const FORM_SETTINGS_FIELDS = [
  'responseMode',
  'authType',
  'isNricMaskEnabled',
  'isSingleSubmission',
  'esrvcId',
  'hasCaptcha',
  'hasIssueNotification',
  'inactiveMessage',
  'status',
  'submissionLimit',
  'title',
  'webhook',
] as const

export const EMAIL_FORM_SETTINGS_FIELDS = [
  ...FORM_SETTINGS_FIELDS,
  'emails',
] as const
export const STORAGE_FORM_SETTINGS_FIELDS = [
  ...FORM_SETTINGS_FIELDS,
  'payments_channel',
  'payments_field',
  'publicKey',
  'business',
<<<<<<< HEAD
] as const
=======
  'emails',
]
>>>>>>> b38a101a

export const MULTIRESPONDENT_FORM_SETTINGS_FIELDS = [
  ...FORM_SETTINGS_FIELDS,
  'publicKey',
  'workflow',
] as const

export const WEBHOOK_SETTINGS_FIELDS = ['responseMode', 'webhook'] as const

export const ADMIN_FORM_META_FIELDS = [
  'admin',
  'title',
  'lastModified',
  'status',
  '_id',
  'responseMode',
] as const

export const PAYMENT_CONTACT_FIELD_ID = 'payment_contact_field'
export const PAYMENT_PRODUCT_FIELD_ID = 'payment_products'
export const PAYMENT_VARIABLE_INPUT_AMOUNT_FIELD_ID =
  'payment_variable_input_amount_field_id'

export const CLIENT_RADIO_OTHERS_INPUT_VALUE =
  '!!FORMSG_INTERNAL_RADIO_OTHERS_VALUE!!'

// The current encrypt version to assign to the encrypted submission.
// This is needed if we ever break backwards compatibility with
// end-to-end encryption
export const E2EE_SUBMISSION_VERSION = 1
// Encryption boundary shift RFC: https://docs.google.com/document/d/1VmNXS_xYY2Yg30AwVqzdndBp5yRJGSDsyjBnH51ktyc/edit?usp=sharing
// Encryption boundary shift implementation PR: https://github.com/opengovsg/FormSG/pull/6587
export const VIRUS_SCANNER_SUBMISSION_VERSION = 2.1
// MRF RFC: https://www.notion.so/opengov/RFC-Multi-respondent-forms-8ab40a8c17674937b345450d9dd2c81d?pvs=4
export const MULTIRESPONDENT_FORM_SUBMISSION_VERSION = 3<|MERGE_RESOLUTION|>--- conflicted
+++ resolved
@@ -53,12 +53,8 @@
   'payments_field',
   'publicKey',
   'business',
-<<<<<<< HEAD
+  'emails',
 ] as const
-=======
-  'emails',
-]
->>>>>>> b38a101a
 
 export const MULTIRESPONDENT_FORM_SETTINGS_FIELDS = [
   ...FORM_SETTINGS_FIELDS,
