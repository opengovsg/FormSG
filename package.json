--- conflicted
+++ resolved
@@ -224,12 +224,8 @@
     "babel-loader": "^8.2.5",
     "concurrently": "^7.3.0",
     "copy-webpack-plugin": "^6.0.2",
-<<<<<<< HEAD
     "copyfiles": "^2.4.1",
-    "core-js": "^3.23.5",
-=======
     "core-js": "^3.24.1",
->>>>>>> ca1d74cc
     "coveralls": "^3.1.1",
     "css-loader": "^2.1.1",
     "csv-parse": "^5.3.0",
