{
  "name": "FormSG",
  "description": "Form Manager for Government",
  "version": "5.62.0",
  "homepage": "https://form.gov.sg",
  "authors": [
    "FormSG <formsg@data.gov.sg>"
  ],
  "private": true,
  "repository": {
    "type": "git",
    "url": "https://github.com/datagovsg/formsg.git"
  },
  "engines": {
    "node": "~14",
    "npm": "~6.4.0"
  },
  "scripts": {
    "postinstall": "cd shared && npm install",
    "test-backend": "env-cmd -f tests/.test-env jest --coverage --maxWorkers=4",
    "test-backend:watch": "env-cmd -f tests/.test-env jest --watch",
    "test-frontend": "jest --config=tests/unit/frontend/jest.config.js",
    "build": "npm run build-backend && npm run build-frontend",
    "build-backend": "tsc -p tsconfig.build.json",
    "build-frontend": "webpack --config webpack.prod.js",
    "build-frontend-dev": "webpack --config webpack.dev.js",
    "build-frontend-dev:watch": "webpack --config webpack.dev.js --watch",
    "start": "node -r dotenv/config -r dd-trace/init dist/backend/src/app/server.js",
    "dev": "docker-compose up --build",
    "docker-dev": "npm run build-frontend-dev:watch & ts-node-dev --respawn --transpile-only --inspect=0.0.0.0 --exit-child -r dotenv/config -- src/app/server.ts",
    "test": "npm run test-backend && npm run test-frontend",
    "download-binary": "node tests/end-to-end/helpers/get-mongo-binary.js",
    "test-e2e": "npm run test-e2e-build && npm run test-e2e-ci",
    "test-e2e-build": "npm run build-backend && npm run build-frontend-dev",
    "test-e2e-ci": "env-cmd -f tests/.test-env --use-shell \"npm run download-binary && npm run testcafe-command\"",
    "testcafe-command": "testcafe --skip-js-errors -c 2 chrome:headless ./tests/end-to-end --app \"npm run test-e2e-server\" --app-init-delay 10000",
    "test-e2e-server": "concurrently --success last --kill-others \"mockpass\" \"maildev\" \"node dist/backend/src/app/server.js\" \"node ./tests/mock-webhook-server.js\"",
    "lint-code": "eslint src/ --quiet --fix",
    "lint-style": "stylelint '*/**/*.css' --quiet --fix",
    "lint-html": "htmlhint && prettier --write './src/public/**/*.html' --ignore-path './dist/**' --loglevel silent",
    "lint": "npm run lint-code && npm run lint-style && npm run lint-html",
    "lint-ci": "concurrently \"eslint src/ --quiet\" \"stylelint '*/**/*.css' --quiet\" \"htmlhint\" \"prettier --c './src/public/**/*.html' --ignore-path './dist/**'\"",
    "version": "auto-changelog -p && git add CHANGELOG.md",
    "prepare": "husky install",
    "pre-commit": "lint-staged"
  },
  "lint-staged": {
    "*.{js,ts}": "eslint --fix",
    "*.css": "stylelint --fix",
    "*.html": [
      "htmlhint",
      "prettier --write"
    ]
  },
  "dependencies": {
    "@babel/runtime": "^7.17.9",
    "@joi/date": "^2.1.0",
    "@opengovsg/angular-daterangepicker-webpack": "^1.1.5",
    "@opengovsg/angular-legacy-sortablejs-maintained": "^1.0.0",
    "@opengovsg/angular-recaptcha-fallback": "^5.0.0",
    "@opengovsg/formsg-sdk": "^0.9.0",
    "@opengovsg/myinfo-gov-client": "^4.0.0",
    "@opengovsg/ng-file-upload": "^12.2.15",
    "@opengovsg/sgid-client": "1.0.3",
    "@opengovsg/spcp-auth-client": "^1.4.17",
    "@sentry/browser": "^7.2.0",
    "@sentry/integrations": "^6.19.7",
    "@stablelib/base64": "^1.0.1",
    "JSONStream": "^1.3.5",
    "abortcontroller-polyfill": "^1.7.3",
    "angular": "~1.8.3",
    "angular-animate": "^1.8.3",
    "angular-aria": "^1.8.3",
    "angular-cookies": "~1.8.3",
    "angular-drag-scroll": "^0.2.1",
    "angular-messages": "^1.8.3",
    "angular-permission": "~1.1.1",
    "angular-resource": "^1.8.3",
    "angular-sanitize": "^1.8.3",
    "angular-translate": "^2.19.0",
    "angular-translate-loader-partial": "^2.19.0",
    "angular-ui-bootstrap": "~2.5.6",
    "angular-ui-router": "~1.0.30",
    "aws-info": "^1.2.0",
    "aws-sdk": "^2.1136.0",
    "axios": "^0.27.2",
    "bcrypt": "^5.0.1",
    "bluebird": "^3.5.2",
    "body-parser": "^1.20.0",
    "bootstrap": "3.4.1",
    "boxicons": "1.8.0",
    "bson-ext": "^2.0.6",
    "busboy": "^1.6.0",
    "celebrate": "^15.0.1",
    "compression": "~1.7.2",
    "connect-datadog": "0.0.9",
    "connect-mongo": "^4.4.1",
    "convict": "^6.2.3",
    "convict-format-with-validator": "^6.2.0",
    "cookie-parser": "~1.4.6",
    "css-toggle-switch": "^4.1.0",
    "csv-string": "^4.1.0",
    "date-fns": "^2.28.0",
    "dd-trace": "^2.10.0",
    "dedent-js": "~1.0.1",
    "dotenv": "^16.0.1",
    "ejs": "^3.1.8",
    "express": "^4.17.3",
    "express-rate-limit": "^6.4.0",
    "express-request-id": "^1.4.1",
    "express-session": "^1.17.3",
    "express-winston": "^4.2.0",
    "fetch-readablestream": "^0.2.0",
    "file-saver": "^2.0.5",
    "font-awesome": "4.7.0",
    "fp-ts": "^2.12.1",
    "helmet": "^5.1.0",
    "hot-shots": "^9.0.0",
    "http-status-codes": "^2.2.0",
    "intl-tel-input": "~12.4.0",
    "jose": "^4.8.1",
    "json-stringify-safe": "^5.0.1",
    "jsonwebtoken": "^8.5.1",
    "jszip": "^3.10.0",
    "jwk-to-pem": "^2.0.5",
    "jwt-decode": "^3.1.2",
    "libphonenumber-js": "^1.10.6",
    "lodash": "^4.17.21",
    "moment-timezone": "0.5.34",
    "mongodb-uri": "^0.9.7",
    "mongoose": "^5.13.14",
    "multiparty": ">=4.2.3",
    "neverthrow": "^4.3.1",
    "ng-infinite-scroll": "^1.3.0",
    "ng-table": "^3.0.1",
    "ngclipboard": "^2.0.0",
    "nocache": "^3.0.3",
    "node-cache": "^5.1.2",
    "nodemailer": "^6.7.5",
    "openid-client": "^5.1.6",
    "opossum": "^6.3.0",
    "p-queue": "^6.6.2",
    "promise-retry": "^2.0.1",
    "promise-timeout": "^1.3.0",
    "puppeteer-core": "^5.3.1",
    "selectize": "0.12.6",
    "slick-carousel": "1.8.1",
    "sns-validator": "^0.3.4",
    "sortablejs": "~1.14.0",
    "spark-md5": "^3.0.2",
    "sqs-consumer": "^5.7.0",
    "sqs-producer": "^2.1.0",
    "text-encoding": "^0.7.0",
    "toastr": "^2.1.4",
    "triple-beam": "^1.3.0",
    "tweetnacl": "^1.0.1",
    "twilio": "^3.77.0",
    "ui-select": "^0.19.8",
    "uid-generator": "^2.0.0",
    "ulid": "^2.3.0",
    "uuid": "^8.3.2",
    "validator": "^13.7.0",
    "web-streams-polyfill": "^3.2.1",
    "whatwg-fetch": "^3.6.2",
    "winston": "^3.7.2",
    "winston-cloudwatch": "^3.1.1",
    "zod": "^3.17.3"
  },
  "devDependencies": {
    "@babel/core": "^7.18.5",
    "@babel/plugin-transform-runtime": "^7.18.5",
    "@babel/preset-env": "^7.17.12",
    "@opengovsg/mockpass": "^2.9.2",
    "@types/bcrypt": "^5.0.0",
    "@types/bluebird": "^3.5.36",
    "@types/busboy": "^1.5.0",
    "@types/compression": "^1.7.2",
    "@types/connect-datadog": "0.0.6",
    "@types/convict": "^6.1.1",
    "@types/cookie-parser": "^1.4.3",
    "@types/dedent": "^0.7.0",
    "@types/ejs": "^3.1.1",
    "@types/express": "^4.17.13",
    "@types/express-request-id": "^1.4.3",
    "@types/express-session": "^1.17.4",
    "@types/has-ansi": "^3.0.0",
    "@types/helmet": "4.0.0",
    "@types/ip": "^1.1.0",
    "@types/jest": "^27.4.1",
    "@types/json-stringify-safe": "^5.0.0",
<<<<<<< HEAD
    "@types/jsonfile": "^6.1.0",
    "@types/jwk-to-pem": "^2.0.1",
=======
>>>>>>> b1f54593
    "@types/jsonwebtoken": "^8.5.8",
    "@types/lodash": "^4.14.182",
    "@types/mongodb": "^3.6.20",
    "@types/mongodb-uri": "^0.9.1",
    "@types/node": "^18.0.0",
    "@types/nodemailer": "^6.4.4",
    "@types/opossum": "^6.2.1",
    "@types/promise-retry": "^1.1.3",
    "@types/promise-timeout": "^1.3.0",
    "@types/puppeteer-core": "^5.4.0",
    "@types/sns-validator": "^0.3.1",
    "@types/spark-md5": "^3.0.2",
    "@types/supertest": "^2.0.12",
    "@types/triple-beam": "^1.3.2",
    "@types/uid-generator": "^2.0.3",
    "@types/uuid": "^8.3.4",
    "@types/validator": "^13.7.3",
    "@typescript-eslint/eslint-plugin": "^4.33.0",
    "@typescript-eslint/parser": "^4.33.0",
    "auto-changelog": "^2.4.0",
    "axios-mock-adapter": "^1.21.1",
    "babel-loader": "^8.2.5",
    "concurrently": "^7.1.0",
    "copy-webpack-plugin": "^6.0.2",
    "core-js": "^3.23.3",
    "coveralls": "^3.1.1",
    "css-loader": "^2.1.1",
    "csv-parse": "^5.0.4",
    "env-cmd": "^10.1.0",
    "eslint": "^7.32.0",
    "eslint-config-prettier": "^8.5.0",
    "eslint-plugin-angular": "^4.1.0",
    "eslint-plugin-import": "^2.26.0",
    "eslint-plugin-jest": "^26.2.2",
    "eslint-plugin-prettier": "^4.0.0",
    "eslint-plugin-simple-import-sort": "^7.0.0",
    "eslint-plugin-typesafe": "^0.5.2",
    "file-loader": "^4.3.0",
    "form-data": "^4.0.0",
    "google-fonts-plugin": "4.1.0",
    "html-loader": "~0.5.5",
    "htmlhint": "^1.1.4",
    "husky": "^8.0.1",
    "jest": "^26.6.3",
    "jest-extended": "^1.2.1",
    "jest-localstorage-mock": "^2.4.21",
    "jest-mock-axios": "^4.6.1",
    "lint-staged": "^13.0.1",
    "maildev": "^2.0.4",
    "mini-css-extract-plugin": "^0.5.0",
    "mockdate": "^3.0.5",
    "mongodb-memory-server-core": "^6.9.6",
    "ngrok": "^4.3.1",
    "optimize-css-assets-webpack-plugin": "^5.0.8",
    "prettier": "^2.6.2",
    "proxyquire": "^2.1.3",
    "regenerator": "^0.14.4",
    "rimraf": "^3.0.2",
    "stylelint": "^13.13.1",
    "stylelint-config-prettier": "^9.0.3",
    "stylelint-config-standard": "^22.0.0",
    "stylelint-prettier": "^1.2.0",
    "supertest": "^6.2.3",
    "supertest-session": "^4.1.0",
    "terser-webpack-plugin": "^1.2.3",
    "testcafe": "=1.15.1",
    "ts-essentials": "^9.1.2",
    "ts-jest": "^26.5.6",
    "ts-loader": "^7.0.5",
    "ts-node": "^10.8.1",
    "ts-node-dev": "^1.1.8",
    "type-fest": "^2.12.2",
    "typescript": "^4.6.4",
    "url-loader": "^1.1.2",
    "webpack": "^4.46.0",
    "webpack-cli": "^3.3.12",
    "webpack-merge": "^4.1.3",
    "worker-loader": "^2.0.0"
  }
}<|MERGE_RESOLUTION|>--- conflicted
+++ resolved
@@ -188,11 +188,8 @@
     "@types/ip": "^1.1.0",
     "@types/jest": "^27.4.1",
     "@types/json-stringify-safe": "^5.0.0",
-<<<<<<< HEAD
     "@types/jsonfile": "^6.1.0",
     "@types/jwk-to-pem": "^2.0.1",
-=======
->>>>>>> b1f54593
     "@types/jsonwebtoken": "^8.5.8",
     "@types/lodash": "^4.14.182",
     "@types/mongodb": "^3.6.20",
