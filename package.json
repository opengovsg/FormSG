{
  "name": "FormSG",
  "description": "Form Manager for Government",
  "version": "5.5.0",
  "homepage": "https://form.gov.sg",
  "authors": [
    "FormSG <formsg@data.gov.sg>"
  ],
  "private": true,
  "repository": {
    "type": "git",
    "url": "https://github.com/datagovsg/formsg.git"
  },
  "engines": {
    "node": "~12",
    "npm": "~6.4.0"
  },
  "scripts": {
    "test-backend-jest": "env-cmd -f tests/.test-full-env jest --coverage --maxWorkers=4",
    "test-backend-jest:watch": "env-cmd -f tests/.test-full-env jest --watch",
    "test-backend-jasmine": "env-cmd -f tests/.test-full-env --use-shell \"npm run download-binary && jasmine --config=tests/unit/backend/jasmine.json\"",
    "test-frontend": "jest --config=tests/unit/frontend/jest.config.js",
    "test-backend": "npm run test-backend-jasmine && npm run test-backend-jest",
    "build": "npm run build-backend && npm run build-frontend",
    "build-backend": "tsc -p tsconfig.build.json",
    "build-frontend": "webpack --config webpack.prod.js",
    "build-frontend-dev": "webpack --config webpack.dev.js",
    "build-frontend-dev:watch": "webpack --config webpack.dev.js --watch",
    "start": "node dist/backend/server.js",
    "dev": "docker-compose up --build",
    "docker-dev": "npm run build-frontend-dev:watch & ts-node-dev --respawn --transpile-only --inspect=0.0.0.0 --exit-child -- src/server.ts",
    "test": "npm run build-backend && npm run test-backend && npm run test-frontend",
    "test-e2e-build": "npm run build-backend && npm run build-frontend-dev",
    "test-run": "concurrently --success last --kill-others \"mockpass\" \"maildev\" \"node dist/backend/server.js\" \"node ./tests/mock-webhook-server.js\"",
    "testcafe-full-env": "testcafe --skip-js-errors -c 3 chrome:headless ./tests/end-to-end --test-meta full-env=true --app \"npm run test-run\" --app-init-delay 10000",
    "testcafe-basic-env": "testcafe --skip-js-errors -c 3 chrome:headless ./tests/end-to-end --test-meta basic-env=true --app \"npm run test-run\" --app-init-delay 10000",
    "download-binary": "node tests/end-to-end/helpers/get-mongo-binary.js",
    "test-e2e-full": "env-cmd -f tests/.test-full-env --use-shell \"npm run download-binary && npm run testcafe-full-env\"",
    "test-e2e-basic": "env-cmd -f tests/.test-basic-env --use-shell \"npm run download-binary && npm run testcafe-basic-env\"",
    "test-e2e": "npm run test-e2e-build && npm run test-e2e-full && npm run test-e2e-basic",
    "test-e2e-ci": "npm run test-e2e-full && npm run test-e2e-basic",
    "lint-code": "eslint src/ --quiet --fix",
    "lint-style": "stylelint '*/**/*.css' --quiet --fix",
    "lint-html": "htmlhint && prettier --write './src/public/**/*.html' --ignore-path './dist/**' --loglevel silent",
    "lint": "npm run lint-code && npm run lint-style && npm run lint-html",
    "lint-ci": "concurrently \"eslint src/ --quiet\" \"stylelint '*/**/*.css' --quiet\" \"htmlhint\" \"prettier --c './src/public/**/*.html' --ignore-path './dist/**'\"",
    "version": "auto-changelog -p && git add CHANGELOG.md",
    "prepare": "husky install"
  },
  "lint-staged": {
    "*.{js,ts}": "eslint --fix",
    "*.css": "stylelint --fix",
    "*.html": [
      "htmlhint",
      "prettier --write"
    ]
  },
  "dependencies": {
    "@babel/runtime": "^7.13.10",
    "@joi/date": "^2.1.0",
    "@opengovsg/angular-daterangepicker-webpack": "^1.1.5",
    "@opengovsg/angular-legacy-sortablejs-maintained": "^1.0.0",
    "@opengovsg/angular-recaptcha-fallback": "^5.0.0",
    "@opengovsg/formsg-sdk": "^0.8.4-beta.0",
    "@opengovsg/myinfo-gov-client": "=4.0.0-beta.0",
    "@opengovsg/ng-file-upload": "^12.2.15",
    "@opengovsg/spcp-auth-client": "^1.4.5",
    "@sentry/browser": "^6.2.5",
    "@sentry/integrations": "^6.2.5",
    "@stablelib/base64": "^1.0.0",
    "JSONStream": "^1.3.5",
    "abortcontroller-polyfill": "^1.7.1",
    "angular": "~1.8.2",
    "angular-animate": "^1.8.2",
    "angular-aria": "^1.8.2",
    "angular-cookies": "~1.8.2",
    "angular-drag-scroll": "^0.2.1",
    "angular-messages": "^1.8.2",
    "angular-moment": "~1.3.0",
    "angular-permission": "~1.1.1",
    "angular-resource": "^1.8.2",
    "angular-sanitize": "^1.8.2",
    "angular-translate": "^2.18.4",
    "angular-translate-loader-partial": "^2.18.4",
    "angular-ui-bootstrap": "~2.5.6",
    "angular-ui-router": "~1.0.29",
    "aws-info": "^1.2.0",
    "aws-sdk": "^2.882.0",
    "axios": "^0.21.1",
    "bcrypt": "^5.0.1",
    "bluebird": "^3.5.2",
    "body-parser": "^1.18.3",
    "bootstrap": "3.4.1",
    "boxicons": "1.8.0",
    "bson-ext": "^2.0.5",
    "busboy": "^0.3.1",
    "celebrate": "^14.0.0",
    "compression": "~1.7.2",
    "connect-mongo": "^4.4.1",
    "convict": "^6.0.1",
    "convict-format-with-validator": "^6.0.1",
    "cookie-parser": "~1.4.0",
    "css-toggle-switch": "^4.1.0",
    "csv-string": "^4.0.1",
    "dedent-js": "~1.0.1",
    "ejs": "^3.1.6",
    "express": "^4.16.4",
    "express-device": "~0.4.2",
    "express-rate-limit": "^5.2.6",
    "express-request-id": "^1.4.1",
    "express-session": "^1.15.6",
    "express-winston": "^4.1.0",
    "fetch-readablestream": "^0.2.0",
    "file-loader": "^4.3.0",
    "file-saver": "^2.0.5",
    "font-awesome": "4.7.0",
    "fp-ts": "^2.9.5",
    "has-ansi": "^4.0.1",
    "helmet": "^4.4.1",
    "http-status-codes": "^2.1.4",
    "intl-tel-input": "~12.4.0",
    "json-stringify-safe": "^5.0.1",
    "jszip": "^3.6.0",
    "jwt-decode": "^3.1.2",
    "libphonenumber-js": "^1.9.16",
    "lodash": "^4.17.21",
    "moment-timezone": "0.5.33",
    "mongodb-uri": "^0.9.7",
    "mongoose": "^5.12.3",
    "multiparty": ">=4.2.2",
    "neverthrow": "^4.2.1",
    "ng-infinite-scroll": "^1.3.0",
    "ng-table": "^3.0.1",
    "ngclipboard": "^2.0.0",
    "nocache": "^2.1.0",
    "node-cache": "^5.1.2",
    "nodemailer": "^6.5.0",
    "opossum": "^6.0.0",
    "p-queue": "^6.6.2",
    "promise-retry": "^2.0.1",
    "puppeteer-core": "^5.3.1",
    "selectize": "0.12.6",
    "slick-carousel": "1.8.1",
    "sortablejs": "~1.13.0",
    "spark-md5": "^3.0.1",
    "text-encoding": "^0.7.0",
    "toastr": "^2.1.4",
    "triple-beam": "^1.3.0",
    "tweetnacl": "^1.0.1",
    "twilio": "^3.59.0",
    "ui-select": "^0.19.8",
    "uid-generator": "^2.0.0",
    "uuid": "^8.3.2",
    "validator": "^13.5.2",
    "web-streams-polyfill": "^3.0.2",
    "whatwg-fetch": "^3.6.2",
    "winston": "^3.3.3",
    "winston-cloudwatch": "^2.5.0"
  },
  "devDependencies": {
    "@babel/core": "^7.13.14",
    "@babel/plugin-transform-runtime": "^7.13.10",
    "@babel/preset-env": "^7.13.12",
    "@opengovsg/mockpass": "^2.6.8",
    "@types/bcrypt": "^3.0.0",
    "@types/bluebird": "^3.5.33",
    "@types/busboy": "^0.2.3",
    "@types/compression": "^1.7.0",
    "@types/convict": "^6.0.1",
    "@types/cookie-parser": "^1.4.2",
    "@types/dedent": "^0.7.0",
    "@types/ejs": "^3.0.6",
    "@types/express": "^4.17.11",
    "@types/express-rate-limit": "^5.1.1",
    "@types/express-request-id": "^1.4.1",
    "@types/express-serve-static-core": "^4.17.19",
    "@types/express-session": "^1.17.0",
    "@types/has-ansi": "^3.0.0",
    "@types/helmet": "4.0.0",
    "@types/ip": "^1.1.0",
    "@types/jest": "^26.0.22",
    "@types/json-stringify-safe": "^5.0.0",
    "@types/mongodb": "^3.6.12",
    "@types/mongodb-uri": "^0.9.0",
    "@types/node": "^14.14.37",
    "@types/nodemailer": "^6.4.1",
    "@types/opossum": "^4.1.1",
    "@types/promise-retry": "^1.1.3",
    "@types/puppeteer-core": "^5.4.0",
    "@types/spark-md5": "^3.0.2",
    "@types/supertest": "^2.0.10",
    "@types/triple-beam": "^1.3.2",
    "@types/uid-generator": "^2.0.2",
    "@types/uuid": "^8.3.0",
    "@types/validator": "^13.1.3",
    "@typescript-eslint/eslint-plugin": "^4.21.0",
    "@typescript-eslint/parser": "^4.21.0",
    "auto-changelog": "^2.2.1",
    "axios-mock-adapter": "^1.19.0",
    "babel-loader": "^8.2.2",
    "concurrently": "^6.0.1",
    "copy-webpack-plugin": "^6.0.2",
    "core-js": "^3.9.1",
    "coveralls": "^3.1.0",
    "css-loader": "^2.1.1",
    "csv-parse": "^4.15.3",
    "date-fns": "^2.19.0",
    "env-cmd": "^10.1.0",
    "eslint": "^7.23.0",
    "eslint-config-prettier": "^8.1.0",
    "eslint-plugin-angular": "^4.0.1",
    "eslint-plugin-import": "^2.22.1",
    "eslint-plugin-jest": "^24.3.4",
    "eslint-plugin-prettier": "^3.3.1",
    "eslint-plugin-simple-import-sort": "^7.0.0",
    "eslint-plugin-typesafe": "^0.5.2",
    "form-data": "^4.0.0",
    "google-fonts-plugin": "4.1.0",
    "html-loader": "~0.5.5",
    "htmlhint": "^0.14.2",
    "husky": "^6.0.0",
    "jasmine": "^3.7.0",
    "jasmine-core": "^3.7.1",
    "jasmine-sinon": "^0.4.0",
    "jasmine-spec-reporter": "^6.0.0",
    "jest": "^26.6.3",
    "jest-extended": "^0.11.5",
    "jest-mock-axios": "^4.3.0",
    "lint-staged": "^10.5.4",
    "maildev": "^1.1.0",
    "mini-css-extract-plugin": "^0.5.0",
    "mockdate": "^3.0.5",
    "mockingoose": "^2.13.2",
    "mongodb-memory-server-core": "^6.9.6",
    "ngrok": "^4.0.1",
    "optimize-css-assets-webpack-plugin": "^5.0.1",
    "prettier": "^2.2.1",
    "proxyquire": "^2.1.3",
    "regenerator": "^0.14.4",
    "rimraf": "^3.0.2",
    "sinon": "^10.0.0",
    "stylelint": "^13.12.0",
    "stylelint-config-prettier": "^8.0.2",
    "stylelint-config-standard": "^21.0.0",
    "stylelint-prettier": "^1.2.0",
    "supertest": "^6.1.3",
    "supertest-session": "^4.1.0",
    "terser-webpack-plugin": "^1.2.3",
<<<<<<< HEAD
    "testcafe": "^1.13.0",
    "ts-essentials": "^7.0.1",
=======
    "testcafe": "^1.14.0",
>>>>>>> 1b0b7ed9
    "ts-jest": "^26.5.4",
    "ts-loader": "^7.0.5",
    "ts-mock-imports": "^1.3.3",
    "ts-node": "^9.1.1",
    "ts-node-dev": "^1.1.6",
    "type-fest": "^0.20.2",
    "typescript": "^4.1.5",
    "url-loader": "^1.1.2",
    "webpack": "^4.46.0",
    "webpack-cli": "^3.3.12",
    "webpack-merge": "^4.1.3",
    "worker-loader": "^2.0.0"
  }
}<|MERGE_RESOLUTION|>--- conflicted
+++ resolved
@@ -246,12 +246,8 @@
     "supertest": "^6.1.3",
     "supertest-session": "^4.1.0",
     "terser-webpack-plugin": "^1.2.3",
-<<<<<<< HEAD
-    "testcafe": "^1.13.0",
+    "testcafe": "^1.14.0",
     "ts-essentials": "^7.0.1",
-=======
-    "testcafe": "^1.14.0",
->>>>>>> 1b0b7ed9
     "ts-jest": "^26.5.4",
     "ts-loader": "^7.0.5",
     "ts-mock-imports": "^1.3.3",
