--- conflicted
+++ resolved
@@ -85,11 +85,7 @@
 npm run dev
 ```
 
-<<<<<<< HEAD
-After the Docker image has finished building, the application can be accessed at [localhost:5001](localhost:5001).
-=======
-After the Docker image has finished building, the React application can be accessed at [localhost:3000](localhost:3000). The backend API server can be accessed at [localhost:5000](localhost:5000).
->>>>>>> 0e9f2bc0
+After the Docker image has finished building, the React application can be accessed at [localhost:3000](localhost:3000). The backend API server can be accessed at [localhost:5001](localhost:5001).
 
 If there are no dependency changes in `package.json` or changes in the
 `src/app/server.ts` file, you can run
