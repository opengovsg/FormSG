--- conflicted
+++ resolved
@@ -1,7 +1,7 @@
 import { Request, Response } from 'express'
 import { Query } from 'express-serve-static-core'
 
-const mockRequest = <P extends Record<string, string>, B, Q>({
+const mockRequest = <P extends Record<string, string>, B, Q = any>({
   params,
   body,
   session,
@@ -14,12 +14,8 @@
   session?: Record<string, unknown>
   query?: Q
   secure?: boolean
-<<<<<<< HEAD
+  others?: Partial<Omit<Record<keyof Request, unknown>, 'query'>>
 } = {}): Request<P, unknown, B, Q & Query> => {
-=======
-  others?: Partial<Record<keyof Request, unknown>>
-} = {}): Request<P, unknown, B, Q> => {
->>>>>>> 61cb6545
   return {
     body: body ?? {},
     params: params ?? {},
@@ -30,12 +26,8 @@
       if (name === 'cf-connecting-ip') return 'MOCK_IP'
       return undefined
     },
-<<<<<<< HEAD
+    ...others,
   } as Request<P, unknown, B, Q & Query>
-=======
-    ...others,
-  } as Request<P, unknown, B, Q>
->>>>>>> 61cb6545
 }
 
 const mockResponse = (
