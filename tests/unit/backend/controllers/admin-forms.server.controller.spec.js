const { StatusCodes } = require('http-status-codes')
const mongoose = require('mongoose')

const dbHandler = require('../helpers/db-handler')
const roles = require('../helpers/roles')

const User = dbHandler.makeModel('user.server.model', 'User')
const Form = dbHandler.makeModel('form.server.model', 'Form')

const Controller = spec(
  'dist/backend/app/controllers/admin-forms.server.controller',
).makeModule(mongoose)

describe('Admin-Forms Controller', () => {
  // Declare global variables
  let req
  let res
  let testForm
  let testAgency
  let testUser

  beforeAll(async () => await dbHandler.connect())
  beforeEach(async () => {
    res = jasmine.createSpyObj('res', ['status', 'send', 'json'])
    const collections = await dbHandler.preloadCollections()

    testUser = collections.user
    testAgency = collections.agency
    testForm = collections.form

    req = {
      query: {},
      params: {},
      body: {},
      session: {
        user: {
          _id: testUser._id,
          email: testUser.email,
        },
      },
      headers: {},
      ip: '127.0.0.1',
      get: () => {},
    }
  })

  afterEach(async () => await dbHandler.clearDatabase())
  afterAll(async () => await dbHandler.closeDatabase())

  describe('isFormActive', () => {
    it('should return 404 if form is archived', () => {
      let req = { form: { status: 'ARCHIVED' }, headers: {}, ip: '127.0.0.1' }
      res.status.and.callFake(function () {
        return this
      })
      res.send.and.callFake(function () {
        return this
      })
      Controller.isFormActive(req, res, () => {})
      expect(res.status).toHaveBeenCalledWith(StatusCodes.NOT_FOUND)
    })

    it('should pass on to the next middleware if not archived', () => {
      let req = { form: { status: 'PUBLIC' }, headers: {}, ip: '127.0.0.1' }
      let next = jasmine.createSpy()
      Controller.isFormActive(req, res, next)
      expect(next).toHaveBeenCalled()
    })
  })

  describe('isFormEncryptMode', () => {
    let next
    beforeEach(() => {
      req.form = testForm
      res.status.and.callFake(() => res)
      next = jasmine.createSpy()
    })
    it('should reject forms that are not encrypt mode', () => {
      req.form.responseMode = 'email'
      Controller.isFormEncryptMode(req, res, next)
      expect(next).not.toHaveBeenCalled()
      expect(res.status).toHaveBeenCalledWith(StatusCodes.UNPROCESSABLE_ENTITY)
    })
    it('should accept forms that are encrypt mode', () => {
      req.form.responseMode = 'encrypt'
      Controller.isFormEncryptMode(req, res, next)
      expect(next).toHaveBeenCalled()
    })
  })

  describe('create', () => {
    it('should successfully save a Form object with user defined fields', (done) => {
      let expected = {
        title: 'form_title',
        emails: ['email@hello.gov.sg', 'user@byebye.gov.sg'],
      }
      req.body.form = _.cloneDeep(expected)

      // Check for user-defined fields
      res.json.and.callFake((args) => {
        let returnObj = args.toObject()
        expect(returnObj.title).toEqual(expected.title)
        expect(returnObj.emails).toEqual(expected.emails)
        expect(returnObj.admin.toString()).toEqual(
          req.session.user._id.toString(),
        )
        Form.findOne({ title: expected.title }, (err, foundForm) => {
          if (err || !foundForm) {
            done(err || new Error('Form not saved'))
          } else {
            done()
          }
        })
      })
      Controller.create(req, res)
    })

    it('should return 400 error when form param not supplied', (done) => {
      req.body.form = null
      res.status.and.callFake(() => {
        expect(res.status).toHaveBeenCalledWith(StatusCodes.BAD_REQUEST)
        done()
        return res
      })
      Controller.create(req, res)
    })

    it('should return 405 error when saving a Form object with invalid fields', (done) => {
      req.body.form = { title: 'bad_form', emails: 'wrongemail.com' }
      res.status.and.callFake(() => {
        expect(res.status).toHaveBeenCalledWith(
          StatusCodes.UNPROCESSABLE_ENTITY,
        )
        done()
        return res
      })
      Controller.create(req, res)
    })
  })

  describe('update', () => {
    it('should successfully update a Form object with new fields', (done) => {
      let expected = {
        title: 'form_title2',
        startPage: {
          colorTheme: 'blue',
          estTimeTaken: 1,
        },
        permissionList: [],
      }
      req.form = testForm
      req.body.form = _.cloneDeep(expected)
      // Check for user-defined fields
      res.json.and.callFake(() => {
        Form.findOne({ _id: req.form._id }, (err, updatedForm) => {
          expect(err).not.toBeTruthy()
          let updatedFormObj = updatedForm.toObject()
          expect(updatedFormObj.title).toEqual(expected.title)
          expect(updatedFormObj.startPage).toEqual(expected.startPage)
          done()
        })
      })
      Controller.update(req, res)
    })

    it('should return 405 error when updating a Form object with invalid fields', (done) => {
      req.form = testForm
      req.body.form = {
        title: 'form_title3',
        startPage: {
          colorTheme: 'wrong_color',
          estTimeTaken: 1,
        },
        permissionList: [],
      }
      res.status.and.callFake(() => {
        expect(res.status).toHaveBeenCalledWith(
          StatusCodes.UNPROCESSABLE_ENTITY,
        )
        done()
        return res
      })
      Controller.update(req, res)
    })
  })

<<<<<<< HEAD
  describe('duplicate', () => {
    it('should duplicate form with correct title, new admin and no collaborators', async (done) => {
      // Insert collaborator into User collection before duplicating form.
      const collabAdmin = await User.create({
        email: 'test1@test.gov.sg',
=======
  describe('transferOwner', () => {
    it('should update admin id and set current owner as editor', async (done) => {
      const collabAdmin = await User.create({
        email: 'original@test.gov.sg',
>>>>>>> b90e228a
        _id: mongoose.Types.ObjectId('000000000002'),
        agency: testAgency._id,
      })

<<<<<<< HEAD
      let collaboratedForm = new EmailForm({
        title: 'Form to duplicate',
        emails: 'test1@test.gov.sg',
        admin: collabAdmin._id,
        permissionList: [roles.collaborator(testUser.email)],
      })
      req.form = collaboratedForm
      // Passed in create-form-modal.client.controller
      req.body.emails = testUser.email
      req.body.title = 'Form to duplicate_3'

      collaboratedForm.save().then(() => {
        res.json.and.callFake((args) => {
          expect(args.title).toEqual(collaboratedForm.title + '_' + 3)
          Form.findOne({ _id: args._id }, (err, foundForm) => {
            if (!err) {
              let duplicatedForm = foundForm.toObject()
              expect(duplicatedForm.admin.toString()).toEqual(
                req.session.user._id.toString(),
              )
              expect(duplicatedForm.permissionList).toEqual([])
            }
            done(err)
          })
        })
        Controller.duplicate(req, res)
      })
=======
      const newOwner = await User.create({
        email: 'newOwner@test.gov.sg',
        _id: mongoose.Types.ObjectId('000000000003'),
        agency: testAgency._id,
      })

      const form1 = new Form({
        title: 'Transfer Owner Form',
        admin: collabAdmin._id,
        permissionList: [roles.collaborator(newOwner.email)],
      })
      await form1.save()

      req.session.user = collabAdmin
      req.body.email = newOwner.email
      req.form = form1

      res.json.and.callFake((args) => {
        expect(args.form.admin._id.toString()).toEqual(newOwner._id.toString())
        expect(args.form.permissionList.length).toEqual(1)
        expect(args.form.permissionList[0].email).toEqual(collabAdmin.email)
        expect(args.form.permissionList[0].write).toEqual(true)

        Form.findOne({ _id: args.form._id }, (err, foundForm) => {
          if (!err) {
            let form = foundForm.toObject()
            expect(form.admin.toString()).toEqual(newOwner._id.toString())
            expect(form.permissionList.length).toEqual(1)
            expect(form.permissionList[0].email).toEqual(collabAdmin.email)
            expect(form.permissionList[0].write).toEqual(true)
          }
          done(err)
        })
      })
      Controller.transferOwner(req, res)
>>>>>>> b90e228a
    })
  })
})<|MERGE_RESOLUTION|>--- conflicted
+++ resolved
@@ -2,9 +2,6 @@
 const mongoose = require('mongoose')
 
 const dbHandler = require('../helpers/db-handler')
-const roles = require('../helpers/roles')
-
-const User = dbHandler.makeModel('user.server.model', 'User')
 const Form = dbHandler.makeModel('form.server.model', 'Form')
 
 const Controller = spec(
@@ -16,7 +13,6 @@
   let req
   let res
   let testForm
-  let testAgency
   let testUser
 
   beforeAll(async () => await dbHandler.connect())
@@ -25,7 +21,6 @@
     const collections = await dbHandler.preloadCollections()
 
     testUser = collections.user
-    testAgency = collections.agency
     testForm = collections.form
 
     req = {
@@ -183,88 +178,4 @@
       Controller.update(req, res)
     })
   })
-
-<<<<<<< HEAD
-  describe('duplicate', () => {
-    it('should duplicate form with correct title, new admin and no collaborators', async (done) => {
-      // Insert collaborator into User collection before duplicating form.
-      const collabAdmin = await User.create({
-        email: 'test1@test.gov.sg',
-=======
-  describe('transferOwner', () => {
-    it('should update admin id and set current owner as editor', async (done) => {
-      const collabAdmin = await User.create({
-        email: 'original@test.gov.sg',
->>>>>>> b90e228a
-        _id: mongoose.Types.ObjectId('000000000002'),
-        agency: testAgency._id,
-      })
-
-<<<<<<< HEAD
-      let collaboratedForm = new EmailForm({
-        title: 'Form to duplicate',
-        emails: 'test1@test.gov.sg',
-        admin: collabAdmin._id,
-        permissionList: [roles.collaborator(testUser.email)],
-      })
-      req.form = collaboratedForm
-      // Passed in create-form-modal.client.controller
-      req.body.emails = testUser.email
-      req.body.title = 'Form to duplicate_3'
-
-      collaboratedForm.save().then(() => {
-        res.json.and.callFake((args) => {
-          expect(args.title).toEqual(collaboratedForm.title + '_' + 3)
-          Form.findOne({ _id: args._id }, (err, foundForm) => {
-            if (!err) {
-              let duplicatedForm = foundForm.toObject()
-              expect(duplicatedForm.admin.toString()).toEqual(
-                req.session.user._id.toString(),
-              )
-              expect(duplicatedForm.permissionList).toEqual([])
-            }
-            done(err)
-          })
-        })
-        Controller.duplicate(req, res)
-      })
-=======
-      const newOwner = await User.create({
-        email: 'newOwner@test.gov.sg',
-        _id: mongoose.Types.ObjectId('000000000003'),
-        agency: testAgency._id,
-      })
-
-      const form1 = new Form({
-        title: 'Transfer Owner Form',
-        admin: collabAdmin._id,
-        permissionList: [roles.collaborator(newOwner.email)],
-      })
-      await form1.save()
-
-      req.session.user = collabAdmin
-      req.body.email = newOwner.email
-      req.form = form1
-
-      res.json.and.callFake((args) => {
-        expect(args.form.admin._id.toString()).toEqual(newOwner._id.toString())
-        expect(args.form.permissionList.length).toEqual(1)
-        expect(args.form.permissionList[0].email).toEqual(collabAdmin.email)
-        expect(args.form.permissionList[0].write).toEqual(true)
-
-        Form.findOne({ _id: args.form._id }, (err, foundForm) => {
-          if (!err) {
-            let form = foundForm.toObject()
-            expect(form.admin.toString()).toEqual(newOwner._id.toString())
-            expect(form.permissionList.length).toEqual(1)
-            expect(form.permissionList[0].email).toEqual(collabAdmin.email)
-            expect(form.permissionList[0].write).toEqual(true)
-          }
-          done(err)
-        })
-      })
-      Controller.transferOwner(req, res)
->>>>>>> b90e228a
-    })
-  })
 })