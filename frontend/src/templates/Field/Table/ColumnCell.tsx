import { useMemo } from 'react'
import { Controller, useFormContext, useFormState } from 'react-hook-form'
import { UseTableCellProps } from 'react-table'
import { FormControl } from '@chakra-ui/react'
import { get } from 'lodash'

import {
  BasicField,
  Column,
  ColumnDto,
  DropdownColumnBase,
  ShortTextColumnBase,
} from '~shared/types/field'

import { useIsMobile } from '~hooks/useIsMobile'
import {
  createDropdownValidationRules,
  createTextValidationRules,
} from '~utils/fieldValidation'
import { SingleSelect } from '~components/Dropdown'
import FormErrorMessage from '~components/FormControl/FormErrorMessage'
import FormLabel from '~components/FormControl/FormLabel'
import Input from '~components/Input'

import { TableFieldInputs } from '../types'

export interface ColumnCellProps
  extends UseTableCellProps<TableFieldInputs, string> {
  schemaId: string
  columnSchema: ColumnDto
}

export interface FieldColumnCellProps<T extends Column = Column> {
  schema: ColumnDto<T>
  /** Represents `{schemaId}.{rowIndex}.{columnId}` */
  inputName: `${string}.${number}.${string}`
}

const ShortTextColumnCell = ({
  schema,
  inputName,
}: FieldColumnCellProps<ShortTextColumnBase>) => {
  const rules = useMemo(() => createTextValidationRules(schema), [schema])

  const { control } = useFormContext<TableFieldInputs>()

  return (
    <Controller
      control={control}
      name={inputName}
      rules={rules}
      render={({ field }) => <Input aria-labelledby={schema._id} {...field} />}
    />
  )
}

const DropdownColumnCell = ({
  schema,
  inputName,
}: FieldColumnCellProps<DropdownColumnBase>) => {
  const rules = useMemo(() => createDropdownValidationRules(schema), [schema])

  return (
    <Controller
      name={inputName}
      rules={rules}
      defaultValue=""
      render={({ field }) => (
        <SingleSelect items={schema.fieldOptions} {...field} />
      )}
    />
  )
}

/**
 * Renderer for each column cell in the table schema.
 */
export const ColumnCell = ({
  schemaId,
  row,
  column,
  columnSchema,
}: ColumnCellProps): JSX.Element => {
<<<<<<< HEAD
  const { errors } = useFormState<TableFieldInputs>({ name: schemaId })
=======
  const isMobile = useIsMobile()
  const { errors } = useFormState({ name: schemaId })
>>>>>>> 0e7b6537

  const inputName = useMemo(
    () => `${schemaId}.${row.index}.${column.id}` as const,
    [column.id, row.index, schemaId],
  )

  const renderedColumnCell = useMemo(() => {
    switch (columnSchema.columnType) {
      case BasicField.ShortText:
        return (
          <ShortTextColumnCell schema={columnSchema} inputName={inputName} />
        )
      case BasicField.Dropdown:
        return (
          <DropdownColumnCell schema={columnSchema} inputName={inputName} />
        )
      default:
        return null
    }
  }, [columnSchema, inputName])

  const cellError = get(errors, inputName)

  return (
    <FormControl isRequired={columnSchema.required} isInvalid={!!cellError}>
      <FormLabel display={{ base: 'flex', md: 'none' }} color="secondary.700">
        {columnSchema.title}
      </FormLabel>
      {renderedColumnCell}
      {
        // On desktop, errors are shown directly under the table field and should not
        // be shown in the individual column cells.
        isMobile ? (
          <FormErrorMessage>{cellError?.message}</FormErrorMessage>
        ) : null
      }
    </FormControl>
  )
}<|MERGE_RESOLUTION|>--- conflicted
+++ resolved
@@ -81,12 +81,8 @@
   column,
   columnSchema,
 }: ColumnCellProps): JSX.Element => {
-<<<<<<< HEAD
+  const isMobile = useIsMobile()
   const { errors } = useFormState<TableFieldInputs>({ name: schemaId })
-=======
-  const isMobile = useIsMobile()
-  const { errors } = useFormState({ name: schemaId })
->>>>>>> 0e7b6537
 
   const inputName = useMemo(
     () => `${schemaId}.${row.index}.${column.id}` as const,
@@ -108,10 +104,11 @@
     }
   }, [columnSchema, inputName])
 
-  const cellError = get(errors, inputName)
-
   return (
-    <FormControl isRequired={columnSchema.required} isInvalid={!!cellError}>
+    <FormControl
+      isRequired={columnSchema.required}
+      isInvalid={!!get(errors, inputName)}
+    >
       <FormLabel display={{ base: 'flex', md: 'none' }} color="secondary.700">
         {columnSchema.title}
       </FormLabel>
@@ -120,7 +117,9 @@
         // On desktop, errors are shown directly under the table field and should not
         // be shown in the individual column cells.
         isMobile ? (
-          <FormErrorMessage>{cellError?.message}</FormErrorMessage>
+          <FormErrorMessage>
+            {get(errors, `${inputName}.message`)}
+          </FormErrorMessage>
         ) : null
       }
     </FormControl>
