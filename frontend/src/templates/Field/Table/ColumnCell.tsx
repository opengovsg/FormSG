--- conflicted
+++ resolved
@@ -7,11 +7,8 @@
 import {
   BasicField,
   Column,
-<<<<<<< HEAD
+  ColumnDto,
   DropdownColumnBase,
-=======
-  ColumnDto,
->>>>>>> b9c94089
   ShortTextColumnBase,
 } from '~shared/types/field'
 
