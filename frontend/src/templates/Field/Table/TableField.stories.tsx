--- conflicted
+++ resolved
@@ -195,18 +195,13 @@
 export const ValidationValid = Template.bind({})
 ValidationValid.args = {
   schema: baseSchema,
-<<<<<<< HEAD
-  defaultValue: baseSchema.columns.reduce((acc, c) => {
+  triggerValidation: true,
+  defaultValue: baseSchema.columns.reduce<Record<string, string>>((acc, c) => {
     if (c.columnType === BasicField.ShortText) {
       acc[c._id] = 'This is a valid value'
     } else if (c.columnType === BasicField.Dropdown) {
       acc[c._id] = STORYBOOK_DROPDOWN_OPTIONS[1]
     }
-=======
-  triggerValidation: true,
-  defaultValue: baseSchema.columns.reduce<Record<string, string>>((acc, c) => {
-    acc[c._id] = 'This is a valid value'
->>>>>>> b9c94089
     return acc
   }, {}),
 }