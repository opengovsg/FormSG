import { useCallback, useMemo } from 'react'
import { useFieldArray, useFormContext } from 'react-hook-form'
import { BiTrash } from 'react-icons/bi'
import { useTable } from 'react-table'
import { Box, Table, Tbody, Td, Th, Thead, Tr } from '@chakra-ui/react'

import { FormFieldWithId, TableFieldBase } from '~shared/types/field'

import { useIsMobile } from '~hooks/useIsMobile'
import FormErrorMessage from '~components/FormControl/FormErrorMessage'
import IconButton from '~components/IconButton'

import { BaseFieldProps } from '../FieldContainer'

import { AddRowFooter } from './AddRowFooter'
import { ColumnCell } from './ColumnCell'
import { ColumnHeader } from './ColumnHeader'
import { TableFieldContainer } from './TableFieldContainer'

export type TableFieldSchema = FormFieldWithId<TableFieldBase>
export interface TableFieldProps extends BaseFieldProps {
  schema: TableFieldSchema
}

/**
 * Field renderer for Table fields.
 * @precondition This component uses `react-hook-form#useFieldArray`, and will require defaultValues to be populated in the parent `useForm` hook.
 * @precondition Must have a parent `react-hook-form#FormProvider` component.
 */
export const TableField = ({
  schema,
  questionNumber,
}: TableFieldProps): JSX.Element => {
  const isMobile = useIsMobile()
  const columnsData = useMemo(() => {
    return schema.columns.map((c) => ({
      Header: (
        <ColumnHeader title={c.title} isRequired={c.required} id={c._id} />
      ),
      accessor: c._id,
      Cell: ColumnCell,
    }))
  }, [schema.columns])

  const baseRowData = useMemo(
    () =>
      schema.columns.reduce((acc, c) => {
        acc[c._id] = ''
        return acc
      }, {} as Record<string, unknown>),
    [schema.columns],
  )

  const formMethods =
    useFormContext<Record<string, Record<string, unknown>[]>>()

  const { fields, append, remove } = useFieldArray({
    control: formMethods.control,
    name: schema._id,
  })

  const { getTableProps, getTableBodyProps, headerGroups, rows, prepareRow } =
    useTable({ columns: columnsData, data: fields })

  const handleAddRow = useCallback(() => {
    if (!schema.maximumRows || fields.length >= schema.maximumRows) return
    return append(baseRowData)
  }, [append, baseRowData, fields.length, schema.maximumRows])

  const handleRemoveRow = useCallback(
    (rowIndex: number) => {
      if (fields.length <= schema.minimumRows || rowIndex >= fields.length) {
        return
      }
      return remove(rowIndex)
    },
    [fields.length, remove, schema.minimumRows],
  )

  return (
    <TableFieldContainer schema={schema} questionNumber={questionNumber}>
      <Box d="block" w="100%" overflowX="auto">
        <Table
          {...getTableProps()}
          variant="column-stripe"
          size="sm"
          colorScheme="primary"
        >
          <Thead display={{ base: 'none', md: 'table-header-group' }}>
            {headerGroups.map((headerGroup) => (
              <Tr {...headerGroup.getHeaderGroupProps()}>
                {headerGroup.headers.map((column, _idx, array) => (
                  <Th
                    {...column.getHeaderProps()}
                    w={{ base: 'initial', md: `calc(100%/${array.length})` }}
                    minW="15rem"
                    display={{ base: 'block', md: 'table-cell' }}
                  >
                    {column.render('Header')}
                  </Th>
                ))}
              </Tr>
            ))}
          </Thead>
          <Tbody {...getTableBodyProps()} verticalAlign="baseline">
            {rows.map((row, rowIndex) => {
              prepareRow(row)
              return (
                // The `key` prop is required for useFieldArray to remove the correct row.
                <Tr {...row.getRowProps()} key={row.original.id}>
                  {row.cells.map((cell, j) => (
                    <Td
                      {...cell.getCellProps()}
                      display={{ base: 'block', md: 'table-cell' }}
                    >
                      {cell.render('Cell', {
                        schemaId: schema._id,
                        columnSchema: schema.columns[j],
                      })}
                    </Td>
                  ))}

                  {schema.addMoreRows ? (
                    <Td
                      verticalAlign="top"
                      textAlign="end"
                      display={{ base: 'block', md: 'table-cell' }}
                    >
                      <IconButton
                        isDisabled={fields.length <= schema.minimumRows}
                        variant="clear"
                        colorScheme="danger"
                        aria-label="Remove row"
                        icon={<BiTrash />}
                        onClick={() => handleRemoveRow(rowIndex)}
                      />
                    </Td>
                  ) : null}
                </Tr>
              )
            })}
          </Tbody>
        </Table>
      </Box>
<<<<<<< HEAD
      {isMobile ? null : (
        // Error will only render if table field has errors. Since the only possible errors are
        // for required fields (for now), just render a hardcoded error message.
        <FormErrorMessage my="0.75rem">
          Please fill in the required fields.
        </FormErrorMessage>
      )}
      {schema.addMoreRows ? (
=======
      {schema.addMoreRows && schema.maximumRows !== undefined ? (
>>>>>>> b9c94089
        <AddRowFooter
          currentRows={fields.length}
          maxRows={schema.maximumRows}
          handleAddRow={handleAddRow}
        />
      ) : null}
    </TableFieldContainer>
  )
}<|MERGE_RESOLUTION|>--- conflicted
+++ resolved
@@ -142,7 +142,6 @@
           </Tbody>
         </Table>
       </Box>
-<<<<<<< HEAD
       {isMobile ? null : (
         // Error will only render if table field has errors. Since the only possible errors are
         // for required fields (for now), just render a hardcoded error message.
@@ -150,10 +149,7 @@
           Please fill in the required fields.
         </FormErrorMessage>
       )}
-      {schema.addMoreRows ? (
-=======
       {schema.addMoreRows && schema.maximumRows !== undefined ? (
->>>>>>> b9c94089
         <AddRowFooter
           currentRows={fields.length}
           maxRows={schema.maximumRows}
