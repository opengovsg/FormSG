import { useCallback, useMemo } from 'react'
import { useFieldArray, useFormContext, useFormState } from 'react-hook-form'
import { BiTrash } from 'react-icons/bi'
import { useTable } from 'react-table'
import { Box, Table, Tbody, Td, Th, Thead, Tr } from '@chakra-ui/react'
import { get, head, uniq } from 'lodash'

<<<<<<< HEAD
import { FormFieldWithId, TableFieldBase } from '~shared/types/field'

import { useIsMobile } from '~hooks/useIsMobile'
import FormErrorMessage from '~components/FormControl/FormErrorMessage'
=======
>>>>>>> 5e1d5dd4
import IconButton from '~components/IconButton'

import { BaseFieldProps } from '../FieldContainer'
import { TableFieldInputs, TableFieldSchema } from '../types'

import { AddRowFooter } from './AddRowFooter'
import { ColumnCell } from './ColumnCell'
import { ColumnHeader } from './ColumnHeader'
import { TableFieldContainer } from './TableFieldContainer'

export interface TableFieldProps extends BaseFieldProps {
  schema: TableFieldSchema
}

/**
 * Field renderer for Table fields.
 * @precondition This component uses `react-hook-form#useFieldArray`, and will require defaultValues to be populated in the parent `useForm` hook.
 * @precondition Must have a parent `react-hook-form#FormProvider` component.
 */
export const TableField = ({
  schema,
  questionNumber,
}: TableFieldProps): JSX.Element => {
  const isMobile = useIsMobile()
  const columnsData = useMemo(() => {
    return schema.columns.map((c) => ({
      Header: (
        <ColumnHeader title={c.title} isRequired={c.required} id={c._id} />
      ),
      accessor: c._id,
      Cell: ColumnCell,
    }))
  }, [schema.columns])

  const baseRowData = useMemo(
    () =>
      schema.columns.reduce((acc, c) => {
        acc[c._id] = ''
        return acc
      }, {} as Record<string, string>),
    [schema.columns],
  )

  const formMethods = useFormContext<TableFieldInputs>()
  const { errors } = useFormState({
    control: formMethods.control,
    name: schema._id,
  })

  const tableErrors = get(errors, schema._id)
  const uniqTableError = useMemo(() => {
    // On mobile, errors are shown directly in the individual table cells and
    // would not need to be shown in the table field itself.
    if (isMobile) return
    // Get first available error amongst all column cell errors.
    return head(uniq(tableErrors?.flatMap(Object.values)))
  }, [isMobile, tableErrors])

  const { fields, append, remove } = useFieldArray<TableFieldInputs>({
    control: formMethods.control,
    name: schema._id,
  })

  const { getTableProps, getTableBodyProps, headerGroups, rows, prepareRow } =
    useTable({ columns: columnsData, data: fields })

  const handleAddRow = useCallback(() => {
    if (!schema.maximumRows || fields.length >= schema.maximumRows) return
    return append(baseRowData)
  }, [append, baseRowData, fields.length, schema.maximumRows])

  const handleRemoveRow = useCallback(
    (rowIndex: number) => {
      if (fields.length <= schema.minimumRows || rowIndex >= fields.length) {
        return
      }
      return remove(rowIndex)
    },
    [fields.length, remove, schema.minimumRows],
  )

  return (
    <TableFieldContainer schema={schema} questionNumber={questionNumber}>
      <Box d="block" w="100%" overflowX="auto">
        <Table
          {...getTableProps()}
          variant="column-stripe"
          size="sm"
          colorScheme="primary"
        >
          <Thead display={{ base: 'none', md: 'table-header-group' }}>
            {headerGroups.map((headerGroup) => (
              <Tr {...headerGroup.getHeaderGroupProps()}>
                {headerGroup.headers.map((column, _idx, array) => (
                  <Th
                    {...column.getHeaderProps()}
                    w={{ base: 'initial', md: `calc(100%/${array.length})` }}
                    minW="15rem"
                    display={{ base: 'block', md: 'table-cell' }}
                  >
                    {column.render('Header')}
                  </Th>
                ))}
              </Tr>
            ))}
          </Thead>
          <Tbody {...getTableBodyProps()} verticalAlign="baseline">
            {rows.map((row, rowIndex) => {
              prepareRow(row)
              return (
                // The `key` prop is required for useFieldArray to remove the correct row.
                <Tr {...row.getRowProps()} key={row.original.id}>
                  {row.cells.map((cell, j) => (
                    <Td
                      {...cell.getCellProps()}
                      display={{ base: 'block', md: 'table-cell' }}
                    >
                      {cell.render('Cell', {
                        schemaId: schema._id,
                        columnSchema: schema.columns[j],
                      })}
                    </Td>
                  ))}

                  {schema.addMoreRows ? (
                    <Td
                      verticalAlign="top"
                      textAlign="end"
                      display={{ base: 'block', md: 'table-cell' }}
                    >
                      <IconButton
                        isDisabled={fields.length <= schema.minimumRows}
                        variant="clear"
                        colorScheme="danger"
                        aria-label="Remove row"
                        icon={<BiTrash />}
                        onClick={() => handleRemoveRow(rowIndex)}
                      />
                    </Td>
                  ) : null}
                </Tr>
              )
            })}
          </Tbody>
        </Table>
      </Box>
      {uniqTableError ? (
        <FormErrorMessage my="0.75rem">
          {uniqTableError.message}
        </FormErrorMessage>
      ) : null}
      {schema.addMoreRows && schema.maximumRows !== undefined ? (
        <AddRowFooter
          currentRows={fields.length}
          maxRows={schema.maximumRows}
          handleAddRow={handleAddRow}
        />
      ) : null}
    </TableFieldContainer>
  )
}<|MERGE_RESOLUTION|>--- conflicted
+++ resolved
@@ -5,13 +5,8 @@
 import { Box, Table, Tbody, Td, Th, Thead, Tr } from '@chakra-ui/react'
 import { get, head, uniq } from 'lodash'
 
-<<<<<<< HEAD
-import { FormFieldWithId, TableFieldBase } from '~shared/types/field'
-
 import { useIsMobile } from '~hooks/useIsMobile'
 import FormErrorMessage from '~components/FormControl/FormErrorMessage'
-=======
->>>>>>> 5e1d5dd4
 import IconButton from '~components/IconButton'
 
 import { BaseFieldProps } from '../FieldContainer'
