import { useCallback, useMemo } from 'react'
import { useFieldArray, useFormContext, useFormState } from 'react-hook-form'
import { BiTrash } from 'react-icons/bi'
import { useTable } from 'react-table'
import { Box, Table, Tbody, Td, Th, Thead, Tr } from '@chakra-ui/react'
import { get, head, uniq } from 'lodash'

import { FormFieldWithId, TableFieldBase } from '~shared/types/field'

import { useIsMobile } from '~hooks/useIsMobile'
import FormErrorMessage from '~components/FormControl/FormErrorMessage'
import IconButton from '~components/IconButton'

import { BaseFieldProps } from '../FieldContainer'
import { TableFieldInputs } from '../types'

import { AddRowFooter } from './AddRowFooter'
import { ColumnCell } from './ColumnCell'
import { ColumnHeader } from './ColumnHeader'
import { TableFieldContainer } from './TableFieldContainer'

export type TableFieldSchema = FormFieldWithId<TableFieldBase>
export interface TableFieldProps extends BaseFieldProps {
  schema: TableFieldSchema
}

/**
 * Field renderer for Table fields.
 * @precondition This component uses `react-hook-form#useFieldArray`, and will require defaultValues to be populated in the parent `useForm` hook.
 * @precondition Must have a parent `react-hook-form#FormProvider` component.
 */
export const TableField = ({
  schema,
  questionNumber,
}: TableFieldProps): JSX.Element => {
  const isMobile = useIsMobile()
  const columnsData = useMemo(() => {
    return schema.columns.map((c) => ({
      Header: (
        <ColumnHeader title={c.title} isRequired={c.required} id={c._id} />
      ),
      accessor: c._id,
      Cell: ColumnCell,
    }))
  }, [schema.columns])

  const baseRowData = useMemo(
    () =>
      schema.columns.reduce((acc, c) => {
        acc[c._id] = ''
        return acc
      }, {} as Record<string, string>),
    [schema.columns],
  )

<<<<<<< HEAD
  const formMethods = useFormContext<TableFieldInputs>()
=======
  const formMethods =
    useFormContext<Record<string, Record<string, unknown>[]>>()
  const { errors } = useFormState({
    control: formMethods.control,
    name: schema._id,
  })

  const tableErrors = get(errors, schema._id)
  const uniqTableError = useMemo(() => {
    // On mobile, errors are shown directly in the individual table cells and
    // would not need to be shown in the table field itself.
    if (isMobile) return
    // Get first available error amongst all column cell errors.
    return head(uniq(tableErrors?.flatMap(Object.values)))
  }, [isMobile, tableErrors])
>>>>>>> 0e7b6537

  const { fields, append, remove } = useFieldArray<TableFieldInputs>({
    control: formMethods.control,
    name: schema._id,
  })

  const { getTableProps, getTableBodyProps, headerGroups, rows, prepareRow } =
    useTable({ columns: columnsData, data: fields })

  const handleAddRow = useCallback(() => {
    if (!schema.maximumRows || fields.length >= schema.maximumRows) return
    return append(baseRowData)
  }, [append, baseRowData, fields.length, schema.maximumRows])

  const handleRemoveRow = useCallback(
    (rowIndex: number) => {
      if (fields.length <= schema.minimumRows || rowIndex >= fields.length) {
        return
      }
      return remove(rowIndex)
    },
    [fields.length, remove, schema.minimumRows],
  )

  return (
    <TableFieldContainer schema={schema} questionNumber={questionNumber}>
      <Box d="block" w="100%" overflowX="auto">
        <Table
          {...getTableProps()}
          variant="column-stripe"
          size="sm"
          colorScheme="primary"
        >
          <Thead display={{ base: 'none', md: 'table-header-group' }}>
            {headerGroups.map((headerGroup) => (
              <Tr {...headerGroup.getHeaderGroupProps()}>
                {headerGroup.headers.map((column, _idx, array) => (
                  <Th
                    {...column.getHeaderProps()}
                    w={{ base: 'initial', md: `calc(100%/${array.length})` }}
                    minW="15rem"
                    display={{ base: 'block', md: 'table-cell' }}
                  >
                    {column.render('Header')}
                  </Th>
                ))}
              </Tr>
            ))}
          </Thead>
          <Tbody {...getTableBodyProps()} verticalAlign="baseline">
            {rows.map((row, rowIndex) => {
              prepareRow(row)
              return (
                // The `key` prop is required for useFieldArray to remove the correct row.
                <Tr {...row.getRowProps()} key={row.original.id}>
                  {row.cells.map((cell, j) => (
                    <Td
                      {...cell.getCellProps()}
                      display={{ base: 'block', md: 'table-cell' }}
                    >
                      {cell.render('Cell', {
                        schemaId: schema._id,
                        columnSchema: schema.columns[j],
                      })}
                    </Td>
                  ))}

                  {schema.addMoreRows ? (
                    <Td
                      verticalAlign="top"
                      textAlign="end"
                      display={{ base: 'block', md: 'table-cell' }}
                    >
                      <IconButton
                        isDisabled={fields.length <= schema.minimumRows}
                        variant="clear"
                        colorScheme="danger"
                        aria-label="Remove row"
                        icon={<BiTrash />}
                        onClick={() => handleRemoveRow(rowIndex)}
                      />
                    </Td>
                  ) : null}
                </Tr>
              )
            })}
          </Tbody>
        </Table>
      </Box>
      {uniqTableError ? (
        <FormErrorMessage my="0.75rem">
          {uniqTableError.message}
        </FormErrorMessage>
      ) : null}
      {schema.addMoreRows && schema.maximumRows !== undefined ? (
        <AddRowFooter
          currentRows={fields.length}
          maxRows={schema.maximumRows}
          handleAddRow={handleAddRow}
        />
      ) : null}
    </TableFieldContainer>
  )
}<|MERGE_RESOLUTION|>--- conflicted
+++ resolved
@@ -53,11 +53,7 @@
     [schema.columns],
   )
 
-<<<<<<< HEAD
   const formMethods = useFormContext<TableFieldInputs>()
-=======
-  const formMethods =
-    useFormContext<Record<string, Record<string, unknown>[]>>()
   const { errors } = useFormState({
     control: formMethods.control,
     name: schema._id,
@@ -71,7 +67,6 @@
     // Get first available error amongst all column cell errors.
     return head(uniq(tableErrors?.flatMap(Object.values)))
   }, [isMobile, tableErrors])
->>>>>>> 0e7b6537
 
   const { fields, append, remove } = useFieldArray<TableFieldInputs>({
     control: formMethods.control,
