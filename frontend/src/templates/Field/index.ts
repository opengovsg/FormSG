--- conflicted
+++ resolved
@@ -1,10 +1,7 @@
 import AttachmentField from './Attachment'
 import CheckboxField from './Checkbox'
-<<<<<<< HEAD
+import ChildrenCompoundField from './ChildrenCompound'
 import CountryRegionField from './CountryRegionField'
-=======
-import ChildrenCompoundField from './ChildrenCompound'
->>>>>>> 3177870a
 import DateField from './Date'
 import DecimalField from './Decimal'
 import DropdownField from './Dropdown'
@@ -29,11 +26,8 @@
 export {
   AttachmentField,
   CheckboxField,
-<<<<<<< HEAD
+  ChildrenCompoundField,
   CountryRegionField,
-=======
-  ChildrenCompoundField,
->>>>>>> 3177870a
   DateField,
   DecimalField,
   DropdownField,
