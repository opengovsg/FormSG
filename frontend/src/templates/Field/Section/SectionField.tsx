--- conflicted
+++ resolved
@@ -27,13 +27,7 @@
 
 // Used by SectionFieldContainer
 export const SectionField = forwardRef<SectionFieldProps, 'div'>(
-<<<<<<< HEAD
   ({ handleSectionEnter, ...rest }, ref) => {
-=======
-  ({ schema, colorTheme = FormColorTheme.Blue, handleSectionEnter }, ref) => {
-    const sectionColor = useSectionColor(colorTheme)
-
->>>>>>> 968e18b1
     return (
       <Box
         _notFirst={{
@@ -54,17 +48,8 @@
 export const BaseSectionField = forwardRef<
   Pick<SectionFieldProps, 'schema' | 'colorTheme'>,
   'div'
-<<<<<<< HEAD
 >(({ schema, colorTheme = FormColorTheme.Blue, ...rest }, ref) => {
-  const sectionColor = useMemo(() => {
-    switch (colorTheme) {
-      case FormColorTheme.Orange:
-      case FormColorTheme.Red:
-        return `theme-${colorTheme}.600` as const
-      default:
-        return `theme-${colorTheme}.500` as const
-    }
-  }, [colorTheme])
+  const sectionColor = useSectionColor(colorTheme)
 
   return (
     // id given so app can scrolled to this section.
@@ -77,14 +62,6 @@
       }}
       {...rest}
     >
-=======
->(({ schema, colorTheme = FormColorTheme.Blue }, ref) => {
-  const sectionColor = useSectionColor(colorTheme)
-
-  return (
-    // id given so app can scrolled to this section.
-    <Box id={schema._id} ref={ref}>
->>>>>>> 968e18b1
       <Text textStyle="h2" color={sectionColor}>
         {schema.title}
       </Text>
