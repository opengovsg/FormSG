import { Box } from '@chakra-ui/react'

import { PAYMENT_CONTACT_FIELD_ID } from '~shared/constants'
import {
  BasicField,
  EmailFieldBase,
  FormColorTheme,
  FormPaymentsField,
  PaymentType,
} from '~shared/types'

import { EmailFieldInput } from '~templates/Field/Email'
import { useSectionColor } from '~templates/Field/Section/SectionField'

import { VerifiableFieldBuilderContainer } from '~features/admin-form/create/builder-and-design/BuilderAndDesignContent/FieldRow/VerifiableFieldBuilderContainer'
import { getFieldCreationMeta } from '~features/admin-form/create/builder-and-design/utils/fieldCreation'
import {
  FixedPaymentItemDetailsBlock,
  ProductPaymentItemDetailsBlock,
  VariablePaymentItemDetailsBlock,
} from '~features/public-form/components/FormPaymentPage/components'
import {
  VerifiableEmailField,
  VerifiableEmailFieldSchema,
} from '~features/verifiable-fields/Email'

type PaymentPreviewProps = {
  colorTheme?: FormColorTheme
  paymentDetails: FormPaymentsField
  isBuilder?: boolean
}

const PaymentItemDetailsElement = ({
  colorTheme = FormColorTheme.Blue,
  paymentDetails,
}: {
  colorTheme?: FormColorTheme
  paymentDetails: FormPaymentsField
}) => {
  switch (paymentDetails.payment_type) {
    case PaymentType.Variable: {
      return (
        <VariablePaymentItemDetailsBlock
          paymentItemName={paymentDetails.name}
          colorTheme={colorTheme}
          paymentDescription={paymentDetails.description}
          paymentMin={paymentDetails.min_amount}
          paymentMax={paymentDetails.max_amount}
        />
      )
    }
    case PaymentType.Products: {
      return (
        <ProductPaymentItemDetailsBlock
          paymentDetails={paymentDetails}
          colorTheme={colorTheme}
        />
      )
    }
    case PaymentType.Fixed: // Fallthrough
    default: {
      return (
        <FixedPaymentItemDetailsBlock
          paymentItemName={paymentDetails.name}
          colorTheme={colorTheme}
          paymentAmount={paymentDetails.amount_cents}
          paymentDescription={paymentDetails.description}
        />
      )
    }
  }
}

export const PaymentPreview = ({
  colorTheme = FormColorTheme.Blue,
  paymentDetails,
  isBuilder,
}: PaymentPreviewProps) => {
  const emailFieldSchema: VerifiableEmailFieldSchema = {
    ...(getFieldCreationMeta(BasicField.Email) as EmailFieldBase),
    title: 'Email Address',
    _id: PAYMENT_CONTACT_FIELD_ID,
    description: 'Proof of payment will be sent to this email',
    isVerifiable: true,
  }
  const sectionColor = useSectionColor(colorTheme)

  const title =
    paymentDetails.payment_type === PaymentType.Products
      ? paymentDetails.name
      : 'Payment'
  return (
    <>
<<<<<<< HEAD
      <Box as="h2" mb="1rem" textStyle="h2" color={sectionColor}>
        {title}
=======
      <Box as="h2" mb="2.25rem" textStyle="h2" color={sectionColor}>
        Payment
>>>>>>> 6cda5314
      </Box>
      <Box mb="2rem">
        <PaymentItemDetailsElement
          paymentDetails={paymentDetails}
          colorTheme={colorTheme}
        />
      </Box>
      {isBuilder ? (
        <VerifiableFieldBuilderContainer schema={emailFieldSchema}>
          <EmailFieldInput schema={emailFieldSchema} />
        </VerifiableFieldBuilderContainer>
      ) : (
        <VerifiableEmailField schema={emailFieldSchema} />
      )}
    </>
  )
}<|MERGE_RESOLUTION|>--- conflicted
+++ resolved
@@ -91,13 +91,8 @@
       : 'Payment'
   return (
     <>
-<<<<<<< HEAD
-      <Box as="h2" mb="1rem" textStyle="h2" color={sectionColor}>
+      <Box as="h2" mb="2.25rem" textStyle="h2" color={sectionColor}>
         {title}
-=======
-      <Box as="h2" mb="2.25rem" textStyle="h2" color={sectionColor}>
-        Payment
->>>>>>> 6cda5314
       </Box>
       <Box mb="2rem">
         <PaymentItemDetailsElement
