import { anatomy } from '@chakra-ui/theme-tools'

import { ComponentMultiStyleConfig } from '~theme/types'

const parts = anatomy('tile').parts('container', 'title', 'icon', 'subtitle')

export const Tile: ComponentMultiStyleConfig<typeof parts> = {
  parts: parts.keys,
  baseStyle: {
    container: {
      transitionProperty: 'common',
      transitionDuration: 'normal',
      color: 'inherit',
      borderRadius: '0.25rem',
      padding: '1.5rem',
<<<<<<< HEAD
=======
      height: 'auto',
>>>>>>> d7afa7a0
      _hover: {
        bgColor: 'primary.100',
      },
      _focus: {
        borderColor: 'transparent',
        // NOTE: For the boxShadow styling, due to conflicts with the focus-visible package,
        // the !important is required to display the boxShadow styling correctly.
        boxShadow: '0 0 0 2px var(--chakra-colors-primary-500) !important',
      },
      _active: {
        bgColor: 'primary.200',
        // borderColor: 'transparent',
        boxShadow: '0 0 0 3px var(--chakra-colors-primary-400)',
        _focus: {
          // NOTE: For the boxShadow styling, due to conflicts with the focus-visible package,
          // the !important is required to display the boxShadow styling correctly.
          boxShadow: '0 0 0 3px var(--chakra-colors-primary-500) !important',
        },
      },
      bgColor: 'white',
      border: '1px solid',
      borderColor: 'neutral.300',
      whiteSpace: 'pre-line',
      flexDir: 'column',
      alignItems: 'flex-start',
      maxWidth: 'inherit',
      textAlign: 'left',
      alignSelf: 'stretch',
      justifyContent: 'stretch',
    },
    title: {
      color: 'secondary.700',
      textStyle: 'h4',
      mt: '1rem',
    },
    icon: {
      boxSize: '2.5rem',
      color: 'secondary.500',
    },
    subtitle: {
      color: 'secondary.500',
      textStyle: 'body-2',
    },
  },
  variants: {
    complex: {
      title: {
        mb: 0,
      },
      subtitle: {
        mb: '1rem',
      },
    },
    simple: {
      title: { mb: '1rem' },
    },
  },
  defaultProps: {
    variant: 'simple',
  },
}<|MERGE_RESOLUTION|>--- conflicted
+++ resolved
@@ -13,10 +13,7 @@
       color: 'inherit',
       borderRadius: '0.25rem',
       padding: '1.5rem',
-<<<<<<< HEAD
-=======
       height: 'auto',
->>>>>>> d7afa7a0
       _hover: {
         bgColor: 'primary.100',
       },
