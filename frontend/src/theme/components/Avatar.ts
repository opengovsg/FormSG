--- conflicted
+++ resolved
@@ -2,32 +2,12 @@
 import { ThemingProps } from '@chakra-ui/react'
 import { PartsStyleFunction, SystemStyleObject } from '@chakra-ui/theme-tools'
 
-<<<<<<< HEAD
-import { textStyles } from '~theme/textStyles'
-
-export const Avatar: ComponentMultiStyleConfig = {
-  parts: ['container', 'badge', 'usernameItem', 'usernameIcon'],
-  sizes: {
-    md: {
-      container: {
-        width: '2.5rem',
-        height: '2.5rem',
-      },
-      label: textStyles['subhead-2'],
-    },
-  },
-  baseStyle: {
-    container: {
-      backgroundColor: 'primary.500',
-      fontStyle: 'subhead-2',
-=======
 import { textStyles } from '../textStyles'
 
 const baseStyle: PartsStyleFunction<typeof parts> = ({ colorScheme: c }) => {
   return {
     container: {
       bg: `${c}.500`,
->>>>>>> 994bc18e
       color: 'white',
       textStyle: 'subhead-2',
     },
