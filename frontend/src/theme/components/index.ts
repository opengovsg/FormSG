--- conflicted
+++ resolved
@@ -4,11 +4,8 @@
 import { Badge } from './Badge'
 import { Banner } from './Banner'
 import { Button } from './Button'
-<<<<<<< HEAD
+import { Checkbox, CHECKBOX_THEME_KEY } from './Checkbox'
 import { CloseButton } from './CloseButton'
-=======
-import { Checkbox, CHECKBOX_THEME_KEY } from './Checkbox'
->>>>>>> f6472154
 import { Form } from './Form'
 import { FormError } from './FormError'
 import { FormLabel } from './FormLabel'
