--- conflicted
+++ resolved
@@ -23,9 +23,5 @@
   Textarea,
   [RATING_THEME_KEY]: RatingField,
   [YESNO_THEME_KEY]: YesNoField,
-<<<<<<< HEAD
-  Banner,
   Toast,
-=======
->>>>>>> ce189ff5
 }