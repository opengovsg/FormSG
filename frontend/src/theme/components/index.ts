--- conflicted
+++ resolved
@@ -12,11 +12,8 @@
 import { NumberInput } from './NumberInput'
 import { Pagination, PAGINATION_THEME_KEY } from './Pagination'
 import { PhoneNumberInput } from './PhoneNumberInput'
-<<<<<<< HEAD
 import { Searchbar, SEARCHBAR_THEME_KEY } from './Searchbar'
-=======
 import { Tabs } from './Tabs'
->>>>>>> d8a39afa
 import { Textarea } from './Textarea'
 import { Tile } from './Tile'
 import { Toast } from './Toast'
@@ -35,12 +32,9 @@
   NumberInput,
   PhoneNumberInput,
   Textarea,
-<<<<<<< HEAD
-  [SEARCHBAR_THEME_KEY]: Searchbar,
-=======
   Tabs,
   [PAGINATION_THEME_KEY]: Pagination,
->>>>>>> d8a39afa
+  [SEARCHBAR_THEME_KEY]: Searchbar,
   [RATING_THEME_KEY]: RatingField,
   [YESNO_THEME_KEY]: YesNoField,
   [TOGGLE_THEME_KEY]: Toggle,
