import { YESNO_THEME_KEY, YesNoField } from './Field/YesNo'
import { Button } from './Button'
import { Form } from './Form'
import { FormError } from './FormError'
import { Input } from './Input'

<<<<<<< HEAD
export const components = { Button, Input, [YESNO_THEME_KEY]: YesNoField }
=======
export const components = { Button, Input, FormError, Form }
>>>>>>> dd5b0ebc
<|MERGE_RESOLUTION|>--- conflicted
+++ resolved
@@ -4,8 +4,10 @@
 import { FormError } from './FormError'
 import { Input } from './Input'
 
-<<<<<<< HEAD
-export const components = { Button, Input, [YESNO_THEME_KEY]: YesNoField }
-=======
-export const components = { Button, Input, FormError, Form }
->>>>>>> dd5b0ebc
+export const components = { 
+  Button, 
+  Input, 
+  FormError, 
+  Form,
+  [YESNO_THEME_KEY]: YesNoField
+}