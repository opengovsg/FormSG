--- conflicted
+++ resolved
@@ -5,14 +5,11 @@
 import { Input } from './Input'
 import { Link } from './Link'
 
-<<<<<<< HEAD
-export const components = { Button, Input, Link }
-=======
 export const components = {
   Button,
   Input,
   FormError,
   Form,
+  Link,
   [YESNO_THEME_KEY]: YesNoField,
-}
->>>>>>> 44fe7334
+}