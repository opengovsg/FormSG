import { YESNO_THEME_KEY, YesNoField } from './Field/YesNo'
import { Banner } from './Banner'
import { Button } from './Button'
import { Form } from './Form'
import { FormError } from './FormError'
import { FormLabel } from './FormLabel'
import { Input } from './Input'
import { Link } from './Link'
<<<<<<< HEAD
import { NumberInput } from './NumberInput'
=======
import { PhoneNumberInput } from './PhoneNumberInput'
>>>>>>> 45769871
import { Textarea } from './Textarea'

export const components = {
  Button,
  Input,
  NumberInput,
  Textarea,
  PhoneNumberInput,
  Form,
  Link,
  FormError,
  FormLabel,
  [YESNO_THEME_KEY]: YesNoField,
  Banner,
}<|MERGE_RESOLUTION|>--- conflicted
+++ resolved
@@ -6,23 +6,20 @@
 import { FormLabel } from './FormLabel'
 import { Input } from './Input'
 import { Link } from './Link'
-<<<<<<< HEAD
 import { NumberInput } from './NumberInput'
-=======
 import { PhoneNumberInput } from './PhoneNumberInput'
->>>>>>> 45769871
 import { Textarea } from './Textarea'
 
 export const components = {
+  Banner,
   Button,
-  Input,
-  NumberInput,
-  Textarea,
-  PhoneNumberInput,
   Form,
-  Link,
   FormError,
   FormLabel,
+  Input,
+  Link,
+  NumberInput,
+  PhoneNumberInput,
+  Textarea,
   [YESNO_THEME_KEY]: YesNoField,
-  Banner,
 }