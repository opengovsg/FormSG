import { RATING_THEME_KEY, RatingField } from './Field/Rating'
import { YESNO_THEME_KEY, YesNoField } from './Field/YesNo'
import { Badge } from './Badge'
import { Banner } from './Banner'
import { Button } from './Button'
import { Checkbox, CHECKBOX_THEME_KEY } from './Checkbox'
import { Form } from './Form'
import { FormError } from './FormError'
import { FormLabel } from './FormLabel'
import { InlineMessage } from './InlineMessage'
import { Input } from './Input'
import { Link } from './Link'
import { NumberInput } from './NumberInput'
import { Pagination, PAGINATION_THEME_KEY } from './Pagination'
import { PhoneNumberInput } from './PhoneNumberInput'
<<<<<<< HEAD
import { Radio, RADIO_THEME_KEY } from './Radio'
=======
import { Searchbar, SEARCHBAR_THEME_KEY } from './Searchbar'
>>>>>>> 36679e36
import { Tabs } from './Tabs'
import { Textarea } from './Textarea'
import { Tile } from './Tile'
import { Toast } from './Toast'
import { Toggle, TOGGLE_THEME_KEY } from './Toggle'

export const components = {
  Badge,
  Banner,
  Button,
  Form,
  FormError,
  FormLabel,
  Input,
  Link,
  InlineMessage,
  NumberInput,
  PhoneNumberInput,
  Textarea,
  Tabs,
  [PAGINATION_THEME_KEY]: Pagination,
<<<<<<< HEAD
  [CHECKBOX_THEME_KEY]: Checkbox,
  [RADIO_THEME_KEY]: Radio,
=======
  [SEARCHBAR_THEME_KEY]: Searchbar,
>>>>>>> 36679e36
  [RATING_THEME_KEY]: RatingField,
  [YESNO_THEME_KEY]: YesNoField,
  [TOGGLE_THEME_KEY]: Toggle,
  Tile,
  Toast,
}<|MERGE_RESOLUTION|>--- conflicted
+++ resolved
@@ -13,11 +13,8 @@
 import { NumberInput } from './NumberInput'
 import { Pagination, PAGINATION_THEME_KEY } from './Pagination'
 import { PhoneNumberInput } from './PhoneNumberInput'
-<<<<<<< HEAD
 import { Radio, RADIO_THEME_KEY } from './Radio'
-=======
 import { Searchbar, SEARCHBAR_THEME_KEY } from './Searchbar'
->>>>>>> 36679e36
 import { Tabs } from './Tabs'
 import { Textarea } from './Textarea'
 import { Tile } from './Tile'
@@ -39,12 +36,9 @@
   Textarea,
   Tabs,
   [PAGINATION_THEME_KEY]: Pagination,
-<<<<<<< HEAD
   [CHECKBOX_THEME_KEY]: Checkbox,
   [RADIO_THEME_KEY]: Radio,
-=======
   [SEARCHBAR_THEME_KEY]: Searchbar,
->>>>>>> 36679e36
   [RATING_THEME_KEY]: RatingField,
   [YESNO_THEME_KEY]: YesNoField,
   [TOGGLE_THEME_KEY]: Toggle,
