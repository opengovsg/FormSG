import { RATING_THEME_KEY, RatingField } from './Field/Rating'
import { YESNO_THEME_KEY, YesNoField } from './Field/YesNo'
import { Banner } from './Banner'
import { Button } from './Button'
import { Form } from './Form'
import { FormError } from './FormError'
import { FormLabel } from './FormLabel'
import { Input } from './Input'
import { Link } from './Link'
import { NumberInput } from './NumberInput'
import { PhoneNumberInput } from './PhoneNumberInput'
import { Textarea } from './Textarea'

export const components = {
  Banner,
  Button,
  Form,
  FormError,
  FormLabel,
  Input,
  Link,
<<<<<<< HEAD
  NumberInput,
  PhoneNumberInput,
  Textarea,
=======
  PhoneNumberInput,
  Textarea,
  [RATING_THEME_KEY]: RatingField,
>>>>>>> ce189ff5
  [YESNO_THEME_KEY]: YesNoField,
}<|MERGE_RESOLUTION|>--- conflicted
+++ resolved
@@ -19,14 +19,9 @@
   FormLabel,
   Input,
   Link,
-<<<<<<< HEAD
   NumberInput,
   PhoneNumberInput,
   Textarea,
-=======
-  PhoneNumberInput,
-  Textarea,
   [RATING_THEME_KEY]: RatingField,
->>>>>>> ce189ff5
   [YESNO_THEME_KEY]: YesNoField,
 }