--- conflicted
+++ resolved
@@ -13,11 +13,8 @@
 import { NumberInput } from './NumberInput'
 import { Pagination, PAGINATION_THEME_KEY } from './Pagination'
 import { PhoneNumberInput } from './PhoneNumberInput'
-<<<<<<< HEAD
 import { Radio, RADIO_THEME_KEY } from './Radio'
-=======
 import { Tabs } from './Tabs'
->>>>>>> ebc18102
 import { Textarea } from './Textarea'
 import { Tile } from './Tile'
 import { Toast } from './Toast'
