--- conflicted
+++ resolved
@@ -10,11 +10,8 @@
   Button,
   Input,
   Form,
-<<<<<<< HEAD
   Link,
-=======
   FormError,
   FormLabel,
->>>>>>> 174134a5
   [YESNO_THEME_KEY]: YesNoField,
 }