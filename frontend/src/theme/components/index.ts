import { Attachment, ATTACHMENT_THEME_KEY } from './Field/Attachment'
import { RATING_THEME_KEY, RatingField } from './Field/Rating'
import { YESNO_THEME_KEY, YesNoField } from './Field/YesNo'
import { Badge } from './Badge'
import { Banner } from './Banner'
import { Button } from './Button'
import { Checkbox, CHECKBOX_THEME_KEY } from './Checkbox'
import { Form } from './Form'
import { FormError } from './FormError'
import { FormLabel } from './FormLabel'
import { InlineMessage } from './InlineMessage'
import { Input } from './Input'
import { Link } from './Link'
import { NumberInput } from './NumberInput'
import { Pagination, PAGINATION_THEME_KEY } from './Pagination'
import { PhoneNumberInput } from './PhoneNumberInput'
import { Radio, RADIO_THEME_KEY } from './Radio'
import { Searchbar, SEARCHBAR_THEME_KEY } from './Searchbar'
import { Tabs } from './Tabs'
import { Textarea } from './Textarea'
import { Tile } from './Tile'
import { Toast } from './Toast'
import { Toggle, TOGGLE_THEME_KEY } from './Toggle'
import { Tooltip } from './Tooltip'

export const components = {
  Badge,
  Banner,
  Button,
  Form,
  FormError,
  FormLabel,
  Input,
  Link,
  InlineMessage,
  NumberInput,
  PhoneNumberInput,
  Textarea,
<<<<<<< HEAD
  [ATTACHMENT_THEME_KEY]: Attachment,
=======
  Tabs,
>>>>>>> 6cc852c9
  [PAGINATION_THEME_KEY]: Pagination,
  [CHECKBOX_THEME_KEY]: Checkbox,
  [RADIO_THEME_KEY]: Radio,
  [SEARCHBAR_THEME_KEY]: Searchbar,
  Tooltip,
  [RATING_THEME_KEY]: RatingField,
  [YESNO_THEME_KEY]: YesNoField,
  [TOGGLE_THEME_KEY]: Toggle,
  Tile,
  Toast,
}<|MERGE_RESOLUTION|>--- conflicted
+++ resolved
@@ -35,12 +35,9 @@
   InlineMessage,
   NumberInput,
   PhoneNumberInput,
+  Tabs,
   Textarea,
-<<<<<<< HEAD
   [ATTACHMENT_THEME_KEY]: Attachment,
-=======
-  Tabs,
->>>>>>> 6cc852c9
   [PAGINATION_THEME_KEY]: Pagination,
   [CHECKBOX_THEME_KEY]: Checkbox,
   [RADIO_THEME_KEY]: Radio,
