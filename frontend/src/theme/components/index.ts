--- conflicted
+++ resolved
@@ -30,9 +30,6 @@
   [PAGINATION_THEME_KEY]: Pagination,
   [RATING_THEME_KEY]: RatingField,
   [YESNO_THEME_KEY]: YesNoField,
-<<<<<<< HEAD
   Tag,
-=======
   Toast,
->>>>>>> 61b8c965
 }