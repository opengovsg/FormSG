--- conflicted
+++ resolved
@@ -199,10 +199,7 @@
             }
           }}
         >
-<<<<<<< HEAD
           {t('features.adminFormNavbar.tabs.settings')}
-=======
-          Settings
           {shouldShowSettingsReddot ? (
             <Icon
               as={GoPrimitiveDot}
@@ -212,7 +209,6 @@
               top="2px"
             />
           ) : null}
->>>>>>> fc527497
         </NavigationTab>
         <NavigationTab
           to={ADMINFORM_RESULTS_SUBROUTE}
