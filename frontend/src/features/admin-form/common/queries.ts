--- conflicted
+++ resolved
@@ -29,8 +29,11 @@
   const { formId } = useParams()
   if (!formId) throw new Error('No formId provided')
 
-<<<<<<< HEAD
-  return useQuery(adminFormKeys.id(formId), () => getAdminFormView(formId))
+  return useQuery(
+    adminFormKeys.id(formId),
+    () => getAdminFormView(formId),
+    props,
+  )
 }
 
 export const useFreeSmsQuota = () => {
@@ -39,11 +42,5 @@
 
   return useQuery(adminFormKeys.freeSmsCount(formId), () =>
     getFreeSmsQuota(formId),
-=======
-  return useQuery(
-    adminFormKeys.id(formId),
-    () => getAdminFormView(formId),
-    props,
->>>>>>> 21c33198
   )
 }