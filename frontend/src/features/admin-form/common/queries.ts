--- conflicted
+++ resolved
@@ -24,12 +24,9 @@
     [...adminFormKeys.id(id), 'freeSmsCount'] as const,
   collaborators: (id: string) =>
     [...adminFormKeys.id(id), 'collaborators'] as const,
-<<<<<<< HEAD
   previewForm: (id: string) =>
     [...adminFormKeys.id(id), 'previewForm'] as const,
-=======
   endPage: (id: string) => [...adminFormKeys.id(id), 'endPage'] as const,
->>>>>>> 3fb877be
 }
 
 /**
