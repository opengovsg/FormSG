--- conflicted
+++ resolved
@@ -3,16 +3,7 @@
 import { useParams } from 'react-router-dom'
 import simplur from 'simplur'
 
-<<<<<<< HEAD
-import { FormStatus } from '~shared/types/form/form'
-=======
-import {
-  AdminFormDto,
-  FormId,
-  FormSettings,
-  FormStatus,
-} from '~shared/types/form/form'
->>>>>>> 84e60a38
+import { AdminFormDto, FormSettings, FormStatus } from '~shared/types/form/form'
 
 import { useToast } from '~hooks/useToast'
 import { formatOrdinal } from '~utils/stringFormat'
