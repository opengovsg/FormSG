<<<<<<< HEAD
import { useMemo } from 'react'
import { Controller, RegisterOptions, useWatch } from 'react-hook-form'
import {
  Box,
  CheckboxGroup,
  FormControl,
  SimpleGrid,
  Stack,
  Wrap,
  WrapItem,
} from '@chakra-ui/react'
=======
import { useCallback, useMemo } from 'react'
import { Controller, RegisterOptions } from 'react-hook-form'
import { Box, FormControl, SimpleGrid } from '@chakra-ui/react'
>>>>>>> f4487d08
import { isBefore, isEqual, isValid } from 'date-fns'
import { extend, get, isEmpty, pick } from 'lodash'

import {
  DateFieldBase,
  DateSelectedValidation,
  DateValidationOptions,
  InvalidDaysOptions,
} from '~shared/types/field'
import { hasAvailableDates } from '~shared/utils/date-validation'

import {
<<<<<<< HEAD
  fromUtcToLocalDate,
  getRemainingDaysOfTheWeek,
  isDateOutOfRange,
=======
  isDateOutOfRange,
  loadDateFromNormalizedDate,
  normalizeDateToUtc,
>>>>>>> f4487d08
} from '~utils/date'
import { createBaseValidationRules } from '~utils/fieldValidation'
import Checkbox from '~components/Checkbox'
import { DatePicker } from '~components/DatePicker'
import { SingleSelect } from '~components/Dropdown'
import FormErrorMessage from '~components/FormControl/FormErrorMessage'
import FormLabel from '~components/FormControl/FormLabel'
import Input from '~components/Input'
import Textarea from '~components/Textarea'
import Toggle from '~components/Toggle'

import { useCreatePageSidebarLayout } from '~features/admin-form/create/common/CreatePageSideBarLayoutContext'

import { CreatePageDrawerContentContainer } from '../../../../../common'
import { FormFieldDrawerActions } from '../common/FormFieldDrawerActions'
import { EditFieldProps } from '../common/types'
import { useEditFieldForm } from '../common/useEditFieldForm'

type EditDateProps = EditFieldProps<DateFieldBase>

const INVALID_DAYS_OPTIONS: InvalidDaysOptions[] = [
  InvalidDaysOptions.Monday,
  InvalidDaysOptions.Tuesday,
  InvalidDaysOptions.Wednesday,
  InvalidDaysOptions.Thursday,
  InvalidDaysOptions.Friday,
  InvalidDaysOptions.Saturday,
  InvalidDaysOptions.Sunday,
]

const EDIT_DATE_FIELD_KEYS = [
  'title',
  'description',
  'required',
  'invalidDays',
] as const

const MIN_WIDTH_FOR_2_COL = 405

type EditDateInputs = Pick<
  DateFieldBase,
  typeof EDIT_DATE_FIELD_KEYS[number]
> & {
  dateValidation: {
    selectedDateValidation: DateSelectedValidation | ''
    customMaxDate: Date | null
    customMinDate: Date | null
  }
  hasInvalidDays: boolean
  invalidDays: NonNullable<DateFieldBase['invalidDays']>
}

const transformDateFieldToEditForm = (field: DateFieldBase): EditDateInputs => {
  const nextValidationOptions = {
    selectedDateValidation:
      field.dateValidation.selectedDateValidation ?? ('' as const),
    customMaxDate: field.dateValidation.selectedDateValidation
      ? loadDateFromNormalizedDate(field.dateValidation.customMaxDate)
      : null,
    customMinDate: field.dateValidation.selectedDateValidation
      ? loadDateFromNormalizedDate(field.dateValidation.customMinDate)
      : null,
  }

  const nextHasInvalidDaysRestriction = !!field?.invalidDays?.length

  /** Transformation is done because the invalid days array supplied from the server
   * to the checkbox group should be unchecked instead of checked. Hence instead of
   * supplying the invalid days array to the checkbox group, the valid days array
   * should be supplied to the checkbox group. Therefore transforming the invalid days
   * array into the valid days array.
   */
  const nextInvalidDayOptions = field.invalidDays
    ? getRemainingDaysOfTheWeek(field.invalidDays)
    : Object.values(InvalidDaysOptions)

  return {
    ...pick(field, EDIT_DATE_FIELD_KEYS),
    dateValidation: nextValidationOptions,
    hasInvalidDays: nextHasInvalidDaysRestriction,
    invalidDays: nextInvalidDayOptions,
  }
}

const transformDateEditFormToField = (
  inputs: EditDateInputs,
  originalField: DateFieldBase,
): DateFieldBase => {
  let nextValidationOptions: DateValidationOptions
  let nextInvalidDayOptions: InvalidDaysOptions[]

  switch (inputs.dateValidation.selectedDateValidation) {
    case '':
      nextValidationOptions = {
        selectedDateValidation: null,
        customMinDate: null,
        customMaxDate: null,
      }
      break
    case DateSelectedValidation.NoFuture:
    case DateSelectedValidation.NoPast:
      nextValidationOptions = {
        selectedDateValidation: inputs.dateValidation.selectedDateValidation,
        customMinDate: null,
        customMaxDate: null,
      }
      break
    case DateSelectedValidation.Custom: {
      nextValidationOptions = {
        selectedDateValidation: inputs.dateValidation.selectedDateValidation,
        customMinDate: inputs.dateValidation.customMinDate,
        customMaxDate: inputs.dateValidation.customMaxDate,
      }
    }
  }

  if (inputs.hasInvalidDays) {
    /** Transformation is done because the checked values in the checkbox group
     * are actually the valid days instead of the invalid days values that should
     * be sent over and stored on the server. Therefore the need to transform
     * the valid days array into invalid days array.
     */
    nextInvalidDayOptions = getRemainingDaysOfTheWeek(inputs.invalidDays)
  } else {
    nextInvalidDayOptions = []
  }

  return extend({}, originalField, inputs, {
    dateValidation: nextValidationOptions,
    invalidDays: nextInvalidDayOptions,
  })
}

export const EditDate = ({ field }: EditDateProps): JSX.Element => {
  const preSubmitTransform = useCallback(
    (inputs: EditDateInputs, output: DateFieldBase): DateFieldBase => {
      // normalize time to UTC before saving
      return {
        ...output,
        dateValidation: {
          selectedDateValidation:
            inputs.dateValidation.selectedDateValidation === ''
              ? null
              : inputs.dateValidation.selectedDateValidation,
          customMinDate: normalizeDateToUtc(
            inputs.dateValidation.customMinDate,
          ),
          customMaxDate: normalizeDateToUtc(
            inputs.dateValidation.customMaxDate,
          ),
        },
      } as DateFieldBase
    },
    [],
  )

  const {
    register,
    formState: { errors },
    getValues,
    control,
    buttonText,
    handleUpdateField,
    isLoading,
    handleCancel,
  } = useEditFieldForm<EditDateInputs, DateFieldBase>({
    field,
    transform: {
      input: transformDateFieldToEditForm,
      output: transformDateEditFormToField,
      preSubmit: preSubmitTransform,
    },
  })

  const hasInvalidDaysRestriction = useWatch({
    control,
    name: 'hasInvalidDays',
  })

  const requiredValidationRule = useMemo(
    () => createBaseValidationRules({ required: true }),
    [],
  )

  const customMinValidationOptions: RegisterOptions<
    EditDateInputs,
    'dateValidation.customMinDate'
  > = useMemo(
    () => ({
      // either customMin or customMax is required if custom date range validation is selected.
      validate: {
        hasValidation: (val) => {
          const hasMaxValue =
            getValues('dateValidation.selectedDateValidation') ===
              DateSelectedValidation.Custom &&
            !!getValues('dateValidation.customMaxDate')
          return !!val || hasMaxValue || 'You must specify at least one date.'
        },
        validDate: (val) => !val || isValid(val) || 'Please enter a valid date',
        inRange: (val) => {
          const maxDate = getValues('dateValidation.customMaxDate')

          return (
            !maxDate || // Only min date
            !val || // Only max date
            isEqual(val, maxDate) ||
            isBefore(val, maxDate) ||
            'Max date cannot be less than min date.'
          )
        },
      },
      deps: 'invalidDays',
    }),
    [getValues],
  )

  const { drawerWidth } = useCreatePageSidebarLayout()

  return (
    <CreatePageDrawerContentContainer>
      <FormControl isRequired isReadOnly={isLoading} isInvalid={!!errors.title}>
        <FormLabel>Question</FormLabel>
        <Input autoFocus {...register('title', requiredValidationRule)} />
        <FormErrorMessage>{errors?.title?.message}</FormErrorMessage>
      </FormControl>
      <FormControl isReadOnly={isLoading} isInvalid={!!errors.description}>
        <FormLabel>Description</FormLabel>
        <Textarea {...register('description')} />
        <FormErrorMessage>{errors?.description?.message}</FormErrorMessage>
      </FormControl>
      <FormControl isReadOnly={isLoading}>
        <Toggle {...register('required')} label="Required" />
      </FormControl>
      <FormControl
        isReadOnly={isLoading}
        isInvalid={!isEmpty(errors.dateValidation)}
      >
        <FormLabel isRequired>Date validation</FormLabel>
        <SimpleGrid mt="0.5rem" columns={2} spacing="0.5rem">
          <Box gridColumn="1/3">
            <Controller
              name="dateValidation.selectedDateValidation"
              rules={{
                deps: [
                  'dateValidation.customMinDate',
                  'dateValidation.customMaxDate',
                ],
              }}
              control={control}
              render={({ field }) => (
                <SingleSelect
                  items={Object.values(DateSelectedValidation)}
                  {...field}
                />
              )}
            />
          </Box>
          {getValues('dateValidation.selectedDateValidation') ===
          DateSelectedValidation.Custom ? (
            <>
              <Box
                gridColumn={
                  drawerWidth < MIN_WIDTH_FOR_2_COL ? '1/3' : undefined
                }
              >
                <Controller
                  control={control}
                  name="dateValidation.customMinDate"
                  rules={customMinValidationOptions}
                  render={({ field }) => <DatePicker {...field} />}
                />
              </Box>
              <Box
                gridColumn={
                  drawerWidth < MIN_WIDTH_FOR_2_COL ? '1/3' : undefined
                }
              >
                <Controller
                  control={control}
                  rules={{
                    deps: ['dateValidation.customMinDate', 'invalidDays'],
                  }}
                  name="dateValidation.customMaxDate"
                  render={({ field }) => (
                    <DatePicker
                      isDateUnavailable={(d) =>
                        isDateOutOfRange(
                          d,
                          getValues('dateValidation.customMinDate'),
                        )
                      }
                      {...field}
                    />
                  )}
                />
              </Box>
            </>
          ) : null}
        </SimpleGrid>
        <FormErrorMessage>
          {get(errors, 'dateValidation.customMinDate.message')}
        </FormErrorMessage>
      </FormControl>
      <Stack>
        <FormControl>
          <Toggle
            {...register('hasInvalidDays')}
            label="Customise available days"
          />
        </FormControl>
        {hasInvalidDaysRestriction && (
          <FormControl isRequired isInvalid={!!errors.invalidDays}>
            <Controller
              control={control}
              name="invalidDays"
              rules={{
                required: 'Please select available days of the week',
                validate: (val) => {
                  const customMinDate = getValues(
                    'dateValidation.customMinDate',
                  )
                  const customMaxDate = getValues(
                    'dateValidation.customMaxDate',
                  )

                  return (
                    !(
                      getValues('dateValidation.selectedDateValidation') ===
                        DateSelectedValidation.Custom &&
                      customMinDate &&
                      customMaxDate
                    ) ||
                    hasAvailableDates(
                      customMinDate,
                      customMaxDate,
                      getRemainingDaysOfTheWeek(val),
                    ) ||
                    "The selected days aren't available within your custom date range"
                  )
                },
              }}
              render={({ field: { ref, ...field } }) => (
                <CheckboxGroup
                  {...field}
                  defaultValue={Object.values(InvalidDaysOptions)}
                >
                  <Wrap spacing="0.75rem">
                    {INVALID_DAYS_OPTIONS.map((invalidDayOption, index) => (
                      <WrapItem
                        key={invalidDayOption}
                        minW="9.75rem"
                        maxW="21.25rem"
                      >
                        <Checkbox
                          key={invalidDayOption}
                          value={invalidDayOption}
                          ref={index === 0 ? ref : null}
                        >
                          {invalidDayOption}
                        </Checkbox>
                      </WrapItem>
                    ))}
                  </Wrap>
                </CheckboxGroup>
              )}
            />
            <FormErrorMessage>
              {get(errors, 'invalidDays.message')}
            </FormErrorMessage>
          </FormControl>
        )}
      </Stack>
      <FormFieldDrawerActions
        isLoading={isLoading}
        buttonText={buttonText}
        handleClick={handleUpdateField}
        handleCancel={handleCancel}
      />
    </CreatePageDrawerContentContainer>
  )
}<|MERGE_RESOLUTION|>--- conflicted
+++ resolved
@@ -1,5 +1,4 @@
-<<<<<<< HEAD
-import { useMemo } from 'react'
+import { useCallback, useMemo } from 'react'
 import { Controller, RegisterOptions, useWatch } from 'react-hook-form'
 import {
   Box,
@@ -10,11 +9,6 @@
   Wrap,
   WrapItem,
 } from '@chakra-ui/react'
-=======
-import { useCallback, useMemo } from 'react'
-import { Controller, RegisterOptions } from 'react-hook-form'
-import { Box, FormControl, SimpleGrid } from '@chakra-ui/react'
->>>>>>> f4487d08
 import { isBefore, isEqual, isValid } from 'date-fns'
 import { extend, get, isEmpty, pick } from 'lodash'
 
@@ -27,15 +21,10 @@
 import { hasAvailableDates } from '~shared/utils/date-validation'
 
 import {
-<<<<<<< HEAD
-  fromUtcToLocalDate,
   getRemainingDaysOfTheWeek,
-  isDateOutOfRange,
-=======
   isDateOutOfRange,
   loadDateFromNormalizedDate,
   normalizeDateToUtc,
->>>>>>> f4487d08
 } from '~utils/date'
 import { createBaseValidationRules } from '~utils/fieldValidation'
 import Checkbox from '~components/Checkbox'
