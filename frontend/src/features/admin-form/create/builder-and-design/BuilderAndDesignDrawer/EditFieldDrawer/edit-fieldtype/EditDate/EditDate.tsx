--- conflicted
+++ resolved
@@ -193,22 +193,6 @@
           {getValues('dateValidation.selectedDateValidation') ===
           DateSelectedValidation.Custom ? (
             <>
-<<<<<<< HEAD
-              <Controller
-                control={control}
-                name="dateValidation.customMinDate"
-                rules={customMinValidationOptions}
-                render={({ field }) => <DatePicker {...field} />}
-              />
-              <Controller
-                control={control}
-                rules={{
-                  deps: ['dateValidation.customMinDate'],
-                }}
-                name="dateValidation.customMaxDate"
-                render={({ field }) => <DatePicker {...field} />}
-              />
-=======
               <Box
                 gridColumn={
                   drawerWidth < MIN_WIDTH_FOR_2_COL ? '1/3' : undefined
@@ -218,7 +202,7 @@
                   control={control}
                   name="dateValidation.customMinDate"
                   rules={customMinValidationOptions}
-                  render={({ field }) => <DateInput {...field} />}
+                  render={({ field }) => <DatePicker {...field} />}
                 />
               </Box>
               <Box
@@ -232,10 +216,9 @@
                     deps: ['dateValidation.customMinDate'],
                   }}
                   name="dateValidation.customMaxDate"
-                  render={({ field }) => <DateInput {...field} />}
+                  render={({ field }) => <DatePicker {...field} />}
                 />
               </Box>
->>>>>>> 723dd67e
             </>
           ) : null}
         </SimpleGrid>
