import { memo, useCallback, useMemo } from 'react'
import { BiLeftArrowAlt } from 'react-icons/bi'
import { Box, Flex } from '@chakra-ui/react'

import { BasicField, FieldCreateDto } from '~shared/types/field'

import IconButton from '~components/IconButton'

import { BASICFIELD_TO_DRAWER_META } from '~features/admin-form/create/constants'

import { useBuilderFields } from '../../BuilderAndDesignContent/useBuilderFields'
import {
  BuildFieldState,
  setToInactiveSelector,
  stateDataSelector,
  useBuilderAndDesignStore,
} from '../../useBuilderAndDesignStore'
import { CreatePageDrawerCloseButton } from '../CreatePageDrawerCloseButton'

import {
  EditCheckbox,
  EditHeader,
  EditNric,
  EditRadio,
  EditUen,
  EditYesNo,
} from './edit-fieldtype'

export const EditFieldDrawer = (): JSX.Element | null => {
  const { stateData, setToInactive } = useBuilderAndDesignStore(
    useCallback(
      (state) => ({
        stateData: stateDataSelector(state),
        setToInactive: setToInactiveSelector(state),
      }),
      [],
    ),
  )

  const fieldToEdit: FieldCreateDto | undefined = useMemo(() => {
    if (
      stateData.state === BuildFieldState.EditingField ||
      stateData.state === BuildFieldState.CreatingField
    ) {
      return stateData.field
    }
  }, [stateData])

  const basicFieldText = useMemo(() => {
    if (!fieldToEdit?.fieldType) return ''
    return BASICFIELD_TO_DRAWER_META[fieldToEdit?.fieldType].label
  }, [fieldToEdit?.fieldType])

  // Hacky method of determining when to rerender the drawer,
  // i.e. when the user clicks into a different field.
  // We pass `${fieldIndex}-${numFields}` as the key. If the
  // user was creating a new field but clicked into an existing
  // field, causing the new field to be discarded, then numFields
  // changes. If the user was editing an existing field then clicked
  // into another existing field, causing the edits to be discarded,
  // then fieldIndex changes.
  const { builderFields } = useBuilderFields()
  const fieldIndex = useMemo(() => {
    if (stateData.state === BuildFieldState.CreatingField) {
      return stateData.insertionIndex
    } else if (stateData.state === BuildFieldState.EditingField) {
      return builderFields?.findIndex(
        (field) => field._id === stateData.field._id,
      )
    }
  }, [builderFields, stateData])
  const numFields = useMemo(() => builderFields?.length, [builderFields])

  if (!fieldToEdit) return null

  return (
    <>
      <Flex
        pos="sticky"
        top={0}
        px="1.5rem"
        py="1rem"
        align="center"
        borderBottom="1px solid var(--chakra-colors-neutral-300)"
        bg="white"
      >
        <IconButton
          minH="1.5rem"
          minW="1.5rem"
          aria-label="Back to field selection"
          variant="clear"
          colorScheme="secondary"
          onClick={setToInactive}
          icon={<BiLeftArrowAlt />}
        />
        <Box m="auto">Edit {basicFieldText} field</Box>
        <CreatePageDrawerCloseButton />
      </Flex>
      <MemoFieldDrawerContent
        field={fieldToEdit}
        key={`${fieldIndex}-${numFields}`}
      />
    </>
  )
}

interface MemoFieldDrawerContentProps {
  field: FieldCreateDto
}

export const MemoFieldDrawerContent = memo(
  (props: MemoFieldDrawerContentProps) => {
    // Extract field variable just to get field.fieldType types to cooperate
<<<<<<< HEAD
    const field = useMemo(() => props.field, [props.field])
=======
    const field = props.field
>>>>>>> 91ae3afa
    switch (field.fieldType) {
      case BasicField.Checkbox:
        return <EditCheckbox {...props} field={field} />
      case BasicField.Nric:
        return <EditNric {...props} field={field} />
      case BasicField.Section:
        return <EditHeader {...props} field={field} />
      case BasicField.Uen:
        return <EditUen {...props} field={field} />
      case BasicField.YesNo:
        return <EditYesNo {...props} field={field} />
      case BasicField.Radio:
        return <EditRadio {...props} field={field} />
      default:
        return <div>TODO: Insert field options here</div>
    }
  },
)<|MERGE_RESOLUTION|>--- conflicted
+++ resolved
@@ -111,11 +111,7 @@
 export const MemoFieldDrawerContent = memo(
   (props: MemoFieldDrawerContentProps) => {
     // Extract field variable just to get field.fieldType types to cooperate
-<<<<<<< HEAD
-    const field = useMemo(() => props.field, [props.field])
-=======
     const field = props.field
->>>>>>> 91ae3afa
     switch (field.fieldType) {
       case BasicField.Checkbox:
         return <EditCheckbox {...props} field={field} />
