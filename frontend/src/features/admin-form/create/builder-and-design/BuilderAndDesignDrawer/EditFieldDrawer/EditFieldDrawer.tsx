import { memo, useCallback, useMemo } from 'react'
import { BiLeftArrowAlt } from 'react-icons/bi'
import { Stack, Text } from '@chakra-ui/react'

import { BasicField, FieldCreateDto } from '~shared/types/field'

import IconButton from '~components/IconButton'

import { BASICFIELD_TO_DRAWER_META } from '~features/admin-form/create/constants'

import { useBuilderFields } from '../../BuilderAndDesignContent/useBuilderFields'
import {
  BuildFieldState,
  setToInactiveSelector,
  stateDataSelector,
  useBuilderAndDesignStore,
} from '../../useBuilderAndDesignStore'
import { CreatePageDrawerCloseButton } from '../CreatePageDrawerCloseButton'

import {
  EditCheckbox,
  EditDecimal,
  EditEmail,
  EditHeader,
<<<<<<< HEAD
  EditLongText,
=======
  EditHomeno,
>>>>>>> b31cc917
  EditMobile,
  EditNric,
  EditNumber,
  EditParagraph,
  EditRadio,
  EditShortText,
  EditUen,
  EditYesNo,
} from './edit-fieldtype'

export const EditFieldDrawer = (): JSX.Element | null => {
  const { stateData, setToInactive } = useBuilderAndDesignStore(
    useCallback(
      (state) => ({
        stateData: stateDataSelector(state),
        setToInactive: setToInactiveSelector(state),
      }),
      [],
    ),
  )

  const fieldToEdit: FieldCreateDto | undefined = useMemo(() => {
    if (
      stateData.state === BuildFieldState.EditingField ||
      stateData.state === BuildFieldState.CreatingField
    ) {
      return stateData.field
    }
  }, [stateData])

  const basicFieldText = useMemo(() => {
    if (!fieldToEdit?.fieldType) return ''
    return BASICFIELD_TO_DRAWER_META[fieldToEdit?.fieldType].label
  }, [fieldToEdit?.fieldType])

  // Hacky method of determining when to rerender the drawer,
  // i.e. when the user clicks into a different field.
  // We pass `${fieldIndex}-${numFields}` as the key. If the
  // user was creating a new field but clicked into an existing
  // field, causing the new field to be discarded, then numFields
  // changes. If the user was editing an existing field then clicked
  // into another existing field, causing the edits to be discarded,
  // then fieldIndex changes.
  const { builderFields } = useBuilderFields()
  const fieldIndex = useMemo(() => {
    if (stateData.state === BuildFieldState.CreatingField) {
      return stateData.insertionIndex
    } else if (stateData.state === BuildFieldState.EditingField) {
      return builderFields?.findIndex(
        (field) => field._id === stateData.field._id,
      )
    }
  }, [builderFields, stateData])
  const numFields = useMemo(() => builderFields?.length, [builderFields])

  if (!fieldToEdit) return null

  return (
    <>
      <Stack
        direction="row"
        pos="sticky"
        top={0}
        px="1.5rem"
        py="1rem"
        align="center"
        borderBottom="1px solid var(--chakra-colors-neutral-300)"
        bg="white"
      >
        <IconButton
          size="sm"
          h="1.5rem"
          w="1.5rem"
          aria-label="Back to field selection"
          variant="clear"
          colorScheme="secondary"
          onClick={setToInactive}
          icon={<BiLeftArrowAlt />}
        />
        <Text
          textStyle="h4"
          as="h4"
          color="secondary.500"
          flex={1}
          textAlign="center"
        >
          Edit {basicFieldText}
        </Text>
        <CreatePageDrawerCloseButton />
      </Stack>
      <MemoFieldDrawerContent
        field={fieldToEdit}
        key={`${fieldIndex}-${numFields}`}
      />
    </>
  )
}

interface MemoFieldDrawerContentProps {
  field: FieldCreateDto
}

export const MemoFieldDrawerContent = memo<MemoFieldDrawerContentProps>(
  ({ field, ...props }) => {
    switch (field.fieldType) {
      case BasicField.Checkbox:
        return <EditCheckbox {...props} field={field} />
      case BasicField.Mobile:
        return <EditMobile {...props} field={field} />
      case BasicField.HomeNo:
        return <EditHomeno {...props} field={field} />
      case BasicField.Email:
        return <EditEmail {...props} field={field} />
      case BasicField.Nric:
        return <EditNric {...props} field={field} />
      case BasicField.Number:
        return <EditNumber {...props} field={field} />
      case BasicField.Decimal:
        return <EditDecimal {...props} field={field} />
      case BasicField.Section:
        return <EditHeader {...props} field={field} />
      case BasicField.Uen:
        return <EditUen {...props} field={field} />
      case BasicField.YesNo:
        return <EditYesNo {...props} field={field} />
      case BasicField.Radio:
        return <EditRadio {...props} field={field} />
      case BasicField.ShortText:
        return <EditShortText {...props} field={field} />
      case BasicField.LongText:
        return <EditLongText {...props} field={field} />
      case BasicField.Statement:
        return <EditParagraph {...props} field={field} />
      default:
        return <div>TODO: Insert field options here</div>
    }
  },
)<|MERGE_RESOLUTION|>--- conflicted
+++ resolved
@@ -22,11 +22,8 @@
   EditDecimal,
   EditEmail,
   EditHeader,
-<<<<<<< HEAD
+  EditHomeno,
   EditLongText,
-=======
-  EditHomeno,
->>>>>>> b31cc917
   EditMobile,
   EditNric,
   EditNumber,
