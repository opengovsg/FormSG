<<<<<<< HEAD
import { useCallback, useEffect, useMemo } from 'react'
import { UnpackNestedValue, useForm, useWatch } from 'react-hook-form'
=======
import { useCallback, useMemo } from 'react'
import {
  FieldValues,
  RegisterOptions,
  UnpackNestedValue,
  useForm,
  useWatch,
} from 'react-hook-form'
>>>>>>> 66c9c58e
import { useDebounce } from 'react-use'
import { FormControl, Stack } from '@chakra-ui/react'
import { cloneDeep } from 'lodash'
import validator from 'validator'

import { FormEndPage } from '~shared/types'

import { REQUIRED_ERROR } from '~constants/validation'
import { useIsMobile } from '~hooks/useIsMobile'
import Button from '~components/Button'
import FormErrorMessage from '~components/FormControl/FormErrorMessage'
import FormLabel from '~components/FormControl/FormLabel'
import Input from '~components/Input'
import Textarea from '~components/Textarea'

import { useMutateFormPage } from '~features/admin-form/common/mutations'
import { useAdminForm } from '~features/admin-form/common/queries'

import {
  setToInactiveSelector,
  useBuilderAndDesignStore,
} from '../../useBuilderAndDesignStore'
import {
  resetEndPageDataSelector,
  setEndPageDataSelector,
  useEndPageBuilderStore,
} from '../../useEndPageBuilderStore'
import { DrawerContentContainer } from '../EditFieldDrawer/edit-fieldtype/common/DrawerContentContainer'

const buttonLinkRules: RegisterOptions<FormEndPage, 'buttonLink'> = {
  validate: (url: string) =>
    !url ||
    validator.isURL(url, {
      protocols: ['https'],
      require_protocol: true,
    }) ||
    'Please enter a valid URL (starting with https://)',
} as FieldValues

interface EndPageBuilderInputProps {
  endPage: FormEndPage
}

export const EndPageBuilderInput = ({
  endPage,
}: EndPageBuilderInputProps): JSX.Element => {
  const isMobile = useIsMobile()
  const { endPageMutation } = useMutateFormPage()

  const closeBuilderDrawer = useBuilderAndDesignStore(setToInactiveSelector)
  const { setEndPageBuilderState, resetEndPageBuilderState } =
    useEndPageBuilderStore((state) => ({
      setEndPageBuilderState: setEndPageDataSelector(state),
      resetEndPageBuilderState: resetEndPageDataSelector(state),
    }))

  // Load the end page into the store when user opens customization page
  useEffect(() => {
    setEndPageBuilderState(endPage)
    return () => resetEndPageBuilderState()
  }, [endPage, setEndPageBuilderState, resetEndPageBuilderState])

  const {
    register,
    formState: { errors },
    control,
    handleSubmit,
  } = useForm<FormEndPage>({
    mode: 'onBlur',
    defaultValues: endPage,
  })

  const handleEndPageBuilderChanges = useCallback(
    (endPageInputs) => {
      setEndPageBuilderState({ ...(endPageInputs as FormEndPage) })
    },
    [setEndPageBuilderState],
  )

  const watchedInputs = useWatch({
    control: control,
  }) as UnpackNestedValue<FormEndPage>

  const clonedWatchedInputs = useMemo(
    () => cloneDeep(watchedInputs),
    [watchedInputs],
  )

  useDebounce(() => handleEndPageBuilderChanges(clonedWatchedInputs), 300, [
    Object.values(clonedWatchedInputs),
  ])

  const handleUpdateEndPage = handleSubmit((endPage) =>
    endPageMutation.mutate(endPage),
  )

  return (
    <DrawerContentContainer>
      <Stack gap="2rem">
        <FormControl isInvalid={!!errors.title}>
          <FormLabel isRequired>Title</FormLabel>
          <Input {...register('title', { required: REQUIRED_ERROR })} />
          <FormErrorMessage>{errors.title?.message}</FormErrorMessage>
        </FormControl>
        <FormControl isInvalid={!!errors.paragraph}>
          <FormLabel isRequired>Follow-up instructions</FormLabel>
          <Textarea {...register('paragraph')} />
          <FormErrorMessage>{errors.paragraph?.message}</FormErrorMessage>
        </FormControl>
        <Stack direction={['column', 'row']} gap={['2rem', '1rem']}>
          <FormControl isInvalid={!!errors.buttonText}>
            <FormLabel isRequired>Button text</FormLabel>
            <Input
              placeholder="Submit another form"
              {...register('buttonText')}
            />
            <FormErrorMessage>{errors.buttonText?.message}</FormErrorMessage>
          </FormControl>
          <FormControl isInvalid={!!errors.buttonLink}>
            <FormLabel isRequired>Button redirect link</FormLabel>
            <Input
              placeholder="Default form link"
              {...register('buttonLink', buttonLinkRules)}
            />
            <FormErrorMessage>{errors.buttonLink?.message}</FormErrorMessage>
          </FormControl>
        </Stack>
      </Stack>

      <Stack
        direction={{ base: 'column', md: 'row-reverse' }}
        justifyContent="end"
        spacing="1rem"
      >
        <Button isFullWidth={isMobile} onClick={handleUpdateEndPage}>
          Save field
        </Button>
        <Button
          isFullWidth={isMobile}
          variant="clear"
          colorScheme="secondary"
          onClick={closeBuilderDrawer}
        >
          Cancel
        </Button>
      </Stack>
    </DrawerContentContainer>
  )
}

export const EditEndPage = (): JSX.Element | null => {
  const { data: form } = useAdminForm()

  return form ? <EndPageBuilderInput endPage={form.endPage} /> : null
}<|MERGE_RESOLUTION|>--- conflicted
+++ resolved
@@ -1,8 +1,4 @@
-<<<<<<< HEAD
 import { useCallback, useEffect, useMemo } from 'react'
-import { UnpackNestedValue, useForm, useWatch } from 'react-hook-form'
-=======
-import { useCallback, useMemo } from 'react'
 import {
   FieldValues,
   RegisterOptions,
@@ -10,7 +6,6 @@
   useForm,
   useWatch,
 } from 'react-hook-form'
->>>>>>> 66c9c58e
 import { useDebounce } from 'react-use'
 import { FormControl, Stack } from '@chakra-ui/react'
 import { cloneDeep } from 'lodash'
