import { useCallback, useMemo } from 'react'
import {
  Controller,
  UnpackNestedValue,
  useForm,
  useWatch,
} from 'react-hook-form'
import { useMutation } from 'react-query'
import { useParams } from 'react-router-dom'
import { useDebounce } from 'react-use'
import {
  Box,
  Divider,
  Flex,
  FormControl,
  FormLabel,
  Stack,
  Tabs,
  Text,
  Textarea,
} from '@chakra-ui/react'
import { cloneDeep, get, isEmpty } from 'lodash'

import { FormColorTheme, FormLogoState } from '~shared/types'

import { useToast } from '~hooks/useToast'
import { uploadLogo } from '~services/FileHandlerService'
import FormErrorMessage from '~components/FormControl/FormErrorMessage'
import NumberInput from '~components/NumberInput'
import Radio from '~components/Radio'

import { useMutateFormPage } from '~features/admin-form/common/mutations'
import { useCreatePageSidebar } from '~features/admin-form/create/common/CreatePageSidebarContext'
import { getTitleBg } from '~features/public-form/components/FormStartPage/useFormHeader'

import {
  CustomLogoMeta,
  customLogoMetaSelector,
  FormStartPageInput,
  setStartPageDataSelector,
  useDesignStore,
} from '../../useDesignStore'
import { validateNumberInput } from '../../utils/validateNumberInput'
import { CreatePageDrawerCloseButton } from '../CreatePageDrawerCloseButton'
import { DrawerContentContainer } from '../EditFieldDrawer/edit-fieldtype/common/DrawerContentContainer'
import { FormFieldDrawerActions } from '../EditFieldDrawer/edit-fieldtype/common/FormFieldDrawerActions'
import {
  UploadedImage,
  UploadImageInput,
} from '../EditFieldDrawer/edit-fieldtype/EditImage/UploadImageInput'

type DesignDrawerProps = {
  startPageData: FormStartPageInput
}

export const DesignDrawer = ({
  startPageData,
}: DesignDrawerProps): JSX.Element | null => {
  const toast = useToast({ status: 'danger' })
  const { formId } = useParams()
  if (!formId) throw new Error('No formId provided')

  const { startPageMutation } = useMutateFormPage()
  const { handleClose } = useCreatePageSidebar()

  const { customLogoMeta, setStartPageData } = useDesignStore(
    useCallback(
      (state) => ({
        customLogoMeta: customLogoMetaSelector(state),
        setStartPageData: setStartPageDataSelector(state),
      }),
      [],
    ),
  )

  const {
    register,
    formState: { errors },
    control,
    handleSubmit,
    clearErrors,
    setError,
  } = useForm<FormStartPageInput>({
    mode: 'onBlur',
    defaultValues: startPageData,
  })

  const watchedInputs = useWatch({
    control: control,
  }) as UnpackNestedValue<FormStartPageInput>

  const clonedWatchedInputs = useMemo(
    () => cloneDeep(watchedInputs),
    [watchedInputs],
  )

  useDebounce(() => setStartPageData(clonedWatchedInputs), 300, [
    clonedWatchedInputs,
  ])

  // Save design handlers
  const uploadLogoMutation = useMutation((image: File) =>
    uploadLogo({ formId, image }),
  )

  const handleUploadLogo = useCallback(
    (attachment: UploadedImage): Promise<CustomLogoMeta> | CustomLogoMeta => {
      if (!attachment.file || !attachment.srcUrl)
        throw new Error('Design pre-submit validation failed')
      if (!attachment.srcUrl.startsWith('blob:')) {
        // Logo was not changed
        if (!customLogoMeta)
          throw new Error('Design: customLogoMeta is undefined')
        return customLogoMeta
      }
      return uploadLogoMutation
        .mutateAsync(attachment.file)
        .then((uploadedFileData) => {
          return {
            fileName: uploadedFileData.name,
            fileId: uploadedFileData.fileId,
            fileSizeInBytes: uploadedFileData.size,
          }
        })
    },
    [uploadLogoMutation, customLogoMeta],
  )

  const handleUpdateDesign = handleSubmit(
    async (startPageData: FormStartPageInput) => {
      const { logo, attachment, estTimeTaken, ...rest } = startPageData
      const estTimeTakenTransformed =
        estTimeTaken === '' ? undefined : estTimeTaken
      if (logo.state !== FormLogoState.Custom)
        startPageMutation.mutate(
          {
            logo: { state: logo.state },
            estTimeTaken: estTimeTakenTransformed,
            ...rest,
          },
          { onSuccess: handleClose },
        )
      else {
        const customLogoMeta = await handleUploadLogo(attachment)
        startPageMutation.mutate(
          {
            logo: { state: FormLogoState.Custom, ...customLogoMeta },
            estTimeTaken: estTimeTakenTransformed,
            ...rest,
          },
          { onSuccess: handleClose },
        )
      }
    },
  )

  const handleClick = useCallback(async () => {
    handleUpdateDesign().catch((error) => {
      toast({ description: error.message })
    })
  }, [handleUpdateDesign, toast])

  if (!startPageData) return null

  return (
    <Tabs pos="relative" h="100%" display="flex" flexDir="column">
      <Box pt="1rem" px="1.5rem" bg="white">
        <Flex justify="space-between">
          <Text textStyle="subhead-3" color="secondary.500" mb="1rem">
            Design
          </Text>
          <CreatePageDrawerCloseButton />
        </Flex>
        <Divider w="auto" mx="-1.5rem" />
      </Box>

      <DrawerContentContainer>
        <FormControl
          isReadOnly={startPageMutation.isLoading}
          isInvalid={!isEmpty(errors.attachment)}
        >
          <FormLabel>Logo</FormLabel>
          <Radio.RadioGroup
            value={startPageData.logo.state}
            isDisabled={startPageMutation.isLoading}
          >
            <Radio value={FormLogoState.Default} {...register('logo.state')}>
              Default
            </Radio>
            <Radio value={FormLogoState.None} {...register('logo.state')}>
              None
            </Radio>
            <Radio value={FormLogoState.Custom} {...register('logo.state')}>
              Upload custom logo (jpg, png, or gif)
            </Radio>
          </Radio.RadioGroup>
          <Box ml="45px" mt="0.5rem">
            <Box hidden={startPageData.logo.state !== FormLogoState.Custom}>
              <Controller
                name="attachment"
                control={control}
                rules={{
                  validate: (val) => {
                    if (startPageData.logo.state !== FormLogoState.Custom)
                      return true
                    if (val?.file && val.srcUrl) return true
                    return 'Please upload a logo'
                  },
                }}
                render={({ field: { onChange, ...rest } }) => (
                  <UploadImageInput
                    {...rest}
                    onChange={(event) => {
                      clearErrors('attachment')
                      onChange(event)
                    }}
                    onError={(message) => setError('attachment', { message })}
                  />
                )}
              />
              <FormErrorMessage>
                {get(errors, 'attachment.message')}
              </FormErrorMessage>
            </Box>
          </Box>
        </FormControl>

        <FormControl
          isReadOnly={startPageMutation.isLoading}
          isInvalid={!isEmpty(errors.colorTheme)}
        >
          <FormLabel>Theme colour</FormLabel>
          <Radio.RadioGroup
            value={startPageData.colorTheme}
            isDisabled={startPageMutation.isLoading}
          >
            <Stack spacing="0" direction="row" display="inline">
              {Object.values(FormColorTheme).map((color, idx) => (
                <Radio
                  key={idx}
                  display="inline"
                  width="1rem"
                  value={color}
                  {...register('colorTheme')}
                  // CSS for inverted radio button
                  // TODO: anti-aliasing at interface of border and ::before?
                  border="2px solid"
                  borderRadius="50%"
                  borderColor="white"
                  background={getTitleBg(color)}
                  _checked={{ borderColor: getTitleBg(color) }}
                  _before={{
                    content: '""',
                    display: 'inline-block',
                    width: '20px',
                    height: '20px',
                    border: '2px solid',
                    borderColor: 'white',
                    borderRadius: '50%',
                  }}
                />
              ))}
            </Stack>
          </Radio.RadioGroup>
          <FormErrorMessage>{errors.colorTheme?.message}</FormErrorMessage>
        </FormControl>

        <FormControl
          isReadOnly={startPageMutation.isLoading}
          isInvalid={!!errors.estTimeTaken}
        >
          <FormLabel>Time taken to complete form (minutes)</FormLabel>
          <Controller
            name="estTimeTaken"
            control={control}
            rules={{
              required: 'This field is required', //TODO: why is this field required? Seems a bit strange esp if we don't provide an initial value?
              min: { value: 1, message: 'Cannot be less than 1' },
              max: { value: 1000, message: 'Cannot be more than 1000' },
            }}
            render={({ field: { onChange, ...rest } }) => (
              <NumberInput
                flex={1}
                inputMode="numeric"
                showSteppers={false}
                onChange={validateNumberInput(onChange)}
                {...rest}
              />
            )}
          />
          <FormErrorMessage>{errors.estTimeTaken?.message}</FormErrorMessage>
        </FormControl>

        <FormControl
          isReadOnly={startPageMutation.isLoading}
          isInvalid={!!errors.paragraph}
        >
          <FormLabel>Instructions for your form</FormLabel>
          <Textarea {...register('paragraph')} />
          <FormErrorMessage>{errors.paragraph?.message}</FormErrorMessage>
        </FormControl>

        <FormFieldDrawerActions
<<<<<<< HEAD
          isLoading={startPageMutation.isLoading}
          isSaveEnabled={isDirty}
=======
          isLoading={isLoading}
>>>>>>> 532835b4
          handleClick={handleClick}
          handleCancel={handleClose}
          buttonText="Save design"
        />
      </DrawerContentContainer>
    </Tabs>
  )
}<|MERGE_RESOLUTION|>--- conflicted
+++ resolved
@@ -301,12 +301,7 @@
         </FormControl>
 
         <FormFieldDrawerActions
-<<<<<<< HEAD
           isLoading={startPageMutation.isLoading}
-          isSaveEnabled={isDirty}
-=======
-          isLoading={isLoading}
->>>>>>> 532835b4
           handleClick={handleClick}
           handleCancel={handleClose}
           buttonText="Save design"
