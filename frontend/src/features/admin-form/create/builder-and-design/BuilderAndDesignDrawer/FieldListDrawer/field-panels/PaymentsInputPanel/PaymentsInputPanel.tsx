import { useCallback, useEffect, useMemo } from 'react'
import {
  Control,
  Controller,
  FormState,
  useForm,
  UseFormRegister,
  UseFormSetValue,
  useWatch,
} from 'react-hook-form'
import { Link as ReactLink } from 'react-router-dom'
import { useDebounce } from 'react-use'
<<<<<<< HEAD
import {
  Box,
  Divider,
  FormControl,
  Link,
  Stack,
  Text,
  Textarea,
} from '@chakra-ui/react'
=======
import { Box, FormControl, Link, Stack, Text } from '@chakra-ui/react'
>>>>>>> 6cda5314
import { cloneDeep } from 'lodash'

import {
  FormPaymentsField,
  FormResponseMode,
  PaymentChannel,
  PaymentType,
} from '~shared/types'
import { centsToDollars, dollarsToCents } from '~shared/utils/payments'

import { ADMINFORM_SETTINGS_PAYMENTS_SUBROUTE } from '~constants/routes'
import { ADMIN_FEEDBACK_SESSION_KEY } from '~constants/sessionStorage'
import { useSessionStorage } from '~hooks/useSessionStorage'
import { SingleSelect } from '~components/Dropdown'
import FormErrorMessage from '~components/FormControl/FormErrorMessage'
import FormLabel from '~components/FormControl/FormLabel'
import InlineMessage from '~components/InlineMessage'
import Input from '~components/Input'
import Toggle from '~components/Toggle'

import { useMutateFormPage } from '~features/admin-form/common/mutations'
import { useAdminForm } from '~features/admin-form/common/queries'

import { useCreatePageSidebar } from '../../../../../common'
import { FieldListTabIndex } from '../../../../constants'
import {
  setIsDirtySelector,
  useDirtyFieldStore,
} from '../../../../useDirtyFieldStore'
import { FormFieldDrawerActions } from '../../../EditFieldDrawer/edit-fieldtype/common/FormFieldDrawerActions'
import {
  dataSelector,
  PaymentStore,
  resetDataSelector,
  setDataSelector,
  setToEditingPaymentSelector,
  setToInactiveSelector,
  usePaymentStore,
} from '../usePaymentStore'

import { FixedPaymentAmountField } from './FixedPaymentAmountField'
import { ProductServiceBox } from './ProductServiceBox'
import { VariablePaymentAmountField } from './VariablePaymentAmountField'

export type FormPaymentsInput = Omit<
  FormPaymentsField,
  'amount_cents' | 'min_amount' | 'max_amount'
> & {
  display_amount: string
  display_min_amount: string
  display_max_amount: string
}

const PaymentInnerContainer = ({
  children,
}: {
  children: React.ReactNode
}): JSX.Element => {
  return <Box px="1.5rem">{children}</Box>
}
const PaymentContainer = ({
  children,
}: {
  children: React.ReactNode
}): JSX.Element => {
  return (
    <Stack
      py="2rem"
      flexDir="column"
      flex={1}
      pos="relative"
      overflow="auto"
      divider={<Divider />}
      spacing="2rem"
    >
      {children}
    </Stack>
  )
}

const ProductsPaymentSection = ({
  isDisabled,
  errors,
  register,
  setValue,
  paymentsMutation,
}: {
  isDisabled: boolean
  errors: FormState<FormPaymentsInput>['errors']
  register: UseFormRegister<FormPaymentsInput>
  setValue: UseFormSetValue<FormPaymentsInput>
  paymentsMutation: ReturnType<typeof useMutateFormPage>['paymentsMutation']
}) => {
  return (
    <>
      <PaymentInnerContainer>
        <FormControl
          isReadOnly={paymentsMutation.isLoading}
          isInvalid={!!errors.name}
          isDisabled={isDisabled}
          isRequired
        >
          <FormLabel>Title</FormLabel>
          <Input
            {...register('name', {
              required: 'This field is required',
            })}
          />
          <FormErrorMessage>{errors.name?.message}</FormErrorMessage>
        </FormControl>
      </PaymentInnerContainer>
      <Divider my="2rem" />
      <PaymentInnerContainer>
        <ProductServiceBox
          isLoading={paymentsMutation.isLoading}
          errors={errors}
          paymentIsEnabled={!isDisabled}
          updateProductListStore={(newProducts) =>
            setValue('products', newProducts)
          }
        />
      </PaymentInnerContainer>
      <Divider my="2rem" />
      <PaymentInnerContainer>
        <FormControl
          isReadOnly={paymentsMutation.isLoading}
          isDisabled={isDisabled}
        >
          <Toggle
            {...register('products_meta.multi_product')}
            label="Allow selection of multiple types of products/services"
          />
        </FormControl>
      </PaymentInnerContainer>
    </>
  )
}

const PaymentTypeSelector = ({
  isEncryptMode,
  control,
  paymentsMutation,
}: {
  isEncryptMode: boolean
  control: Control<FormPaymentsInput>
  paymentsMutation: ReturnType<typeof useMutateFormPage>['paymentsMutation']
}) => {
  return (
    <PaymentInnerContainer>
      <FormControl
        isRequired
        isDisabled={!isEncryptMode} // only encrypt mode forms can be payment forms
        isReadOnly={paymentsMutation.isLoading}
      >
        <FormLabel>Payment type</FormLabel>
        <Controller
          name={'payment_type'}
          control={control}
          render={({ field }) => (
            <SingleSelect
              isClearable={false}
              placeholder="Select Payment Type"
              fullWidth
              items={[
                {
                  value: PaymentType.Fixed,
                  label: 'Fixed amount',
                  description:
                    'Payment amount is defined by form admin. Suitable for a product or service.',
                },
                {
                  value: PaymentType.Variable,
                  label: 'Variable amount',
                  description:
                    'Payment amount is defined by respondent. Suitable for donations or amounts unique to each respondent.',
                },
                {
                  value: PaymentType.Products,
                  label: 'Payments by Products',
                  description:
                    'Payment amount is defined by form admin. Suitable for a product or service.',
                },
              ]}
              {...field}
            />
          )}
        />
      </FormControl>
    </PaymentInnerContainer>
  )
}

const PaymentInputFields = ({
  isDisabled,
  isEncryptMode,
}: {
  isDisabled: boolean
  isEncryptMode: boolean
}) => {
  const { paymentsMutation } = useMutateFormPage()

  const setIsDirty = useDirtyFieldStore(setIsDirtySelector)

  const { paymentsData, setData, setToInactive } = usePaymentStore((state) => ({
    paymentsData: dataSelector(state),
    setData: setDataSelector(state),
    setToInactive: setToInactiveSelector(state),
  }))

  const { setFieldListTabIndex } = useCreatePageSidebar()

  const handleClose = () => setFieldListTabIndex(FieldListTabIndex.Basic)

  const [, setisAdminFeedbackEligible] = useSessionStorage<boolean>(
    ADMIN_FEEDBACK_SESSION_KEY,
  )

  // unpack payment data for paymentAmount if it exists
  const formDefaultValues =
    paymentsData?.payment_type === PaymentType.Variable
      ? {
          display_min_amount: centsToDollars(paymentsData?.min_amount ?? 0),
          display_max_amount: centsToDollars(paymentsData?.max_amount ?? 0),
        }
      : { display_amount: centsToDollars(paymentsData?.amount_cents ?? 0) }
  const {
    register,
    formState: { errors, dirtyFields },
    control,
    handleSubmit,
    setValue,
  } = useForm<FormPaymentsInput>({
    mode: 'onChange',
    defaultValues: {
      ...paymentsData,
      ...formDefaultValues,
    },
  })

  // Update dirty state of payment so confirmation modal can be shown
  useEffect(() => {
    setIsDirty(Object.keys(dirtyFields).length !== 0)

    return () => {
      setIsDirty(false)
    }
  }, [dirtyFields, setIsDirty])

  const handlePaymentsChanges = useCallback(
    (paymentsInputs: FormPaymentsInput) => {
      const {
        display_amount,
        display_min_amount,
        display_max_amount,
        ...rest
      } = paymentsInputs
      setData({
        ...rest,
        min_amount: dollarsToCents(display_min_amount ?? '0'),
        max_amount: dollarsToCents(display_max_amount ?? '0'),
        amount_cents: dollarsToCents(display_amount ?? '0'),
      })
    },
    [setData],
  )

  const watchedInputs = useWatch({
    control,
  }) as FormPaymentsInput

  // trigger a re-render on children by failing the shallow comparator
  const clonedWatchedInputs = useMemo(
    () => cloneDeep(watchedInputs),
    [watchedInputs],
  )

  useDebounce(
    () => handlePaymentsChanges(clonedWatchedInputs),

    // {
    // ...watchedInputs,
    // products: watchedInputs.products,
    // }
    300,
    [Object.values(clonedWatchedInputs)],
  )
  const handleUpdatePayments = handleSubmit(() => {
    if (isDisabled || !paymentsData) {
      // do not mutate if payments is disabled or unavailable
      return () => {
        setToInactive()
        handleClose()
      }
    }

    // update sessionStorage to enable admin feedback
    setisAdminFeedbackEligible(true)
    return paymentsMutation.mutate(
      { ...paymentsData, enabled: true },
      {
        onSuccess: () => {
          setToInactive()
          handleClose()
        },
      },
    )
  })

  const isProducts = paymentsData?.payment_type === PaymentType.Products

  return (
<<<<<<< HEAD
    <PaymentContainer>
      <PaymentTypeSelector
        isEncryptMode={isEncryptMode}
        control={control}
        paymentsMutation={paymentsMutation}
      />

      {isProducts ? (
        <ProductsPaymentSection
=======
    <CreatePageDrawerContentContainer>
      <FormControl
        isRequired
        isDisabled={!isEncryptMode} // only encrypt mode forms can be payment forms
        isReadOnly={paymentsMutation.isLoading}
      >
        <FormLabel>Payment type</FormLabel>
        <Controller
          name={'payment_type'}
          control={control}
          render={({ field }) => (
            <SingleSelect
              isClearable={false}
              placeholder="Select Payment Type"
              fullWidth
              items={[
                {
                  value: PaymentType.Fixed,
                  label: 'Fixed amount',
                  description:
                    'Payment amount is defined by form admin. Suitable for a product or service.',
                },
                {
                  value: PaymentType.Variable,
                  label: 'Variable amount',
                  description:
                    'Payment amount is defined by respondent. Suitable for donations or amounts unique to each respondent.',
                },
              ]}
              {...field}
            />
          )}
        />
      </FormControl>
      <Stack spacing="2rem">
        <FormControl
          isReadOnly={paymentsMutation.isLoading}
          isInvalid={!!errors.name}
          isDisabled={isDisabled}
          isRequired
        >
          <FormLabel description="This will be reflected on the proof of payment">
            Product/service name
          </FormLabel>
          <Input
            {...register('name', {
              required: 'This field is required',
            })}
          />
          <FormErrorMessage>{errors.name?.message}</FormErrorMessage>
        </FormControl>
        <FormControl
          isReadOnly={paymentsMutation.isLoading}
          isDisabled={isDisabled}
          isRequired
        >
          <FormLabel>Description</FormLabel>
          <Input {...register('description')} />
          <FormErrorMessage>{errors.description?.message}</FormErrorMessage>
        </FormControl>
      </Stack>
      {paymentsData?.payment_type === PaymentType.Variable ? (
        <VariablePaymentAmountField
          isLoading={paymentsMutation.isLoading}
          errors={errors}
>>>>>>> 6cda5314
          isDisabled={isDisabled}
          errors={errors}
          register={register}
          paymentsMutation={paymentsMutation}
          setValue={setValue}
        />
      ) : (
        <FixedAndVariablePaymentSection
          isDisabled={isDisabled}
          errors={errors}
          register={register}
          paymentsMutation={paymentsMutation}
          paymentsData={paymentsData}
          control={control}
          formInputValues={clonedWatchedInputs}
        />
      )}

      <PaymentInnerContainer>
        <FormFieldDrawerActions
          isLoading={paymentsMutation.isLoading}
          handleClick={handleUpdatePayments}
          handleCancel={handleClose}
          buttonText="Save field"
          isDisabled={isDisabled}
        />
      </PaymentInnerContainer>
    </PaymentContainer>
  )
}

const FixedAndVariablePaymentSection = ({
  paymentsMutation,
  errors,
  isDisabled,
  register,
  paymentsData,
  control,
  formInputValues,
}: {
  formInputValues: FormPaymentsInput
  control: Control<FormPaymentsInput>
  errors: FormState<FormPaymentsInput>['errors']
  isDisabled: boolean
  paymentsData: PaymentStore['data']
  paymentsMutation: ReturnType<typeof useMutateFormPage>['paymentsMutation']
  register: UseFormRegister<FormPaymentsInput>
}) => {
  return (
    <>
      <PaymentInnerContainer>
        <FormControl
          isReadOnly={paymentsMutation.isLoading}
          isInvalid={!!errors.name}
          isDisabled={isDisabled}
          isRequired
        >
          <FormLabel description="This will be reflected on the proof of payment">
            Product/service name
          </FormLabel>
          <Input
            {...register('name', {
              required: 'This field is required',
            })}
          />
          <FormErrorMessage>{errors.name?.message}</FormErrorMessage>
        </FormControl>
      </PaymentInnerContainer>
      <Divider my="2rem" />
      <PaymentInnerContainer>
        <FormControl
          isReadOnly={paymentsMutation.isLoading}
          isDisabled={isDisabled}
          isRequired
        >
          <FormLabel>Description</FormLabel>
          <Textarea {...register('description')} />
          <FormErrorMessage>{errors.description?.message}</FormErrorMessage>
        </FormControl>
      </PaymentInnerContainer>
      <Divider my="2rem" />
      <PaymentInnerContainer>
        {paymentsData?.payment_type === PaymentType.Variable ? (
          <VariablePaymentAmountField
            isLoading={paymentsMutation.isLoading}
            errors={errors}
            isDisabled={isDisabled}
            control={control}
            input={formInputValues}
          />
        ) : (
          <FixedPaymentAmountField
            isLoading={paymentsMutation.isLoading}
            errors={errors}
            isDisabled={isDisabled}
            control={control}
            input={formInputValues}
          />
        )}
      </PaymentInnerContainer>
    </>
  )
}

export const PaymentsInputPanel = (): JSX.Element | null => {
  const { data: form } = useAdminForm()

  const isEncryptMode = form?.responseMode === FormResponseMode.Encrypt
  const isStripeConnected =
    isEncryptMode && form.payments_channel.channel === PaymentChannel.Stripe
  const paymentsField = isEncryptMode ? form.payments_field : undefined

  const {
    paymentsData,
    setToEditingPayment,
    setToInactive,
    setData,
    resetData,
  } = usePaymentStore((state) => ({
    paymentsData: dataSelector(state),
    setToEditingPayment: setToEditingPaymentSelector(state),
    setToInactive: setToInactiveSelector(state),
    setData: setDataSelector(state),
    resetData: resetDataSelector(state),
  }))

  useEffect(() => {
    setToEditingPayment()
    setData(paymentsField)
    return () => {
      resetData()
      setToInactive()
    }
  }, [paymentsField, resetData, setData, setToEditingPayment, setToInactive])

  const paymentDisabledMessage = !isEncryptMode ? (
    <Text>Payments are not available in email mode forms.</Text>
  ) : !isStripeConnected ? (
    <Text>
      Connect your Stripe account in{' '}
      <Link as={ReactLink} to={ADMINFORM_SETTINGS_PAYMENTS_SUBROUTE}>
        Settings
      </Link>{' '}
      to add payment field.
    </Text>
  ) : null

  // payment eligibility will be dependent on whether paymentDisabledMessage is non empty
  const isPaymentDisabled = !!paymentDisabledMessage

  if (isEncryptMode && !paymentsData) return null

  return (
    <>
      {isPaymentDisabled && (
        <Box px="1.5rem" pt="2rem" pb="1.5rem">
          <InlineMessage variant="info">{paymentDisabledMessage}</InlineMessage>
        </Box>
      )}
      <PaymentInputFields
        isDisabled={isPaymentDisabled}
        isEncryptMode={isEncryptMode}
      />
    </>
  )
}<|MERGE_RESOLUTION|>--- conflicted
+++ resolved
@@ -10,7 +10,6 @@
 } from 'react-hook-form'
 import { Link as ReactLink } from 'react-router-dom'
 import { useDebounce } from 'react-use'
-<<<<<<< HEAD
 import {
   Box,
   Divider,
@@ -20,9 +19,6 @@
   Text,
   Textarea,
 } from '@chakra-ui/react'
-=======
-import { Box, FormControl, Link, Stack, Text } from '@chakra-ui/react'
->>>>>>> 6cda5314
 import { cloneDeep } from 'lodash'
 
 import {
@@ -334,7 +330,6 @@
   const isProducts = paymentsData?.payment_type === PaymentType.Products
 
   return (
-<<<<<<< HEAD
     <PaymentContainer>
       <PaymentTypeSelector
         isEncryptMode={isEncryptMode}
@@ -344,73 +339,6 @@
 
       {isProducts ? (
         <ProductsPaymentSection
-=======
-    <CreatePageDrawerContentContainer>
-      <FormControl
-        isRequired
-        isDisabled={!isEncryptMode} // only encrypt mode forms can be payment forms
-        isReadOnly={paymentsMutation.isLoading}
-      >
-        <FormLabel>Payment type</FormLabel>
-        <Controller
-          name={'payment_type'}
-          control={control}
-          render={({ field }) => (
-            <SingleSelect
-              isClearable={false}
-              placeholder="Select Payment Type"
-              fullWidth
-              items={[
-                {
-                  value: PaymentType.Fixed,
-                  label: 'Fixed amount',
-                  description:
-                    'Payment amount is defined by form admin. Suitable for a product or service.',
-                },
-                {
-                  value: PaymentType.Variable,
-                  label: 'Variable amount',
-                  description:
-                    'Payment amount is defined by respondent. Suitable for donations or amounts unique to each respondent.',
-                },
-              ]}
-              {...field}
-            />
-          )}
-        />
-      </FormControl>
-      <Stack spacing="2rem">
-        <FormControl
-          isReadOnly={paymentsMutation.isLoading}
-          isInvalid={!!errors.name}
-          isDisabled={isDisabled}
-          isRequired
-        >
-          <FormLabel description="This will be reflected on the proof of payment">
-            Product/service name
-          </FormLabel>
-          <Input
-            {...register('name', {
-              required: 'This field is required',
-            })}
-          />
-          <FormErrorMessage>{errors.name?.message}</FormErrorMessage>
-        </FormControl>
-        <FormControl
-          isReadOnly={paymentsMutation.isLoading}
-          isDisabled={isDisabled}
-          isRequired
-        >
-          <FormLabel>Description</FormLabel>
-          <Input {...register('description')} />
-          <FormErrorMessage>{errors.description?.message}</FormErrorMessage>
-        </FormControl>
-      </Stack>
-      {paymentsData?.payment_type === PaymentType.Variable ? (
-        <VariablePaymentAmountField
-          isLoading={paymentsMutation.isLoading}
-          errors={errors}
->>>>>>> 6cda5314
           isDisabled={isDisabled}
           errors={errors}
           register={register}
@@ -462,34 +390,34 @@
   return (
     <>
       <PaymentInnerContainer>
-        <FormControl
-          isReadOnly={paymentsMutation.isLoading}
-          isInvalid={!!errors.name}
-          isDisabled={isDisabled}
-          isRequired
-        >
-          <FormLabel description="This will be reflected on the proof of payment">
-            Product/service name
-          </FormLabel>
-          <Input
-            {...register('name', {
-              required: 'This field is required',
-            })}
-          />
-          <FormErrorMessage>{errors.name?.message}</FormErrorMessage>
-        </FormControl>
-      </PaymentInnerContainer>
-      <Divider my="2rem" />
-      <PaymentInnerContainer>
-        <FormControl
-          isReadOnly={paymentsMutation.isLoading}
-          isDisabled={isDisabled}
-          isRequired
-        >
-          <FormLabel>Description</FormLabel>
-          <Textarea {...register('description')} />
-          <FormErrorMessage>{errors.description?.message}</FormErrorMessage>
-        </FormControl>
+        <Stack spacing="2rem">
+          <FormControl
+            isReadOnly={paymentsMutation.isLoading}
+            isInvalid={!!errors.name}
+            isDisabled={isDisabled}
+            isRequired
+          >
+            <FormLabel description="This will be reflected on the proof of payment">
+              Product/service name
+            </FormLabel>
+            <Input
+              {...register('name', {
+                required: 'This field is required',
+              })}
+            />
+            <FormErrorMessage>{errors.name?.message}</FormErrorMessage>
+          </FormControl>
+
+          <FormControl
+            isReadOnly={paymentsMutation.isLoading}
+            isDisabled={isDisabled}
+            isRequired
+          >
+            <FormLabel>Description</FormLabel>
+            <Textarea {...register('description')} />
+            <FormErrorMessage>{errors.description?.message}</FormErrorMessage>
+          </FormControl>
+        </Stack>
       </PaymentInnerContainer>
       <Divider my="2rem" />
       <PaymentInnerContainer>
