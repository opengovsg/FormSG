import { useCallback, useEffect, useMemo } from 'react'
import { Link as ReactLink } from 'react-router-dom'
import { Box, Text } from '@chakra-ui/react'
<<<<<<< HEAD
import { useFeatureIsOn, useGrowthBook } from '@growthbook/growthbook-react'
import { Droppable } from '@hello-pangea/dnd'
=======
import { useGrowthBook } from '@growthbook/growthbook-react'
>>>>>>> 7284af03

import {
  AdminFormDto,
  FormAuthType,
  FormResponseMode,
  MyInfoAttribute,
} from '~shared/types'

import { GUIDE_MYINFO_BUILDER_FIELD } from '~constants/links'
import { ADMINFORM_SETTINGS_SINGPASS_SUBROUTE } from '~constants/routes'
import InlineMessage from '~components/InlineMessage'
import Link from '~components/Link'

import {
  CREATE_MYINFO_CHILDREN_DROP_ID,
  CREATE_MYINFO_CHILDREN_FIELDS_ORDERED,
  CREATE_MYINFO_CONTACT_DROP_ID,
  CREATE_MYINFO_CONTACT_FIELDS_ORDERED,
  CREATE_MYINFO_MARRIAGE_DROP_ID,
  CREATE_MYINFO_MARRIAGE_FIELDS_ORDERED,
  CREATE_MYINFO_PARTICULARS_DROP_ID,
  CREATE_MYINFO_PARTICULARS_FIELDS_ORDERED,
  CREATE_MYINFO_PERSONAL_DROP_ID,
  CREATE_MYINFO_PERSONAL_FIELDS_ORDERED,
} from '~features/admin-form/create/builder-and-design/constants'
import { isMyInfo } from '~features/myinfo/utils'
import { useUser } from '~features/user/queries'

import { useCreateTabForm } from '../../../../builder-and-design/useCreateTabForm'
import { DraggableMyInfoFieldListOption } from '../FieldListOption'

import { FieldSection } from './FieldSection'

const SGID_SUPPORTED_V1 = [
  MyInfoAttribute.Name,
  MyInfoAttribute.DateOfBirth,
  MyInfoAttribute.PassportNumber,
  MyInfoAttribute.PassportExpiryDate,
  // This is disabled due to MyInfo and sgID-MyInfo not using the same
  // phone number formats.
  // MyInfo phone numbers support country code, while sgID-MyInfo does not.
  // MyInfoAttribute.MobileNo,
]
const SGID_SUPPORTED_V2 = [
  ...SGID_SUPPORTED_V1,
  MyInfoAttribute.Sex,
  MyInfoAttribute.Race,
  MyInfoAttribute.Nationality,
  MyInfoAttribute.HousingType,
  MyInfoAttribute.HdbType,
  MyInfoAttribute.RegisteredAddress,
  MyInfoAttribute.BirthCountry,
  MyInfoAttribute.VehicleNo,
  MyInfoAttribute.Employment,
  MyInfoAttribute.WorkpassStatus,
  MyInfoAttribute.Marital,
  MyInfoAttribute.MobileNo,
  MyInfoAttribute.WorkpassExpiryDate,
  MyInfoAttribute.ResidentialStatus,
  MyInfoAttribute.Dialect,
  MyInfoAttribute.Occupation,
  MyInfoAttribute.CountryOfMarriage,
  MyInfoAttribute.MarriageCertNo,
  MyInfoAttribute.MarriageDate,
  MyInfoAttribute.DivorceDate,
]

export const MyInfoFieldPanel = () => {
  const { data: form, isLoading } = useCreateTabForm()

  const { user } = useUser()

  // FRM-1444: Remove once rollout is 100% and stable
  const growthbook = useGrowthBook()

  useEffect(() => {
    if (growthbook) {
      growthbook.setAttributes({
        // Only update the `adminEmail` and `adminAgency` attributes, keep the rest the same
        ...growthbook.getAttributes(),
        adminEmail: user?.email,
        adminAgency: user?.agency.shortName,
      })
    }
  }, [growthbook, user])

  /**
   * If sgID is used, checks if the corresponding
   * MyInfo field is supported by sgID.
   */
  const sgIDUnSupported = useCallback(
    (form: AdminFormDto | undefined, fieldType: MyInfoAttribute): boolean => {
      const sgidSupported: Set<MyInfoAttribute> = new Set(SGID_SUPPORTED_V2)

      return (
        form?.authType === FormAuthType.SGID_MyInfo &&
        !sgidSupported.has(fieldType)
      )
    },
    [],
  )

  // myInfo should be disabled if
  // 1. form auth type is not myInfo
  // 2. # of myInfo fields >= 30
  const isMyInfoDisabled = useMemo(
    () =>
      form
        ? form.form_fields.filter(isMyInfo).length >= 30 ||
          (form.authType !== FormAuthType.MyInfo &&
            form.authType !== FormAuthType.SGID_MyInfo)
        : true,
    [form],
  )
  const isDisabled = isMyInfoDisabled || isLoading
  const isDisabledCheck = useCallback(
    (fieldType: MyInfoAttribute): boolean => {
      return isDisabled || sgIDUnSupported(form, fieldType)
    },
    [form, isDisabled, sgIDUnSupported],
  )

  return (
    <>
      <MyInfoMessage />
      <Droppable isDropDisabled droppableId={CREATE_MYINFO_PERSONAL_DROP_ID}>
        {(provided) => (
          <Box ref={provided.innerRef} {...provided.droppableProps}>
            <FieldSection label="Personal">
              {CREATE_MYINFO_PERSONAL_FIELDS_ORDERED.map((fieldType, index) => (
                <DraggableMyInfoFieldListOption
                  index={index}
                  isDisabled={isDisabledCheck(fieldType)}
                  key={index}
                  fieldType={fieldType}
                />
              ))}
            </FieldSection>
            <Box display="none">{provided.placeholder}</Box>
          </Box>
        )}
      </Droppable>
      <Droppable isDropDisabled droppableId={CREATE_MYINFO_CONTACT_DROP_ID}>
        {(provided) => (
          <Box ref={provided.innerRef} {...provided.droppableProps}>
            <FieldSection label="Contact">
              {CREATE_MYINFO_CONTACT_FIELDS_ORDERED.map((fieldType, index) => (
                <DraggableMyInfoFieldListOption
                  index={index}
                  isDisabled={isDisabledCheck(fieldType)}
                  key={index}
                  fieldType={fieldType}
                />
              ))}
            </FieldSection>
            <Box display="none">{provided.placeholder}</Box>
          </Box>
        )}
      </Droppable>
      <Droppable isDropDisabled droppableId={CREATE_MYINFO_PARTICULARS_DROP_ID}>
        {(provided) => (
          <Box ref={provided.innerRef} {...provided.droppableProps}>
            <FieldSection label="Particulars">
              {CREATE_MYINFO_PARTICULARS_FIELDS_ORDERED.map(
                (fieldType, index) => (
                  <DraggableMyInfoFieldListOption
                    index={index}
                    isDisabled={isDisabledCheck(fieldType)}
                    key={index}
                    fieldType={fieldType}
                  />
                ),
              )}
            </FieldSection>
            <Box display="none">{provided.placeholder}</Box>
          </Box>
        )}
      </Droppable>
      <Droppable isDropDisabled droppableId={CREATE_MYINFO_MARRIAGE_DROP_ID}>
        {(provided) => (
          <Box ref={provided.innerRef} {...provided.droppableProps}>
            <FieldSection label="Family (Marriage)">
              {CREATE_MYINFO_MARRIAGE_FIELDS_ORDERED.map((fieldType, index) => (
                <DraggableMyInfoFieldListOption
                  index={index}
                  isDisabled={isDisabledCheck(fieldType)}
                  key={index}
                  fieldType={fieldType}
                />
              ))}
            </FieldSection>
            <Box display="none">{provided.placeholder}</Box>
          </Box>
        )}
      </Droppable>
      {user?.betaFlags?.children &&
      form?.responseMode === FormResponseMode.Email ? (
        <Droppable isDropDisabled droppableId={CREATE_MYINFO_CHILDREN_DROP_ID}>
          {(provided) => (
            <Box ref={provided.innerRef} {...provided.droppableProps}>
              <FieldSection label="Family (Children)">
                {CREATE_MYINFO_CHILDREN_FIELDS_ORDERED.map(
                  (fieldType, index) => (
                    <DraggableMyInfoFieldListOption
                      index={index}
                      isDisabled={isDisabledCheck(fieldType)}
                      key={index}
                      fieldType={fieldType}
                    />
                  ),
                )}
              </FieldSection>
              <Box display="none">{provided.placeholder}</Box>
            </Box>
          )}
        </Droppable>
      ) : null}
    </>
  )
}

type MyInfoTextProps = Pick<
  AdminFormDto,
  'responseMode' | 'authType' | 'form_fields'
>

const MyInfoText = ({
  responseMode,
  authType,
  form_fields,
}: MyInfoTextProps): JSX.Element => {
  const isMyInfoDisabled =
    authType !== FormAuthType.MyInfo && authType !== FormAuthType.SGID_MyInfo
  const numMyInfoFields = useMemo(
    () => form_fields.filter((ff) => isMyInfo(ff)).length,
    [form_fields],
  )

  if (responseMode === FormResponseMode.Multirespondent) {
    return (
      <Text>MyInfo fields are not available in multi-respondent forms.</Text>
    )
  }

  if (isMyInfoDisabled) {
    return (
      <Text>
        Enable MyInfo in the{' '}
        <Link as={ReactLink} to={ADMINFORM_SETTINGS_SINGPASS_SUBROUTE}>
          Settings
        </Link>{' '}
        tab to access these fields.
      </Text>
    )
  }

  return (
    <Text>
      {`Only 30 MyInfo fields are allowed (${numMyInfoFields}/30). `}
      <Link isExternal href={GUIDE_MYINFO_BUILDER_FIELD}>
        Learn more
      </Link>
    </Text>
  )
}

const MyInfoMessage = (): JSX.Element | null => {
  const { data: form } = useCreateTabForm()
  const numMyInfoFields = form?.form_fields.filter((ff) => isMyInfo(ff)).length
  const hasExceededLimit = useMemo(
    () => numMyInfoFields && numMyInfoFields >= 30,
    [numMyInfoFields],
  )

  return form ? (
    <Box px="1.5rem" pt="2rem" pb="1.5rem">
      <InlineMessage variant={hasExceededLimit ? 'error' : 'info'}>
        <MyInfoText {...form} />
      </InlineMessage>
    </Box>
  ) : null
}<|MERGE_RESOLUTION|>--- conflicted
+++ resolved
@@ -1,12 +1,8 @@
 import { useCallback, useEffect, useMemo } from 'react'
 import { Link as ReactLink } from 'react-router-dom'
 import { Box, Text } from '@chakra-ui/react'
-<<<<<<< HEAD
-import { useFeatureIsOn, useGrowthBook } from '@growthbook/growthbook-react'
 import { Droppable } from '@hello-pangea/dnd'
-=======
 import { useGrowthBook } from '@growthbook/growthbook-react'
->>>>>>> 7284af03
 
 import {
   AdminFormDto,
