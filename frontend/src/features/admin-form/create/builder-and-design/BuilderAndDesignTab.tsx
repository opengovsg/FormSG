import { useCallback, useState } from 'react'
import {
  DragDropContext,
  DragStart,
  DragUpdate,
  DropResult,
} from 'react-beautiful-dnd'
import { useDisclosure } from '@chakra-ui/react'

import { getFieldCreationMeta } from '~features/admin-form/create/builder-and-design/utils/fieldCreation'

import { useReorderFormField } from './mutations/useReorderFormField'
import {
  getPlaceholderStartProps,
  getPlaceholderUpdateProps,
} from './utils/dnd'
import { BuilderAndDesignContent } from './BuilderAndDesignContent'
import { BuilderAndDesignContext } from './BuilderAndDesignContext'
import { BuilderAndDesignDrawer } from './BuilderAndDesignDrawer'
import {
  CREATE_FIELD_DROP_ID,
  CREATE_FIELD_FIELDS_ORDERED,
  CREATE_PAGE_DROP_ID,
  CREATE_PAGE_FIELDS_ORDERED,
  FIELD_LIST_DROP_ID,
} from './constants'
import { DeleteFieldModal } from './DeleteFieldModal'
import { DndPlaceholderProps } from './types'
import {
  updateCreateStateSelector,
  useBuilderAndDesignStore,
} from './useBuilderAndDesignStore'
import { useCreateTabForm } from './useCreateTabForm'

export const BuilderAndDesignTab = (): JSX.Element => {
  const setToCreating = useBuilderAndDesignStore(updateCreateStateSelector)
  const { data } = useCreateTabForm()

  const { reorderFieldMutation } = useReorderFormField()

  const [placeholderProps, setPlaceholderProps] = useState<DndPlaceholderProps>(
    {},
  )

  const onDragStart = useCallback(
    (dragStart: DragStart) => {
      const startPlaceholderProps = getPlaceholderStartProps(dragStart)
      if (startPlaceholderProps) {
        setPlaceholderProps(startPlaceholderProps)
      }
    },
    [setPlaceholderProps],
  )

  const onDragUpdate = useCallback(
    (dragUpdate: DragUpdate) => {
      const updatePlaceholderProps = getPlaceholderUpdateProps(dragUpdate)
      if (updatePlaceholderProps) {
        setPlaceholderProps(updatePlaceholderProps)
      }
    },
    [setPlaceholderProps],
  )

  const onDragEnd = useCallback(
    ({ source, destination }: DropResult) => {
      setPlaceholderProps({})

      if (!data || !destination) return

      switch (source.droppableId) {
        case CREATE_PAGE_DROP_ID: {
          return setToCreating(
            getFieldCreationMeta(CREATE_PAGE_FIELDS_ORDERED[source.index]),
            destination.index,
          )
        }
        case CREATE_FIELD_DROP_ID: {
          return setToCreating(
            getFieldCreationMeta(CREATE_FIELD_FIELDS_ORDERED[source.index]),
            destination.index,
          )
        }
        case FIELD_LIST_DROP_ID: {
          if (destination.index === source.index) {
            return
          }
          return reorderFieldMutation.mutate({
            fields: data.form_fields,
            from: source.index,
            to: destination.index,
          })
        }
      }
    },
    [data, reorderFieldMutation, setToCreating, setPlaceholderProps],
  )

<<<<<<< HEAD
  const mobileCreateEditModal = useDisclosure()
  const deleteFieldModal = useDisclosure()
=======
  const mobileCreateEditModalDisclosure = useDisclosure()
  const deleteFieldModalDisclosure = useDisclosure()
>>>>>>> 0b5e564e

  return (
    <DragDropContext
      onDragStart={onDragStart}
      onDragUpdate={onDragUpdate}
      onDragEnd={onDragEnd}
    >
      <BuilderAndDesignContext.Provider
<<<<<<< HEAD
        value={{ mobileCreateEditModal, deleteFieldModal }}
=======
        value={{
          mobileCreateEditModalDisclosure,
          deleteFieldModalDisclosure,
        }}
>>>>>>> 0b5e564e
      >
        <BuilderAndDesignDrawer />
        <BuilderAndDesignContent placeholderProps={placeholderProps} />
        <DeleteFieldModal />
      </BuilderAndDesignContext.Provider>
    </DragDropContext>
  )
}<|MERGE_RESOLUTION|>--- conflicted
+++ resolved
@@ -96,13 +96,8 @@
     [data, reorderFieldMutation, setToCreating, setPlaceholderProps],
   )
 
-<<<<<<< HEAD
-  const mobileCreateEditModal = useDisclosure()
-  const deleteFieldModal = useDisclosure()
-=======
   const mobileCreateEditModalDisclosure = useDisclosure()
   const deleteFieldModalDisclosure = useDisclosure()
->>>>>>> 0b5e564e
 
   return (
     <DragDropContext
@@ -111,14 +106,10 @@
       onDragEnd={onDragEnd}
     >
       <BuilderAndDesignContext.Provider
-<<<<<<< HEAD
-        value={{ mobileCreateEditModal, deleteFieldModal }}
-=======
         value={{
           mobileCreateEditModalDisclosure,
           deleteFieldModalDisclosure,
         }}
->>>>>>> 0b5e564e
       >
         <BuilderAndDesignDrawer />
         <BuilderAndDesignContent placeholderProps={placeholderProps} />
