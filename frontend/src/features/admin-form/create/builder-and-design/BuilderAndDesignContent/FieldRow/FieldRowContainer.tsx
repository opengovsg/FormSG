--- conflicted
+++ resolved
@@ -21,11 +21,8 @@
   CheckboxField,
   MobileField,
   NricField,
-<<<<<<< HEAD
   NumberField,
-=======
   ParagraphField,
->>>>>>> 0f73b48a
   RadioField,
   UenField,
   YesNoField,
@@ -297,13 +294,10 @@
       return <MobileField schema={field} {...rest} />
     case BasicField.Nric:
       return <NricField schema={field} {...rest} />
-<<<<<<< HEAD
     case BasicField.Number:
       return <NumberField schema={field} {...rest} />
-=======
     case BasicField.Statement:
       return <ParagraphField schema={field} {...rest} />
->>>>>>> 0f73b48a
     case BasicField.Radio:
       return <RadioField schema={field} {...rest} />
     case BasicField.Section:
