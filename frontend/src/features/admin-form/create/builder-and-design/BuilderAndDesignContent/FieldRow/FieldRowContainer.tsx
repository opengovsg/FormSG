import { memo, useCallback, useEffect, useMemo, useRef } from 'react'
import { Draggable } from 'react-beautiful-dnd'
import { FormProvider, useForm } from 'react-hook-form'
import { BiDuplicate, BiEdit, BiGridHorizontal, BiTrash } from 'react-icons/bi'
import { useIsMutating } from 'react-query'
import {
  Box,
  ButtonGroup,
  chakra,
  Collapse,
  Fade,
  Flex,
  Icon,
} from '@chakra-ui/react'

import { BasicField, FormFieldDto } from '~shared/types/field'

import { useIsMobile } from '~hooks/useIsMobile'
import IconButton from '~components/IconButton'
import {
  CheckboxField,
<<<<<<< HEAD
  EmailField,
=======
  MobileField,
>>>>>>> e1b58981
  NricField,
  RadioField,
  UenField,
  YesNoField,
} from '~templates/Field'

import { adminFormKeys } from '~features/admin-form/common/queries'
import { useCreatePageSidebar } from '~features/admin-form/create/common/CreatePageSidebarContext'

import { useBuilderAndDesignContext } from '../../BuilderAndDesignContext'
import { PENDING_CREATE_FIELD_ID } from '../../constants'
import { useDeleteFormField } from '../../mutations/useDeleteFormField'
import { useDuplicateFormField } from '../../mutations/useDuplicateFormField'
import {
  BuildFieldState,
  setToInactiveSelector,
  stateDataSelector,
  updateEditStateSelector,
  useBuilderAndDesignStore,
} from '../../useBuilderAndDesignStore'

import { SectionFieldRow } from './SectionFieldRow'

export interface FieldRowContainerProps {
  field: FormFieldDto
  index: number
  questionNumber?: string
  isDraggingOver: boolean
}

export const FieldRowContainer = ({
  field,
  index,
  questionNumber,
  isDraggingOver,
}: FieldRowContainerProps): JSX.Element => {
  const isMobile = useIsMobile()
  const numFormFieldMutations = useIsMutating(adminFormKeys.base)
  const { stateData, setToInactive, updateEditState } =
    useBuilderAndDesignStore(
      useCallback(
        (state) => ({
          stateData: stateDataSelector(state),
          setToInactive: setToInactiveSelector(state),
          updateEditState: updateEditStateSelector(state),
        }),
        [],
      ),
    )

  const { handleBuilderClick } = useCreatePageSidebar()

  const { duplicateFieldMutation } = useDuplicateFormField()
  const { deleteFieldMutation } = useDeleteFormField()

  const formMethods = useForm({ mode: 'onChange' })

  const isActive = useMemo(() => {
    if (stateData.state === BuildFieldState.EditingField) {
      return field._id === stateData.field._id
    } else if (stateData.state === BuildFieldState.CreatingField) {
      return field._id === PENDING_CREATE_FIELD_ID
    }
    return false
  }, [stateData, field])

  const {
    mobileCreateEditModalDisclosure: { onOpen: onMobileModalOpen },
    deleteFieldModalDisclosure: { onOpen: onDeleteModalOpen },
  } = useBuilderAndDesignContext()

  const ref = useRef<HTMLDivElement | null>(null)
  useEffect(() => {
    if (isActive) {
      ref.current?.scrollIntoView({
        // Avoid sudden jump when field is clicked
        block: 'nearest',
        // Also avoid behavior: 'smooth' as scrolling may take very long
        // on long forms
      })
    }
  }, [isActive])

  const handleFieldClick = useCallback(() => {
    if (!isActive) {
      updateEditState(field)
      handleBuilderClick()
    }
  }, [isActive, updateEditState, field, handleBuilderClick])

  const handleKeydown = useCallback(
    (e: React.KeyboardEvent<HTMLDivElement>) => {
      if (e.key === 'Enter' || e.key === ' ') {
        e.preventDefault()
        handleFieldClick()
      }
    },
    [handleFieldClick],
  )

  const handleEditFieldClick = useCallback(() => {
    if (isMobile) {
      onMobileModalOpen()
    }
  }, [isMobile, onMobileModalOpen])

  const handleDuplicateClick = useCallback(() => {
    // Duplicate button should be hidden if field
    // is not yet created, but guard here just in case
    if (stateData.state !== BuildFieldState.CreatingField) {
      duplicateFieldMutation.mutate(field._id)
    }
  }, [stateData.state, duplicateFieldMutation, field._id])

  const handleDeleteClick = useCallback(() => {
    if (stateData.state === BuildFieldState.CreatingField) {
      setToInactive()
    } else if (stateData.state === BuildFieldState.EditingField) {
      onDeleteModalOpen()
    }
  }, [setToInactive, stateData.state, onDeleteModalOpen])

  const isAnyMutationLoading = useMemo(
    () => duplicateFieldMutation.isLoading || deleteFieldMutation.isLoading,
    [duplicateFieldMutation, deleteFieldMutation],
  )

  return (
    <Draggable
      index={index}
      isDragDisabled={!isActive || !!numFormFieldMutations}
      disableInteractiveElementBlocking
      draggableId={field._id}
    >
      {(provided, snapshot) => (
        <Box
          _first={{ pt: 0 }}
          _last={{ pb: 0 }}
          m="0.75rem"
          py="0.375rem"
          {...provided.draggableProps}
          ref={provided.innerRef}
        >
          <Flex
            // Offset for focus boxShadow
            my="2px"
            // Focusable
            tabIndex={0}
            role="button"
            cursor={isActive ? 'initial' : 'pointer'}
            bg="white"
            transition="background 0.2s ease"
            _hover={{ bg: isDraggingOver ? 'white' : 'secondary.100' }}
            borderRadius="4px"
            outline="none"
            {...(isActive ? { 'data-active': true } : {})}
            _focusWithin={{
              boxShadow: snapshot.isDragging
                ? 'md'
                : '0 0 0 2px var(--chakra-colors-primary-500) !important',
            }}
            _active={{
              bg: 'secondary.100',
              boxShadow: snapshot.isDragging
                ? 'md'
                : '0 0 0 2px var(--chakra-colors-primary-500)',
            }}
            flexDir="column"
            align="center"
            onClick={handleFieldClick}
            onKeyDown={handleKeydown}
            ref={ref}
          >
            <Fade in={isActive}>
              <chakra.button
                display="flex"
                tabIndex={isActive ? 0 : -1}
                {...provided.dragHandleProps}
                borderRadius="4px"
                _focus={{
                  boxShadow: snapshot.isDragging
                    ? undefined
                    : '0 0 0 2px var(--chakra-colors-neutral-500)',
                }}
              >
                <Icon
                  transition="color 0.2s ease"
                  _hover={{
                    color: 'secondary.300',
                  }}
                  color={
                    snapshot.isDragging ? 'secondary.300' : 'secondary.200'
                  }
                  as={BiGridHorizontal}
                  fontSize="1.5rem"
                />
              </chakra.button>
            </Fade>
            <Box
              px={{ base: '0.75rem', md: '1.5rem' }}
              pb={{ base: '0.75rem', md: '1.5rem' }}
              w="100%"
              pointerEvents={isActive ? undefined : 'none'}
            >
              <FormProvider {...formMethods}>
                <MemoFieldRow field={field} questionNumber={questionNumber} />
              </FormProvider>
            </Box>
            <Collapse in={isActive} style={{ width: '100%' }}>
              <Flex
                px={{ base: '0.75rem', md: '1.5rem' }}
                flex={1}
                borderTop="1px solid var(--chakra-colors-neutral-300)"
                justify={{ base: 'space-between', md: 'end' }}
              >
                {isMobile ? (
                  <IconButton
                    variant="clear"
                    colorScheme="secondary"
                    aria-label="Edit field"
                    icon={<BiEdit fontSize="1.25rem" />}
                    onClick={handleEditFieldClick}
                  />
                ) : null}
                <ButtonGroup
                  variant="clear"
                  colorScheme="secondary"
                  spacing={0}
                >
                  {
                    // Fields which are not yet created cannot be duplicated
                    stateData.state !== BuildFieldState.CreatingField && (
                      <IconButton
                        aria-label="Duplicate field"
                        isDisabled={isAnyMutationLoading}
                        onClick={handleDuplicateClick}
                        isLoading={duplicateFieldMutation.isLoading}
                        icon={<BiDuplicate fontSize="1.25rem" />}
                      />
                    )
                  }
                  <IconButton
                    colorScheme="danger"
                    aria-label="Delete field"
                    icon={<BiTrash fontSize="1.25rem" />}
                    onClick={handleDeleteClick}
                    isLoading={deleteFieldMutation.isLoading}
                    isDisabled={isAnyMutationLoading}
                  />
                </ButtonGroup>
              </Flex>
            </Collapse>
          </Flex>
        </Box>
      )}
    </Draggable>
  )
}

type MemoFieldRowProps = {
  field: FormFieldDto
  questionNumber?: string
}

const MemoFieldRow = memo(({ field, ...rest }: MemoFieldRowProps) => {
  switch (field.fieldType) {
    case BasicField.Checkbox:
      return <CheckboxField schema={field} {...rest} />
<<<<<<< HEAD
    case BasicField.Email:
      return <EmailField schema={field} {...rest} />
=======
    case BasicField.Mobile:
      return <MobileField schema={field} {...rest} />
>>>>>>> e1b58981
    case BasicField.Nric:
      return <NricField schema={field} {...rest} />
    case BasicField.Radio:
      return <RadioField schema={field} {...rest} />
    case BasicField.Section:
      return <SectionFieldRow field={field} {...rest} />
    case BasicField.Uen:
      return <UenField schema={field} {...rest} />
    case BasicField.YesNo:
      return <YesNoField schema={field} {...rest} />
    default:
      return <div>TODO: Add field row for {field.fieldType}</div>
  }
})<|MERGE_RESOLUTION|>--- conflicted
+++ resolved
@@ -19,11 +19,8 @@
 import IconButton from '~components/IconButton'
 import {
   CheckboxField,
-<<<<<<< HEAD
   EmailField,
-=======
   MobileField,
->>>>>>> e1b58981
   NricField,
   RadioField,
   UenField,
@@ -292,13 +289,10 @@
   switch (field.fieldType) {
     case BasicField.Checkbox:
       return <CheckboxField schema={field} {...rest} />
-<<<<<<< HEAD
+    case BasicField.Mobile:
+      return <MobileField schema={field} {...rest} />
     case BasicField.Email:
       return <EmailField schema={field} {...rest} />
-=======
-    case BasicField.Mobile:
-      return <MobileField schema={field} {...rest} />
->>>>>>> e1b58981
     case BasicField.Nric:
       return <NricField schema={field} {...rest} />
     case BasicField.Radio:
