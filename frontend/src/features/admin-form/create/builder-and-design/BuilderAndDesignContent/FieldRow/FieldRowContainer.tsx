import { memo, useCallback, useEffect, useMemo, useRef } from 'react'
import { Draggable } from 'react-beautiful-dnd'
import { FormProvider, useForm } from 'react-hook-form'
import { BiCog, BiDuplicate, BiGridHorizontal, BiTrash } from 'react-icons/bi'
import { useIsMutating } from 'react-query'
import {
  Box,
  ButtonGroup,
  chakra,
  Collapse,
  Fade,
  Flex,
  Icon,
} from '@chakra-ui/react'

import { BasicField, FormFieldDto } from '~shared/types/field'

import { useIsMobile } from '~hooks/useIsMobile'
import IconButton from '~components/IconButton'
import {
  CheckboxField,
  DecimalField,
  EmailField,
<<<<<<< HEAD
  LongTextField,
=======
  HomeNoField,
>>>>>>> b31cc917
  MobileField,
  NricField,
  NumberField,
  ParagraphField,
  RadioField,
  ShortTextField,
  UenField,
  YesNoField,
} from '~templates/Field'

import { adminFormKeys } from '~features/admin-form/common/queries'
import { useCreatePageSidebar } from '~features/admin-form/create/common/CreatePageSidebarContext'

import { useBuilderAndDesignContext } from '../../BuilderAndDesignContext'
import { PENDING_CREATE_FIELD_ID } from '../../constants'
import { useDeleteFormField } from '../../mutations/useDeleteFormField'
import { useDuplicateFormField } from '../../mutations/useDuplicateFormField'
import {
  BuildFieldState,
  setToInactiveSelector,
  stateDataSelector,
  updateEditStateSelector,
  useBuilderAndDesignStore,
} from '../../useBuilderAndDesignStore'

import { SectionFieldRow } from './SectionFieldRow'

export interface FieldRowContainerProps {
  field: FormFieldDto
  index: number
  questionNumber?: string
  isDraggingOver: boolean
}

export const FieldRowContainer = ({
  field,
  index,
  questionNumber,
  isDraggingOver,
}: FieldRowContainerProps): JSX.Element => {
  const isMobile = useIsMobile()
  const numFormFieldMutations = useIsMutating(adminFormKeys.base)
  const { stateData, setToInactive, updateEditState } =
    useBuilderAndDesignStore(
      useCallback(
        (state) => ({
          stateData: stateDataSelector(state),
          setToInactive: setToInactiveSelector(state),
          updateEditState: updateEditStateSelector(state),
        }),
        [],
      ),
    )

  const { handleBuilderClick } = useCreatePageSidebar()

  const { duplicateFieldMutation } = useDuplicateFormField()
  const { deleteFieldMutation } = useDeleteFormField()

  const formMethods = useForm({ mode: 'onChange' })

  const isActive = useMemo(() => {
    if (stateData.state === BuildFieldState.EditingField) {
      return field._id === stateData.field._id
    } else if (stateData.state === BuildFieldState.CreatingField) {
      return field._id === PENDING_CREATE_FIELD_ID
    }
    return false
  }, [stateData, field])

  const {
    deleteFieldModalDisclosure: { onOpen: onDeleteModalOpen },
  } = useBuilderAndDesignContext()

  const ref = useRef<HTMLDivElement | null>(null)
  useEffect(() => {
    if (isActive) {
      ref.current?.scrollIntoView({
        // Avoid sudden jump when field is clicked
        block: 'nearest',
        // Also avoid behavior: 'smooth' as scrolling may take very long
        // on long forms
      })
    }
  }, [isActive])

  const handleFieldClick = useCallback(() => {
    if (!isActive) {
      updateEditState(field)
      if (!isMobile) {
        // Do not open builder if in mobile so user can view active state without
        // drawer blocking the view.
        handleBuilderClick()
      }
    }
  }, [isActive, updateEditState, field, isMobile, handleBuilderClick])

  const handleKeydown = useCallback(
    (e: React.KeyboardEvent<HTMLDivElement>) => {
      if (e.key === 'Enter' || e.key === ' ') {
        e.preventDefault()
        handleFieldClick()
      }
    },
    [handleFieldClick],
  )

  const handleEditFieldClick = useCallback(() => {
    if (isMobile) {
      handleBuilderClick()
    }
  }, [handleBuilderClick, isMobile])

  const handleDuplicateClick = useCallback(() => {
    // Duplicate button should be hidden if field
    // is not yet created, but guard here just in case
    if (stateData.state !== BuildFieldState.CreatingField) {
      duplicateFieldMutation.mutate(field._id)
    }
  }, [stateData.state, duplicateFieldMutation, field._id])

  const handleDeleteClick = useCallback(() => {
    if (stateData.state === BuildFieldState.CreatingField) {
      setToInactive()
    } else if (stateData.state === BuildFieldState.EditingField) {
      onDeleteModalOpen()
    }
  }, [setToInactive, stateData.state, onDeleteModalOpen])

  const isAnyMutationLoading = useMemo(
    () => duplicateFieldMutation.isLoading || deleteFieldMutation.isLoading,
    [duplicateFieldMutation, deleteFieldMutation],
  )

  return (
    <Draggable
      index={index}
      isDragDisabled={!isActive || !!numFormFieldMutations}
      disableInteractiveElementBlocking
      draggableId={field._id}
    >
      {(provided, snapshot) => (
        <Box
          _first={{ pt: 0 }}
          _last={{ pb: 0 }}
          m="0.75rem"
          py="0.375rem"
          {...provided.draggableProps}
          ref={provided.innerRef}
        >
          <Flex
            // Offset for focus boxShadow
            my="2px"
            // Focusable
            tabIndex={0}
            role="button"
            cursor={isActive ? 'initial' : 'pointer'}
            bg="white"
            transition="background 0.2s ease"
            _hover={{ bg: isDraggingOver ? 'white' : 'secondary.100' }}
            borderRadius="4px"
            outline="none"
            {...(isActive ? { 'data-active': true } : {})}
            _focusWithin={{
              boxShadow: snapshot.isDragging
                ? 'md'
                : '0 0 0 2px var(--chakra-colors-primary-500) !important',
            }}
            _active={{
              bg: 'secondary.100',
              boxShadow: snapshot.isDragging
                ? 'md'
                : '0 0 0 2px var(--chakra-colors-primary-500)',
            }}
            flexDir="column"
            align="center"
            onClick={handleFieldClick}
            onKeyDown={handleKeydown}
            ref={ref}
          >
            <Fade in={isActive}>
              <chakra.button
                display="flex"
                tabIndex={isActive ? 0 : -1}
                {...provided.dragHandleProps}
                borderRadius="4px"
                _focus={{
                  boxShadow: snapshot.isDragging
                    ? undefined
                    : '0 0 0 2px var(--chakra-colors-neutral-500)',
                }}
              >
                <Icon
                  transition="color 0.2s ease"
                  _hover={{
                    color: 'secondary.300',
                  }}
                  color={
                    snapshot.isDragging ? 'secondary.300' : 'secondary.200'
                  }
                  as={BiGridHorizontal}
                  fontSize="1.5rem"
                />
              </chakra.button>
            </Fade>
            <Box
              px={{ base: '0.75rem', md: '1.5rem' }}
              pb={{ base: '0.75rem', md: '1.5rem' }}
              w="100%"
              pointerEvents={isActive ? undefined : 'none'}
            >
              <FormProvider {...formMethods}>
                <MemoFieldRow field={field} questionNumber={questionNumber} />
              </FormProvider>
            </Box>
            <Collapse in={isActive} style={{ width: '100%' }}>
              <Flex
                px={{ base: '0.75rem', md: '1.5rem' }}
                flex={1}
                borderTop="1px solid var(--chakra-colors-neutral-300)"
                justify="flex-end"
              >
                <ButtonGroup
                  variant="clear"
                  colorScheme="secondary"
                  spacing={0}
                >
                  {isMobile ? (
                    <IconButton
                      variant="clear"
                      colorScheme="secondary"
                      aria-label="Edit field"
                      icon={<BiCog fontSize="1.25rem" />}
                      onClick={handleEditFieldClick}
                    />
                  ) : null}
                  {
                    // Fields which are not yet created cannot be duplicated
                    stateData.state !== BuildFieldState.CreatingField && (
                      <IconButton
                        aria-label="Duplicate field"
                        isDisabled={isAnyMutationLoading}
                        onClick={handleDuplicateClick}
                        isLoading={duplicateFieldMutation.isLoading}
                        icon={<BiDuplicate fontSize="1.25rem" />}
                      />
                    )
                  }
                  <IconButton
                    colorScheme="danger"
                    aria-label="Delete field"
                    icon={<BiTrash fontSize="1.25rem" />}
                    onClick={handleDeleteClick}
                    isLoading={deleteFieldMutation.isLoading}
                    isDisabled={isAnyMutationLoading}
                  />
                </ButtonGroup>
              </Flex>
            </Collapse>
          </Flex>
        </Box>
      )}
    </Draggable>
  )
}

type MemoFieldRowProps = {
  field: FormFieldDto
  questionNumber?: string
}

const MemoFieldRow = memo(({ field, ...rest }: MemoFieldRowProps) => {
  switch (field.fieldType) {
    case BasicField.Checkbox:
      return <CheckboxField schema={field} {...rest} />
    case BasicField.Mobile:
      return <MobileField schema={field} {...rest} />
    case BasicField.HomeNo:
      return <HomeNoField schema={field} {...rest} />
    case BasicField.Email:
      return <EmailField schema={field} {...rest} />
    case BasicField.Nric:
      return <NricField schema={field} {...rest} />
    case BasicField.Number:
      return <NumberField schema={field} {...rest} />
    case BasicField.Decimal:
      return <DecimalField schema={field} {...rest} />
    case BasicField.Statement:
      return <ParagraphField schema={field} {...rest} />
    case BasicField.ShortText:
      return <ShortTextField schema={field} {...rest} />
    case BasicField.LongText:
      return <LongTextField schema={field} {...rest} />
    case BasicField.Radio:
      return <RadioField schema={field} {...rest} />
    case BasicField.Section:
      return <SectionFieldRow field={field} {...rest} />
    case BasicField.Uen:
      return <UenField schema={field} {...rest} />
    case BasicField.YesNo:
      return <YesNoField schema={field} {...rest} />
    default:
      return <div>TODO: Add field row for {field.fieldType}</div>
  }
})<|MERGE_RESOLUTION|>--- conflicted
+++ resolved
@@ -21,11 +21,8 @@
   CheckboxField,
   DecimalField,
   EmailField,
-<<<<<<< HEAD
+  HomeNoField,
   LongTextField,
-=======
-  HomeNoField,
->>>>>>> b31cc917
   MobileField,
   NricField,
   NumberField,
