import { memo, useCallback, useEffect, useMemo, useRef } from 'react'
import { Draggable } from 'react-beautiful-dnd'
import { FormProvider, useForm } from 'react-hook-form'
import { BiCog, BiDuplicate, BiGridHorizontal, BiTrash } from 'react-icons/bi'
import { useIsMutating } from 'react-query'
import {
  Box,
  ButtonGroup,
  chakra,
  Collapse,
  Fade,
  Flex,
  Icon,
} from '@chakra-ui/react'
import { times } from 'lodash'

import { FormColorTheme } from '~shared/types'
import { BasicField, FormFieldDto } from '~shared/types/field'

import { useIsMobile } from '~hooks/useIsMobile'
import IconButton from '~components/IconButton'
import Tooltip from '~components/Tooltip'
import {
  AttachmentField,
  CheckboxField,
  DateField,
  DecimalField,
  DropdownField,
  EmailField,
  HomeNoField,
  ImageField,
  LongTextField,
  MobileField,
  NricField,
  NumberField,
  ParagraphField,
  RadioField,
  RatingField,
  ShortTextField,
  TableField,
  UenField,
  YesNoField,
} from '~templates/Field'
import { createTableRow } from '~templates/Field/Table/utils/createRow'

import { adminFormKeys } from '~features/admin-form/common/queries'
import { useCreatePageSidebar } from '~features/admin-form/create/common/CreatePageSidebarContext'
import {
  augmentWithMyInfoDisplayValue,
  extractPreviewValue,
  hasExistingFieldValue,
  isMyInfo,
} from '~features/myinfo/utils'

import { useBuilderAndDesignContext } from '../../BuilderAndDesignContext'
import { PENDING_CREATE_FIELD_ID } from '../../constants'
import { useDeleteFormField } from '../../mutations/useDeleteFormField'
import { useDuplicateFormField } from '../../mutations/useDuplicateFormField'
import {
  BuildFieldState,
  setToInactiveSelector,
  stateDataSelector,
  updateEditStateSelector,
  useBuilderAndDesignStore,
} from '../../useBuilderAndDesignStore'
import { useDesignColorTheme } from '../../utils/useDesignColorTheme'

import { SectionFieldRow } from './SectionFieldRow'

export interface FieldRowContainerProps {
  field: FormFieldDto
  index: number
  isHiddenByLogic: boolean
  isDraggingOver: boolean
}

export const FieldRowContainer = ({
  field,
  index,
  isHiddenByLogic,
  isDraggingOver,
}: FieldRowContainerProps): JSX.Element => {
  const isMobile = useIsMobile()
  const numFormFieldMutations = useIsMutating(adminFormKeys.base)
  const { stateData, setToInactive, updateEditState } =
    useBuilderAndDesignStore(
      useCallback(
        (state) => ({
          stateData: stateDataSelector(state),
          setToInactive: setToInactiveSelector(state),
          updateEditState: updateEditStateSelector(state),
        }),
        [],
      ),
    )

  const { handleBuilderClick } = useCreatePageSidebar()

  const { duplicateFieldMutation } = useDuplicateFormField()
  const { deleteFieldMutation } = useDeleteFormField()

  const colorTheme = useDesignColorTheme()

  const isMyInfoField = useMemo(() => isMyInfo(field), [field])

  const defaultFieldValues = useMemo(() => {
    if (field.fieldType === BasicField.Table) {
      return {
        [field._id]: times(field.minimumRows || 0, () => createTableRow(field)),
      }
    }

    const augmentedField = augmentWithMyInfoDisplayValue(field)

    if (hasExistingFieldValue(augmentedField)) {
      return {
        [field._id]: extractPreviewValue(augmentedField),
      }
    }
  }, [field])

  const formMethods = useForm<FormFieldDto>({
    mode: 'onChange',
    defaultValues: defaultFieldValues,
  })

  const isActive = useMemo(() => {
    if (stateData.state === BuildFieldState.EditingField) {
      return field._id === stateData.field._id
    } else if (stateData.state === BuildFieldState.CreatingField) {
      return field._id === PENDING_CREATE_FIELD_ID
    }
    return false
  }, [stateData, field])

  const {
    deleteFieldModalDisclosure: { onOpen: onDeleteModalOpen },
  } = useBuilderAndDesignContext()

  const ref = useRef<HTMLDivElement | null>(null)
  useEffect(() => {
    if (isActive) {
      ref.current?.scrollIntoView({
        // Avoid sudden jump when field is clicked
        block: 'nearest',
        // Also avoid behavior: 'smooth' as scrolling may take very long
        // on long forms
      })
    }
  }, [isActive])

  const handleFieldClick = useCallback(() => {
    if (!isActive) {
      updateEditState(field)
      if (!isMobile) {
        // Do not open builder if in mobile so user can view active state without
        // drawer blocking the view.
        handleBuilderClick()
      }
    }
  }, [isActive, updateEditState, field, isMobile, handleBuilderClick])

  const handleKeydown = useCallback(
    (e: React.KeyboardEvent<HTMLDivElement>) => {
      if (e.key === 'Enter' || e.key === ' ') {
        e.preventDefault()
        handleFieldClick()
      }
    },
    [handleFieldClick],
  )

  const handleEditFieldClick = useCallback(() => {
    if (isMobile) {
      handleBuilderClick()
    }
  }, [handleBuilderClick, isMobile])

  const handleDuplicateClick = useCallback(() => {
    // Duplicate button should be hidden if field
    // is not yet created, but guard here just in case
    if (stateData.state !== BuildFieldState.CreatingField) {
      duplicateFieldMutation.mutate(field._id)
    }
  }, [stateData.state, duplicateFieldMutation, field._id])

  const handleDeleteClick = useCallback(() => {
    if (stateData.state === BuildFieldState.CreatingField) {
      setToInactive()
    } else if (stateData.state === BuildFieldState.EditingField) {
      onDeleteModalOpen()
    }
  }, [setToInactive, stateData.state, onDeleteModalOpen])

  const isAnyMutationLoading = useMemo(
    () => duplicateFieldMutation.isLoading || deleteFieldMutation.isLoading,
    [duplicateFieldMutation, deleteFieldMutation],
  )

  return (
    <Draggable
      index={index}
      isDragDisabled={
        !isActive ||
        !!numFormFieldMutations ||
        stateData.state === BuildFieldState.CreatingField
      }
      disableInteractiveElementBlocking
      draggableId={field._id}
    >
      {(provided, snapshot) => (
        <Box
          _first={{ pt: 0 }}
          _last={{ pb: 0 }}
          py="0.375rem"
          {...provided.draggableProps}
          ref={provided.innerRef}
        >
          <Tooltip
            hidden={!isHiddenByLogic}
            placement="top"
            label="This field may be hidden by your form logic"
          >
            <Flex
              // Offset for focus boxShadow
              my="2px"
              // Focusable
              tabIndex={0}
              role="button"
              cursor={isActive ? 'initial' : 'pointer'}
              bg="white"
              transition="background 0.2s ease"
              _hover={{ bg: isDraggingOver ? 'white' : 'secondary.100' }}
              borderRadius="4px"
              outline="none"
              {...(isActive ? { 'data-active': true } : {})}
              _focusWithin={{
                boxShadow: snapshot.isDragging
                  ? 'md'
                  : '0 0 0 2px var(--chakra-colors-primary-500) !important',
              }}
              _active={{
                bg: 'secondary.100',
                boxShadow: snapshot.isDragging
                  ? 'md'
                  : '0 0 0 2px var(--chakra-colors-primary-500)',
              }}
              flexDir="column"
              align="center"
              onClick={handleFieldClick}
              onKeyDown={handleKeydown}
              ref={ref}
            >
<<<<<<< HEAD
              <FormProvider {...formMethods}>
                <MemoFieldRow
                  field={field}
                  colorTheme={colorTheme}
                  showMyInfoBadge={isMyInfoField}
                />
              </FormProvider>
            </Box>
            <Collapse in={isActive} style={{ width: '100%' }}>
              <Flex
=======
              <Fade in={isActive}>
                <chakra.button
                  display="flex"
                  tabIndex={isActive ? 0 : -1}
                  {...provided.dragHandleProps}
                  borderRadius="4px"
                  _focus={{
                    boxShadow: snapshot.isDragging
                      ? undefined
                      : '0 0 0 2px var(--chakra-colors-neutral-500)',
                  }}
                >
                  <Icon
                    transition="color 0.2s ease"
                    _hover={{
                      color: 'secondary.300',
                    }}
                    color={
                      snapshot.isDragging ? 'secondary.300' : 'secondary.200'
                    }
                    as={BiGridHorizontal}
                    fontSize="1.5rem"
                  />
                </chakra.button>
              </Fade>
              <Box
>>>>>>> abb38c5f
                px={{ base: '0.75rem', md: '1.5rem' }}
                pb={{ base: '0.75rem', md: '1.5rem' }}
                w="100%"
                pointerEvents={isActive ? undefined : 'none'}
                opacity={isActive || !isHiddenByLogic ? '100%' : '30%'}
              >
                <FormProvider {...formMethods}>
                  <MemoFieldRow field={field} colorTheme={colorTheme} />
                </FormProvider>
              </Box>
              <Collapse in={isActive} style={{ width: '100%' }}>
                <Flex
                  px={{ base: '0.75rem', md: '1.5rem' }}
                  flex={1}
                  borderTop="1px solid var(--chakra-colors-neutral-300)"
                  justify="flex-end"
                >
                  <ButtonGroup
                    variant="clear"
                    colorScheme="secondary"
                    spacing={0}
                  >
                    {isMobile ? (
                      <IconButton
                        variant="clear"
                        colorScheme="secondary"
                        aria-label="Edit field"
                        icon={<BiCog fontSize="1.25rem" />}
                        onClick={handleEditFieldClick}
                      />
                    ) : null}
                    {
                      // Fields which are not yet created cannot be duplicated
                      stateData.state !== BuildFieldState.CreatingField && (
                        <IconButton
                          aria-label="Duplicate field"
                          isDisabled={isAnyMutationLoading}
                          onClick={handleDuplicateClick}
                          isLoading={duplicateFieldMutation.isLoading}
                          icon={<BiDuplicate fontSize="1.25rem" />}
                        />
                      )
                    }
                    <IconButton
                      colorScheme="danger"
                      aria-label="Delete field"
                      icon={<BiTrash fontSize="1.25rem" />}
                      onClick={handleDeleteClick}
                      isLoading={deleteFieldMutation.isLoading}
                      isDisabled={isAnyMutationLoading}
                    />
                  </ButtonGroup>
                </Flex>
              </Collapse>
            </Flex>
          </Tooltip>
        </Box>
      )}
    </Draggable>
  )
}

type MemoFieldRowProps = {
  field: FormFieldDto
  colorTheme?: FormColorTheme
  showMyInfoBadge?: boolean
}

const MemoFieldRow = memo(({ field, ...rest }: MemoFieldRowProps) => {
  switch (field.fieldType) {
    case BasicField.Section:
      return <SectionFieldRow field={field} {...rest} />
    case BasicField.Image:
      return <ImageField schema={field} {...rest} />
    case BasicField.Statement:
      return <ParagraphField schema={field} {...rest} />
    case BasicField.Attachment:
      return <AttachmentField schema={field} {...rest} />
    case BasicField.Checkbox:
      return <CheckboxField schema={field} {...rest} />
    case BasicField.Mobile:
      return <MobileField schema={field} {...rest} />
    case BasicField.HomeNo:
      return <HomeNoField schema={field} {...rest} />
    case BasicField.Email:
      return <EmailField schema={field} {...rest} />
    case BasicField.Nric:
      return <NricField schema={field} {...rest} />
    case BasicField.Number:
      return <NumberField schema={field} {...rest} />
    case BasicField.Decimal:
      return <DecimalField schema={field} {...rest} />
    case BasicField.Date:
      return <DateField schema={field} {...rest} />
    case BasicField.Dropdown:
      return <DropdownField schema={field} {...rest} />
    case BasicField.ShortText:
      return <ShortTextField schema={field} {...rest} />
    case BasicField.LongText:
      return <LongTextField schema={field} {...rest} />
    case BasicField.Radio:
      return <RadioField schema={field} {...rest} />
    case BasicField.Rating:
      return <RatingField schema={field} {...rest} />
    case BasicField.Uen:
      return <UenField schema={field} {...rest} />
    case BasicField.YesNo:
      return <YesNoField schema={field} {...rest} />
    case BasicField.Table:
      return <TableField schema={field} {...rest} />
  }
})<|MERGE_RESOLUTION|>--- conflicted
+++ resolved
@@ -251,18 +251,6 @@
               onKeyDown={handleKeydown}
               ref={ref}
             >
-<<<<<<< HEAD
-              <FormProvider {...formMethods}>
-                <MemoFieldRow
-                  field={field}
-                  colorTheme={colorTheme}
-                  showMyInfoBadge={isMyInfoField}
-                />
-              </FormProvider>
-            </Box>
-            <Collapse in={isActive} style={{ width: '100%' }}>
-              <Flex
-=======
               <Fade in={isActive}>
                 <chakra.button
                   display="flex"
@@ -289,7 +277,6 @@
                 </chakra.button>
               </Fade>
               <Box
->>>>>>> abb38c5f
                 px={{ base: '0.75rem', md: '1.5rem' }}
                 pb={{ base: '0.75rem', md: '1.5rem' }}
                 w="100%"
@@ -297,7 +284,11 @@
                 opacity={isActive || !isHiddenByLogic ? '100%' : '30%'}
               >
                 <FormProvider {...formMethods}>
-                  <MemoFieldRow field={field} colorTheme={colorTheme} />
+                  <MemoFieldRow
+                    field={field}
+                    colorTheme={colorTheme}
+                    showMyInfoBadge={isMyInfoField}
+                  />
                 </FormProvider>
               </Box>
               <Collapse in={isActive} style={{ width: '100%' }}>
