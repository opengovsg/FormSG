import { memo, useCallback, useEffect, useMemo, useRef } from 'react'
import { Draggable } from 'react-beautiful-dnd'
import { FormProvider, useForm } from 'react-hook-form'
import {
  BiCog,
  BiDuplicate,
  BiEdit,
  BiGridHorizontal,
  BiTrash,
} from 'react-icons/bi'
import { useIsMutating } from 'react-query'
import {
  Box,
  ButtonGroup,
  chakra,
  Collapse,
  Fade,
  Flex,
  Icon,
} from '@chakra-ui/react'

import { BasicField, FormFieldDto } from '~shared/types/field'

import { useIsMobile } from '~hooks/useIsMobile'
import IconButton from '~components/IconButton'
import {
  CheckboxField,
  NricField,
  RadioField,
  UenField,
  YesNoField,
} from '~templates/Field'

import { adminFormKeys } from '~features/admin-form/common/queries'
import { useCreatePageSidebar } from '~features/admin-form/create/common/CreatePageSidebarContext'

import { useBuilderAndDesignContext } from '../../BuilderAndDesignContext'
import { PENDING_CREATE_FIELD_ID } from '../../constants'
import { useDeleteFormField } from '../../mutations/useDeleteFormField'
import { useDuplicateFormField } from '../../mutations/useDuplicateFormField'
import {
  BuildFieldState,
  setToInactiveSelector,
  stateDataSelector,
  updateEditStateSelector,
  useBuilderAndDesignStore,
} from '../../useBuilderAndDesignStore'

import { SectionFieldRow } from './SectionFieldRow'

export interface FieldRowContainerProps {
  field: FormFieldDto
  index: number
  questionNumber?: string
  isDraggingOver: boolean
}

export const FieldRowContainer = ({
  field,
  index,
  questionNumber,
  isDraggingOver,
}: FieldRowContainerProps): JSX.Element => {
  const isMobile = useIsMobile()
  const numFormFieldMutations = useIsMutating(adminFormKeys.base)
  const { stateData, setToInactive, updateEditState } =
    useBuilderAndDesignStore(
      useCallback(
        (state) => ({
          stateData: stateDataSelector(state),
          setToInactive: setToInactiveSelector(state),
          updateEditState: updateEditStateSelector(state),
        }),
        [],
      ),
    )

  const { handleBuilderClick } = useCreatePageSidebar()

  const { duplicateFieldMutation } = useDuplicateFormField()
  const { deleteFieldMutation } = useDeleteFormField()

  const formMethods = useForm({ mode: 'onChange' })

  const isActive = useMemo(() => {
    if (stateData.state === BuildFieldState.EditingField) {
      return field._id === stateData.field._id
    } else if (stateData.state === BuildFieldState.CreatingField) {
      return field._id === PENDING_CREATE_FIELD_ID
    }
    return false
  }, [stateData, field])

  const {
<<<<<<< HEAD
    mobileCreateEditModalDisclosure: { onOpen: onMobileModalOpen },
    deleteFieldModalDisclosure: { onOpen: onDeleteModalOpen },
  } = useBuilderAndDesignContext()

=======
    mobileCreateEditModal: { onOpen: onMobileModalOpen },
  } = useBuilderAndDesignContext()

  const ref = useRef<HTMLDivElement | null>(null)
  useEffect(() => {
    if (isActive) {
      ref.current?.scrollIntoView({
        // Avoid sudden jump when field is clicked
        block: 'nearest',
        // Also avoid behavior: 'smooth' as scrolling may take very long
        // on long forms
      })
    }
  }, [isActive])

>>>>>>> 91ae3afa
  const handleFieldClick = useCallback(() => {
    if (!isActive) {
      updateEditState(field)
      handleBuilderClick()
    }
  }, [isActive, updateEditState, field, handleBuilderClick])

  const handleKeydown = useCallback(
    (e: React.KeyboardEvent<HTMLDivElement>) => {
      if (e.key === 'Enter' || e.key === ' ') {
        e.preventDefault()
        handleFieldClick()
      }
    },
    [handleFieldClick],
  )

  const handleEditFieldClick = useCallback(() => {
    if (isMobile) {
      onMobileModalOpen()
    }
  }, [isMobile, onMobileModalOpen])

  const handleDuplicateClick = useCallback(() => {
    // Duplicate button should be hidden if field
    // is not yet created, but guard here just in case
    if (stateData.state !== BuildFieldState.CreatingField) {
      duplicateFieldMutation.mutate(field._id)
    }
  }, [stateData.state, duplicateFieldMutation, field._id])

  const handleDeleteClick = useCallback(() => {
    if (stateData.state === BuildFieldState.CreatingField) {
      setToInactive()
    } else if (stateData.state === BuildFieldState.EditingField) {
      onDeleteModalOpen()
    }
  }, [setToInactive, stateData.state, onDeleteModalOpen])

  const isAnyMutationLoading = useMemo(
    () => duplicateFieldMutation.isLoading || deleteFieldMutation.isLoading,
    [duplicateFieldMutation, deleteFieldMutation],
  )

  return (
    <Draggable
      index={index}
      isDragDisabled={!isActive || !!numFormFieldMutations}
      disableInteractiveElementBlocking
      draggableId={field._id}
    >
      {(provided, snapshot) => (
        <Box
          _first={{ pt: 0 }}
          _last={{ pb: 0 }}
          m="0.75rem"
          py="0.375rem"
          {...provided.draggableProps}
          ref={provided.innerRef}
        >
          <Flex
            // Offset for focus boxShadow
            my="2px"
            // Focusable
            tabIndex={0}
            role="button"
            cursor={isActive ? 'initial' : 'pointer'}
            bg="white"
            transition="background 0.2s ease"
            _hover={{ bg: isDraggingOver ? 'white' : 'secondary.100' }}
            borderRadius="4px"
            outline="none"
            {...(isActive ? { 'data-active': true } : {})}
            _focusWithin={{
              boxShadow: snapshot.isDragging
                ? 'md'
                : '0 0 0 2px var(--chakra-colors-primary-500) !important',
            }}
            _active={{
              bg: 'secondary.100',
              boxShadow: snapshot.isDragging
                ? 'md'
                : '0 0 0 2px var(--chakra-colors-primary-500)',
            }}
            flexDir="column"
            align="center"
            onClick={handleFieldClick}
            onKeyDown={handleKeydown}
            ref={ref}
          >
            <Fade in={isActive}>
              <chakra.button
                tabIndex={isActive ? 0 : -1}
                {...provided.dragHandleProps}
                borderRadius="4px"
                _focus={{
                  boxShadow: snapshot.isDragging
                    ? undefined
                    : '0 0 0 2px var(--chakra-colors-neutral-500)',
                }}
              >
                <Icon
                  transition="color 0.2s ease"
                  _hover={{
                    color: 'secondary.300',
                  }}
                  color={
                    snapshot.isDragging ? 'secondary.300' : 'secondary.200'
                  }
                  as={BiGridHorizontal}
                  fontSize="1.5rem"
                />
              </chakra.button>
            </Fade>
            <Box
              p={{ base: '0.75rem', md: '1.5rem' }}
              pt={0}
              w="100%"
              pointerEvents={isActive ? undefined : 'none'}
            >
              <FormProvider {...formMethods}>
                <MemoFieldRow field={field} questionNumber={questionNumber} />
              </FormProvider>
            </Box>
            <Collapse in={isActive} style={{ width: '100%' }}>
              <Flex
                px={{ base: '0.75rem', md: '1.5rem' }}
                flex={1}
                borderTop="1px solid var(--chakra-colors-neutral-300)"
                justify={{ base: 'space-between', md: 'end' }}
              >
                {isMobile ? (
                  <IconButton
                    variant="clear"
                    colorScheme="secondary"
                    aria-label="Edit field"
                    icon={<BiEdit fontSize="1.25rem" />}
                    onClick={handleEditFieldClick}
                  />
                ) : null}
                <ButtonGroup
                  variant="clear"
                  colorScheme="secondary"
                  spacing={0}
                >
                  <IconButton
                    aria-label="Close field settings"
                    icon={<BiCog fontSize="1.25rem" />}
                    onClick={setToInactive}
                    isDisabled={isAnyMutationLoading}
                  />
                  {
                    // Fields which are not yet created cannot be duplicated
                    stateData.state !== BuildFieldState.CreatingField && (
                      <IconButton
                        aria-label="Duplicate field"
                        isDisabled={isAnyMutationLoading}
                        onClick={handleDuplicateClick}
                        isLoading={duplicateFieldMutation.isLoading}
                        icon={<BiDuplicate fontSize="1.25rem" />}
                      />
                    )
                  }
                  <IconButton
                    colorScheme="danger"
                    aria-label="Delete field"
                    icon={<BiTrash fontSize="1.25rem" />}
                    onClick={handleDeleteClick}
                    isLoading={deleteFieldMutation.isLoading}
                    isDisabled={isAnyMutationLoading}
                  />
                </ButtonGroup>
              </Flex>
            </Collapse>
          </Flex>
        </Box>
      )}
    </Draggable>
  )
}

type MemoFieldRowProps = {
  field: FormFieldDto
  questionNumber?: string
}

const MemoFieldRow = memo(({ field, ...rest }: MemoFieldRowProps) => {
  switch (field.fieldType) {
    case BasicField.Checkbox:
      return <CheckboxField schema={field} {...rest} />
    case BasicField.Nric:
      return <NricField schema={field} {...rest} />
    case BasicField.Radio:
      return <RadioField schema={field} {...rest} />
    case BasicField.Section:
      return <SectionFieldRow field={field} {...rest} />
    case BasicField.Uen:
      return <UenField schema={field} {...rest} />
    case BasicField.YesNo:
      return <YesNoField schema={field} {...rest} />
    default:
      return <div>TODO: Add field row for {field.fieldType}</div>
  }
})<|MERGE_RESOLUTION|>--- conflicted
+++ resolved
@@ -92,13 +92,8 @@
   }, [stateData, field])
 
   const {
-<<<<<<< HEAD
     mobileCreateEditModalDisclosure: { onOpen: onMobileModalOpen },
     deleteFieldModalDisclosure: { onOpen: onDeleteModalOpen },
-  } = useBuilderAndDesignContext()
-
-=======
-    mobileCreateEditModal: { onOpen: onMobileModalOpen },
   } = useBuilderAndDesignContext()
 
   const ref = useRef<HTMLDivElement | null>(null)
@@ -113,7 +108,6 @@
     }
   }, [isActive])
 
->>>>>>> 91ae3afa
   const handleFieldClick = useCallback(() => {
     if (!isActive) {
       updateEditState(field)
