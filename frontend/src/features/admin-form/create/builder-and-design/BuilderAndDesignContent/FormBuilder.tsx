--- conflicted
+++ resolved
@@ -1,8 +1,4 @@
-<<<<<<< HEAD
-import { useCallback } from 'react'
-=======
-import { useMemo } from 'react'
->>>>>>> b4af4099
+import { useCallback, useMemo } from 'react'
 import { Droppable } from 'react-beautiful-dnd'
 import { Box, Flex, FlexProps, Skeleton, Stack } from '@chakra-ui/react'
 
@@ -36,12 +32,8 @@
   placeholderProps,
   ...props
 }: FormBuilderProps): JSX.Element => {
-<<<<<<< HEAD
   const { builderFields, isLoading } = useBuilderFields()
-=======
-  const { builderFields } = useBuilderFields()
   const { formLogics } = useAdminFormLogic()
->>>>>>> b4af4099
   const { handleBuilderClick } = useCreatePageSidebar()
   const setEditEndPage = useBuilderAndDesignStore(setToEditEndPageSelector)
   const visibleFieldIds = useMemo(
@@ -92,13 +84,12 @@
             px={{ base: '0.5rem', md: '1.625rem' }}
             py={{ base: '0.5rem', md: '2.5rem' }}
           >
-<<<<<<< HEAD
             {isLoading || !builderFields ? (
               <FormBuilderFieldsSkeleton />
             ) : (
               <Droppable droppableId={FIELD_LIST_DROP_ID}>
                 {(provided, snapshot) =>
-                  builderFields.length ? (
+                  builderFields?.length ? (
                     <Box
                       pos="relative"
                       ref={provided.innerRef}
@@ -106,6 +97,7 @@
                     >
                       <BuilderFields
                         fields={builderFields}
+                        visibleFieldIds={visibleFieldIds}
                         isDraggingOver={snapshot.isDraggingOver}
                       />
                       {provided.placeholder}
@@ -118,24 +110,6 @@
                     <EmptyFormPlaceholder
                       ref={provided.innerRef}
                       {...provided.droppableProps}
-=======
-            <Droppable droppableId={FIELD_LIST_DROP_ID}>
-              {(provided, snapshot) =>
-                builderFields?.length ? (
-                  <Box
-                    pos="relative"
-                    ref={provided.innerRef}
-                    {...provided.droppableProps}
-                  >
-                    <BuilderFields
-                      fields={builderFields}
-                      visibleFieldIds={visibleFieldIds}
-                      isDraggingOver={snapshot.isDraggingOver}
-                    />
-                    {provided.placeholder}
-                    <BuilderAndDesignPlaceholder
-                      placeholderProps={placeholderProps}
->>>>>>> b4af4099
                       isDraggingOver={snapshot.isDraggingOver}
                       onClick={handleBuilderClick}
                     />
