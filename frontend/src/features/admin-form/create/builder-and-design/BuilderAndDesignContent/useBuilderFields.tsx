import { useMemo } from 'react'
import cuid from 'cuid'

import {
  BasicField,
  FieldCreateDto,
  FormFieldDto,
  TableFieldDto,
} from '~shared/types/field'
import { insertAt, replaceAt } from '~shared/utils/immutable-array-fns'

import { augmentWithMyInfo } from '~features/myinfo/utils/augmentWithMyInfo'

import { PENDING_CREATE_FIELD_ID } from '../constants'
import { useCreateTabForm } from '../useCreateTabForm'
import {
  FieldBuilderState,
  stateDataSelector,
  useFieldBuilderStore,
} from '../useFieldBuilderStore'

const getFormFieldsWhileCreating = (
  formFields: FormFieldDto[],
  fieldToCreate: { field: FieldCreateDto; insertionIndex: number },
): FormFieldDto[] => {
  if (fieldToCreate.field.fieldType === BasicField.Table) {
    const newField: TableFieldDto = {
      ...fieldToCreate.field,
      _id: PENDING_CREATE_FIELD_ID,
      columns: fieldToCreate.field.columns.map((column) => ({
        ...column,
        _id: cuid(),
      })),
    }
    return insertAt(formFields, fieldToCreate.insertionIndex, newField)
  }
  return insertAt(formFields, fieldToCreate.insertionIndex, {
    ...fieldToCreate.field,
    _id: PENDING_CREATE_FIELD_ID,
  })
}

const getFormFieldsWhileEditing = (
  formFields: FormFieldDto[],
  editingField: FormFieldDto,
): FormFieldDto[] => {
  const editingFieldIndex = formFields.findIndex(
    (ff) => ff._id === editingField._id,
  )
  if (editingFieldIndex < 0) return formFields
  return replaceAt(formFields, editingFieldIndex, editingField)
}

export const useBuilderFields = () => {
<<<<<<< HEAD
  const { data: formData, isLoading } = useCreateTabForm()
  const stateData = useBuilderAndDesignStore(stateDataSelector)

  const builderFields = useMemo(() => {
    let existingFields = formData?.form_fields
    if (isLoading || !existingFields) return null
    if (stateData.state === BuildFieldState.EditingField) {
=======
  const { data: formData } = useCreateTabForm()
  const stateData = useFieldBuilderStore(stateDataSelector)
  const builderFields = useMemo(() => {
    let existingFields = formData?.form_fields
    if (!existingFields) return null
    if (stateData.state === FieldBuilderState.EditingField) {
>>>>>>> c9998ba3
      existingFields = getFormFieldsWhileEditing(
        existingFields,
        stateData.field,
      )
    } else if (stateData.state === FieldBuilderState.CreatingField) {
      existingFields = getFormFieldsWhileCreating(existingFields, stateData)
    }

    return existingFields.map(augmentWithMyInfo)
  }, [formData?.form_fields, isLoading, stateData])

  return {
    builderFields,
    isLoading,
  }
}<|MERGE_RESOLUTION|>--- conflicted
+++ resolved
@@ -52,22 +52,12 @@
 }
 
 export const useBuilderFields = () => {
-<<<<<<< HEAD
   const { data: formData, isLoading } = useCreateTabForm()
-  const stateData = useBuilderAndDesignStore(stateDataSelector)
-
+  const stateData = useFieldBuilderStore(stateDataSelector)
   const builderFields = useMemo(() => {
     let existingFields = formData?.form_fields
     if (isLoading || !existingFields) return null
-    if (stateData.state === BuildFieldState.EditingField) {
-=======
-  const { data: formData } = useCreateTabForm()
-  const stateData = useFieldBuilderStore(stateDataSelector)
-  const builderFields = useMemo(() => {
-    let existingFields = formData?.form_fields
-    if (!existingFields) return null
     if (stateData.state === FieldBuilderState.EditingField) {
->>>>>>> c9998ba3
       existingFields = getFormFieldsWhileEditing(
         existingFields,
         stateData.field,
