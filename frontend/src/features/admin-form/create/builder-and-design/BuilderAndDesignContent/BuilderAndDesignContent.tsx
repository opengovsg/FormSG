import { useCallback, useEffect } from 'react'
import { Flex } from '@chakra-ui/react'

import { DndPlaceholderProps } from '../types'
import {
  FieldBuilderState,
  setToInactiveSelector,
  stateDataSelector,
<<<<<<< HEAD
  useFieldBuilderStore,
} from '../useFieldBuilderStore'
import { useDesignColorTheme } from '../utils/useDesignColorTheme'
=======
  useBuilderAndDesignStore,
} from '../useBuilderAndDesignStore'
>>>>>>> 2bef9a53

import { EndPageView } from './EndPageView'
import { FormBuilder } from './FormBuilder'

interface BuilderAndDesignContentProps {
  placeholderProps: DndPlaceholderProps
}

export const BuilderAndDesignContent = ({
  placeholderProps,
}: BuilderAndDesignContentProps): JSX.Element => {
  const { stateData, setToInactive: setFieldsToInactive } =
    useFieldBuilderStore(
      useCallback(
        (state) => ({
          stateData: stateDataSelector(state),
          setToInactive: setToInactiveSelector(state),
        }),
        [],
      ),
    )

  useEffect(() => setFieldsToInactive, [setFieldsToInactive])

  return (
    <Flex flex={1} overflow="auto">
      <EndPageView
        display={
          // Don't conditionally render EndPageView and FormBuilder because it
          // is expensive and takes time.
          stateData.state === FieldBuilderState.EditingEndPage ? 'flex' : 'none'
        }
      />
      <FormBuilder
        placeholderProps={placeholderProps}
        display={
          stateData.state === FieldBuilderState.EditingEndPage ? 'none' : 'flex'
        }
      />
    </Flex>
  )
}<|MERGE_RESOLUTION|>--- conflicted
+++ resolved
@@ -6,14 +6,8 @@
   FieldBuilderState,
   setToInactiveSelector,
   stateDataSelector,
-<<<<<<< HEAD
   useFieldBuilderStore,
 } from '../useFieldBuilderStore'
-import { useDesignColorTheme } from '../utils/useDesignColorTheme'
-=======
-  useBuilderAndDesignStore,
-} from '../useBuilderAndDesignStore'
->>>>>>> 2bef9a53
 
 import { EndPageView } from './EndPageView'
 import { FormBuilder } from './FormBuilder'
