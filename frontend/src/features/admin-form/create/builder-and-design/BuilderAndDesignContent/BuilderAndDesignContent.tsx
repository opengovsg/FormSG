--- conflicted
+++ resolved
@@ -12,126 +12,6 @@
 import { EndPageView } from './EndPageView'
 import { FormBuilder } from './FormBuilder'
 
-<<<<<<< HEAD
-  return (
-    <Flex
-      m={{ base: 0, md: '2rem' }}
-      mb={0}
-      flex={1}
-      bg={{ base: 'secondary.100', md: 'primary.100' }}
-      p={{ base: '1.5rem', md: '2.5rem' }}
-      justify="center"
-      overflow="auto"
-      {...props}
-    >
-      <Flex flexDir="column" w="100%" maxW="57rem" h="fit-content">
-        <Flex bg="white" p={{ base: 0, md: '2.5rem' }} flexDir="column">
-          <Droppable droppableId={FIELD_LIST_DROP_ID}>
-            {(provided, snapshot) =>
-              builderFields?.length ? (
-                <Box
-                  pos="relative"
-                  ref={provided.innerRef}
-                  {...provided.droppableProps}
-                >
-                  <BuilderFields
-                    fields={builderFields}
-                    isDraggingOver={snapshot.isDraggingOver}
-                  />
-                  {provided.placeholder}
-                  <BuilderAndDesignPlaceholder
-                    placeholderProps={placeholderProps}
-                    isDraggingOver={snapshot.isDraggingOver}
-                  />
-                </Box>
-              ) : (
-                <EmptyFormPlaceholder
-                  ref={provided.innerRef}
-                  {...provided.droppableProps}
-                  isDraggingOver={snapshot.isDraggingOver}
-                  onClick={handleBuilderClick}
-                />
-              )
-            }
-          </Droppable>
-        </Flex>
-        <Button
-          _hover={{
-            bg: 'primary.200',
-          }}
-          py="1.5rem"
-          mt="1.5rem"
-          variant="outline"
-          borderColor="secondary.200"
-          colorScheme="secondary"
-          height="auto"
-          onClick={() => {
-            setEditEndPage()
-            handleBuilderClick()
-          }}
-        >
-          <Text textStyle="subhead-2">Customise your Thank you page</Text>
-        </Button>
-      </Flex>
-    </Flex>
-  )
-}
-
-const EndPageView = ({ ...props }: FlexProps): JSX.Element => {
-  const { data: form } = useAdminForm()
-  const endPageData = useEndPageBuilderStore(endPageDataSelector)
-
-  return (
-    <Flex
-      m={{ base: 0, md: '2rem' }}
-      mb={0}
-      flex={1}
-      bg="white"
-      p={{ base: '1.5rem', md: 0 }}
-      justify="center"
-      overflow="auto"
-      {...props}
-    >
-      <Stack w="100%">
-        <Flex justifyContent="center" pt="1rem" pb="0.5rem">
-          <Image src={form?.admin?.agency?.logo} h="4rem" />
-        </Flex>
-        <Flex backgroundColor="primary.100" justifyContent="center">
-          <ThankYouSvgr h="100%" pt="2.5rem" />
-        </Flex>
-
-        <Box px="4rem" pt="3rem">
-          <Flex justifyContent="space-between" alignItems="center">
-            <Text textStyle="h2" color="secondary.500">
-              {endPageData.title}
-            </Text>
-            <BxsChevronUp color="secondary.500" />
-          </Flex>
-
-          <Text textStyle="subhead-1" color="secondary.500" mt="1rem">
-            {endPageData.paragraph}
-          </Text>
-
-          <Text textStyle="subhead-1" color="secondary.500" mt="2.25rem">
-            {form?.title ?? 'Form Title'}
-          </Text>
-          <Text textStyle="body-1" color="neutral.500">
-            {form?._id ?? 'Form Identification Number'}
-            <br />
-            {format(new Date(), 'dd MMM yyyy, h:m aa')}
-          </Text>
-
-          <Flex pt="1.75rem" gap="2rem">
-            <Button>Save this response</Button>
-            <Button variant="clear">{endPageData.buttonText}</Button>
-          </Flex>
-        </Box>
-      </Stack>
-    </Flex>
-  )
-}
-=======
->>>>>>> ff45c894
 interface BuilderAndDesignContentProps {
   placeholderProps: DndPlaceholderProps
 }
