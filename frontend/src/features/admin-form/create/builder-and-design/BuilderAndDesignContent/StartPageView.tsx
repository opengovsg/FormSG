import { useCallback, useEffect, useMemo, useRef, useState } from 'react'
import { BiCog } from 'react-icons/bi'
import {
  Box,
  ButtonGroup,
  Collapse,
  Flex,
  IconButton,
  Skeleton,
} from '@chakra-ui/react'

import { FormAuthType, FormLogoState, FormStartPage } from '~shared/types'

import { useIsMobile } from '~hooks/useIsMobile'

import { PREVIEW_MOCK_UINFIN } from '~features/admin-form/preview/constants'
import { useEnv } from '~features/env/queries'
import { FormInstructions } from '~features/public-form/components/FormInstructions/FormInstructions'
import { FormBannerLogo } from '~features/public-form/components/FormStartPage/FormBannerLogo'
import { FormHeader } from '~features/public-form/components/FormStartPage/FormHeader'
import { useFormBannerLogo } from '~features/public-form/components/FormStartPage/useFormBannerLogo'
import { useFormHeader } from '~features/public-form/components/FormStartPage/useFormHeader'

import { useCreatePageSidebar } from '../../common/CreatePageSidebarContext'
import { useCreateTabForm } from '../useCreateTabForm'
import {
  customLogoMetaSelector,
  DesignState,
  setStateSelector,
  startPageDataSelector,
  stateSelector,
  useDesignStore,
} from '../useDesignStore'
import {
  setToInactiveSelector,
  useFieldBuilderStore,
} from '../useFieldBuilderStore'

export const StartPageView = () => {
  const isMobile = useIsMobile()
  const { data: form } = useCreateTabForm()
  const setToInactive = useFieldBuilderStore(setToInactiveSelector)
  const { designState, startPageData, customLogoMeta, setDesignState } =
    useDesignStore(
      useCallback(
        (state) => ({
          designState: stateSelector(state),
          startPageData: startPageDataSelector(state),
          customLogoMeta: customLogoMetaSelector(state),
          setDesignState: setStateSelector(state),
        }),
        [],
      ),
    )

  const { data: { logoBucketUrl } = {} } = useEnv(
    form?.startPage.logo.state === FormLogoState.Custom,
  )

  const [hoverStartPage, setHoverStartPage] = useState(false)
  const [customLogoPending, setCustomLogoPending] = useState(false)

  // Transform the FormStartPageInput into a FormStartPage
  const startPageFromStore: FormStartPage | null = useMemo(() => {
    if (!startPageData) return null
    const { logo, estTimeTaken, ...rest } = startPageData
    const estTimeTakenTransformed =
      estTimeTaken === '' ? undefined : estTimeTaken
    if (logo.state !== FormLogoState.Custom) {
      setCustomLogoPending(false)
      return {
        logo: { state: logo.state },
        estTimeTaken: estTimeTakenTransformed,
        ...rest,
      }
    }
    setCustomLogoPending(!startPageData?.attachment.srcUrl)
    return {
      logo: {
        state: FormLogoState.Custom,
        // Placeholder values
        fileId: customLogoMeta?.fileId ?? '',
        fileName: customLogoMeta?.fileName ?? '',
        fileSizeInBytes: customLogoMeta?.fileSizeInBytes ?? 0,
      },
      estTimeTaken: estTimeTakenTransformed,
      ...rest,
    }
  }, [startPageData, customLogoMeta])

  // When drawer is opened, store is populated. We always want the drawer settings
  // to be previewed, so when the store is populated, prioritize that setting.
  const startPage = useMemo(() => {
    if (startPageFromStore) return startPageFromStore
    setCustomLogoPending(false)
    return form?.startPage
  }, [form?.startPage, startPageFromStore])

  // Color theme options and other design stuff, identical to public form
<<<<<<< HEAD
  const { titleColor, titleBg, estTimeString, colorScheme } = useFormHeader({
    startPage,
    hover: hoverStartPage,
  })

  const { hasLogo, logoImgSrc, logoImgAlt } = useFormBannerLogo({
=======
  const { logoImgSrc, ...formBannerLogoProps } = useFormBannerLogo({
>>>>>>> c9998ba3
    logoBucketUrl,
    logo: startPage?.logo,
    agency: form?.admin.agency,
  })
  const formHeaderProps = useFormHeader({ startPage, hover: hoverStartPage })

  const headerRef = useRef<HTMLDivElement | null>(null)
  const instructionsRef = useRef<HTMLDivElement | null>(null)

  useEffect(() => {
    if (designState === DesignState.EditingHeader) {
      headerRef.current?.scrollIntoView({ block: 'nearest' })
    }
    if (designState === DesignState.EditingInstructions) {
      instructionsRef.current?.scrollIntoView({ block: 'nearest' })
    }
  }, [designState])

  const { handleDesignClick } = useCreatePageSidebar()

  const handleHeaderClick = useCallback(() => {
    setDesignState(DesignState.EditingHeader)
    setToInactive()
    handleDesignClick()
  }, [handleDesignClick, setDesignState, setToInactive])

  const handleInstructionsClick = useCallback(() => {
    setDesignState(DesignState.EditingInstructions)
    setToInactive()
    if (!isMobile) handleDesignClick()
  }, [handleDesignClick, isMobile, setDesignState, setToInactive])

  const handleEditInstructionsClick = useCallback(() => {
    if (isMobile) handleDesignClick()
  }, [handleDesignClick, isMobile])

  return (
    <>
      <Box
        onPointerEnter={() => setHoverStartPage(true)}
        onPointerLeave={() => setHoverStartPage(false)}
        onClick={handleHeaderClick}
        role="button"
        cursor={hoverStartPage ? 'pointer' : 'initial'}
        {...(designState === DesignState.EditingHeader
          ? { border: '2px solid var(--chakra-colors-primary-500)' }
          : {
              borderTop: '2px solid var(--chakra-colors-neutral-200)',
              borderBottom: '2px solid transparent',
            })}
        borderRadius="4px"
        ref={headerRef}
      >
        {customLogoPending ? (
          // Show skeleton if user has chosen custom logo but not yet uploaded
          <Flex justify="center" p="1rem" bg="white">
            <Skeleton w="4rem" h="4rem" />
          </Flex>
        ) : (
          <FormBannerLogo
            logoImgSrc={
              startPageData?.logo.state === FormLogoState.Custom
                ? startPageData.attachment.srcUrl // manual override to preview custom logo
                : logoImgSrc
            }
            {...formBannerLogoProps}
          />
        )}
        <FormHeader
          title={form?.title}
<<<<<<< HEAD
          estTimeString={estTimeString}
          titleBg={titleBg}
          titleColor={titleColor}
          colorScheme={colorScheme}
=======
>>>>>>> c9998ba3
          showHeader
          loggedInId={
            form && form.authType !== FormAuthType.NIL
              ? PREVIEW_MOCK_UINFIN
              : undefined
          }
          {...formHeaderProps}
        />
      </Box>
      {startPage?.paragraph ? (
        <Flex
          flexDir="column"
          align="center"
          w="100%"
          px={{ base: '0.5rem', md: '1.5rem', lg: '2.5rem' }}
          mt="1.5rem"
        >
          <Flex
            justify="center"
            px={{ base: '0.5rem', md: '1.625rem' }}
            py={{ base: '0.5rem', md: '1.5rem' }}
            bg="white"
            borderRadius="4px"
            maxW="57rem"
            w="100%"
          >
            <Box
              w="100%"
              minW={0}
              h="fit-content"
              transition="background 0.2s ease"
              _hover={{ bg: 'secondary.100', cursor: 'pointer' }}
              borderRadius="4px"
              {...(designState === DesignState.EditingInstructions
                ? {
                    bg: 'secondary.100',
                    border: '2px solid var(--chakra-colors-primary-500)',
                  }
                : { bg: 'white', border: '2px solid white' })}
              onClick={handleInstructionsClick}
            >
<<<<<<< HEAD
              <Box py="1rem" px="1.5rem">
                <FormInstructions
                  content={startPage?.paragraph}
                  colorTheme={startPage?.colorTheme}
                />
              </Box>
              {isMobile ? (
                <Collapse
                  in={designState === DesignState.EditingInstructions}
                  style={{ width: '100%' }}
                >
                  <Flex
                    px={{ base: '0.75rem', md: '1.5rem' }}
                    flex={1}
                    borderTop="1px solid var(--chakra-colors-neutral-300)"
                    justify="flex-end"
=======
              <Box
                transition="background 0.2s ease"
                _hover={{ bg: 'secondary.100', cursor: 'pointer' }}
                borderRadius="4px"
                {...(designState === DesignState.EditingInstructions
                  ? {
                      bg: 'secondary.100',
                      border: '2px solid var(--chakra-colors-primary-500)',
                    }
                  : { border: '2px solid white' })}
                onClick={handleInstructionsClick}
                ref={instructionsRef}
              >
                <Box p={{ base: '0.75rem', md: '1.5rem' }}>
                  <FormInstructions
                    content={startPage?.paragraph}
                    colorTheme={startPage?.colorTheme}
                  />
                </Box>
                {isMobile ? (
                  <Collapse
                    in={designState === DesignState.EditingInstructions}
                    style={{ width: '100%' }}
>>>>>>> c9998ba3
                  >
                    <ButtonGroup
                      variant="clear"
                      colorScheme="secondary"
                      spacing={0}
                    >
                      <IconButton
                        variant="clear"
                        colorScheme="secondary"
                        aria-label="Edit field"
                        icon={<BiCog fontSize="1.25rem" />}
                        onClick={handleEditInstructionsClick}
                      />
                    </ButtonGroup>
                  </Flex>
                </Collapse>
              ) : null}
            </Box>
          </Flex>
        </Flex>
      ) : null}
    </>
  )
}<|MERGE_RESOLUTION|>--- conflicted
+++ resolved
@@ -97,16 +97,7 @@
   }, [form?.startPage, startPageFromStore])
 
   // Color theme options and other design stuff, identical to public form
-<<<<<<< HEAD
-  const { titleColor, titleBg, estTimeString, colorScheme } = useFormHeader({
-    startPage,
-    hover: hoverStartPage,
-  })
-
-  const { hasLogo, logoImgSrc, logoImgAlt } = useFormBannerLogo({
-=======
   const { logoImgSrc, ...formBannerLogoProps } = useFormBannerLogo({
->>>>>>> c9998ba3
     logoBucketUrl,
     logo: startPage?.logo,
     agency: form?.admin.agency,
@@ -177,16 +168,9 @@
         )}
         <FormHeader
           title={form?.title}
-<<<<<<< HEAD
-          estTimeString={estTimeString}
-          titleBg={titleBg}
-          titleColor={titleColor}
-          colorScheme={colorScheme}
-=======
->>>>>>> c9998ba3
           showHeader
           loggedInId={
-            form && form.authType !== FormAuthType.NIL
+            form?.authType !== FormAuthType.NIL
               ? PREVIEW_MOCK_UINFIN
               : undefined
           }
@@ -196,53 +180,21 @@
       {startPage?.paragraph ? (
         <Flex
           flexDir="column"
-          align="center"
+          alignSelf="center"
           w="100%"
-          px={{ base: '0.5rem', md: '1.5rem', lg: '2.5rem' }}
+          px="2.5rem"
           mt="1.5rem"
         >
-          <Flex
-            justify="center"
-            px={{ base: '0.5rem', md: '1.625rem' }}
-            py={{ base: '0.5rem', md: '1.5rem' }}
-            bg="white"
-            borderRadius="4px"
-            maxW="57rem"
-            w="100%"
-          >
+          <Flex justify="center">
             <Box
               w="100%"
               minW={0}
               h="fit-content"
-              transition="background 0.2s ease"
-              _hover={{ bg: 'secondary.100', cursor: 'pointer' }}
-              borderRadius="4px"
-              {...(designState === DesignState.EditingInstructions
-                ? {
-                    bg: 'secondary.100',
-                    border: '2px solid var(--chakra-colors-primary-500)',
-                  }
-                : { bg: 'white', border: '2px solid white' })}
-              onClick={handleInstructionsClick}
+              maxW="57rem"
+              bg="white"
+              py="2.5rem"
+              px="1.5rem"
             >
-<<<<<<< HEAD
-              <Box py="1rem" px="1.5rem">
-                <FormInstructions
-                  content={startPage?.paragraph}
-                  colorTheme={startPage?.colorTheme}
-                />
-              </Box>
-              {isMobile ? (
-                <Collapse
-                  in={designState === DesignState.EditingInstructions}
-                  style={{ width: '100%' }}
-                >
-                  <Flex
-                    px={{ base: '0.75rem', md: '1.5rem' }}
-                    flex={1}
-                    borderTop="1px solid var(--chakra-colors-neutral-300)"
-                    justify="flex-end"
-=======
               <Box
                 transition="background 0.2s ease"
                 _hover={{ bg: 'secondary.100', cursor: 'pointer' }}
@@ -266,24 +218,30 @@
                   <Collapse
                     in={designState === DesignState.EditingInstructions}
                     style={{ width: '100%' }}
->>>>>>> c9998ba3
                   >
-                    <ButtonGroup
-                      variant="clear"
-                      colorScheme="secondary"
-                      spacing={0}
+                    <Flex
+                      px={{ base: '0.75rem', md: '1.5rem' }}
+                      flex={1}
+                      borderTop="1px solid var(--chakra-colors-neutral-300)"
+                      justify="flex-end"
                     >
-                      <IconButton
+                      <ButtonGroup
                         variant="clear"
                         colorScheme="secondary"
-                        aria-label="Edit field"
-                        icon={<BiCog fontSize="1.25rem" />}
-                        onClick={handleEditInstructionsClick}
-                      />
-                    </ButtonGroup>
-                  </Flex>
-                </Collapse>
-              ) : null}
+                        spacing={0}
+                      >
+                        <IconButton
+                          variant="clear"
+                          colorScheme="secondary"
+                          aria-label="Edit field"
+                          icon={<BiCog fontSize="1.25rem" />}
+                          onClick={handleEditInstructionsClick}
+                        />
+                      </ButtonGroup>
+                    </Flex>
+                  </Collapse>
+                ) : null}
+              </Box>
             </Box>
           </Flex>
         </Flex>
