import { BasicField, FieldCreateDto } from '~shared/types/field'

import { BASICFIELD_TO_DRAWER_META } from '../../constants'

/**
 * Utility methods to create bare minimum meta required for field creation.
 * TODO: Create one for every field type.
 */
export const getFieldCreationMeta = (fieldType: BasicField): FieldCreateDto => {
  const baseMeta: Pick<
    FieldCreateDto,
    'description' | 'disabled' | 'required' | 'title'
  > = {
    description: '',
    disabled: false,
    required: true,
    title: BASICFIELD_TO_DRAWER_META[fieldType].label,
  }

  switch (fieldType) {
    case BasicField.YesNo:
    case BasicField.Nric:
    case BasicField.Uen:
    case BasicField.Section:
    case BasicField.Statement: {
      return {
        fieldType,
        ...baseMeta,
      }
    }
    case BasicField.Checkbox: {
      return {
        fieldType,
        ...baseMeta,
        ValidationOptions: {
          customMax: null,
          customMin: null,
        },
        validateByValue: false,
        fieldOptions: ['Option 1'],
        othersRadioButton: false,
      }
    }
    case BasicField.Mobile: {
      return {
        fieldType,
        ...baseMeta,
        isVerifiable: false,
        allowIntlNumbers: false,
      }
    }
<<<<<<< HEAD
    case BasicField.Number: {
      return {
        fieldType,
        ...baseMeta,
        ValidationOptions: {
          selectedValidation: null,
          customVal: null,
=======
    case BasicField.Email: {
      return {
        fieldType,
        ...baseMeta,
        isVerifiable: false,
        hasAllowedEmailDomains: false,
        allowedEmailDomains: [],
        autoReplyOptions: {
          hasAutoReply: false,
          autoReplySubject: '',
          autoReplyMessage: '',
          autoReplySender: '',
          includeFormSummary: false,
>>>>>>> afa89b0a
        },
      }
    }
    case BasicField.Radio: {
      return {
        fieldType,
        ...baseMeta,
        fieldOptions: ['Option 1'],
        othersRadioButton: false,
      }
    }
    default: {
      return {
        fieldType: BasicField.Section,
        ...baseMeta,
      }
    }
  }
}<|MERGE_RESOLUTION|>--- conflicted
+++ resolved
@@ -49,7 +49,6 @@
         allowIntlNumbers: false,
       }
     }
-<<<<<<< HEAD
     case BasicField.Number: {
       return {
         fieldType,
@@ -57,7 +56,9 @@
         ValidationOptions: {
           selectedValidation: null,
           customVal: null,
-=======
+        },
+      }
+    }
     case BasicField.Email: {
       return {
         fieldType,
@@ -71,7 +72,6 @@
           autoReplyMessage: '',
           autoReplySender: '',
           includeFormSummary: false,
->>>>>>> afa89b0a
         },
       }
     }
