<<<<<<< HEAD
import { AttachmentSize, BasicField, FieldCreateDto } from '~shared/types/field'
=======
import { BasicField, FieldCreateDto, RatingShape } from '~shared/types/field'
>>>>>>> b0c1e071

import { BASICFIELD_TO_DRAWER_META } from '../../constants'

/**
 * Utility methods to create bare minimum meta required for field creation.
 * TODO: Create one for every field type.
 */
export const getFieldCreationMeta = (fieldType: BasicField): FieldCreateDto => {
  const baseMeta: Pick<
    FieldCreateDto,
    'description' | 'disabled' | 'required' | 'title'
  > = {
    description: '',
    disabled: false,
    required: true,
    title: BASICFIELD_TO_DRAWER_META[fieldType].label,
  }

  switch (fieldType) {
    case BasicField.Attachment: {
      return {
        fieldType,
        ...baseMeta,
        attachmentSize: AttachmentSize.OneMb,
      }
    }
    case BasicField.YesNo:
    case BasicField.Nric:
    case BasicField.Uen:
    case BasicField.Section:
    case BasicField.Statement: {
      return {
        fieldType,
        ...baseMeta,
      }
    }
    case BasicField.Checkbox: {
      return {
        fieldType,
        ...baseMeta,
        ValidationOptions: {
          customMax: null,
          customMin: null,
        },
        validateByValue: false,
        fieldOptions: ['Option 1'],
        othersRadioButton: false,
      }
    }
    case BasicField.Mobile: {
      return {
        fieldType,
        ...baseMeta,
        isVerifiable: false,
        allowIntlNumbers: false,
      }
    }
    case BasicField.HomeNo: {
      return {
        fieldType,
        ...baseMeta,
        allowIntlNumbers: false,
      }
    }
    case BasicField.ShortText: {
      return {
        fieldType,
        ...baseMeta,
        ValidationOptions: {
          selectedValidation: null,
          customVal: null,
        },
        allowPrefill: false,
      }
    }
    case BasicField.LongText:
    case BasicField.Number: {
      return {
        fieldType,
        ...baseMeta,
        ValidationOptions: {
          selectedValidation: null,
          customVal: null,
        },
      }
    }
    case BasicField.Dropdown: {
      return {
        fieldType,
        ...baseMeta,
        fieldOptions: ['Option 1'],
      }
    }
    case BasicField.Decimal: {
      return {
        fieldType,
        ...baseMeta,
        validateByValue: false,
        ValidationOptions: {
          customMin: null,
          customMax: null,
        },
      }
    }
    case BasicField.Email: {
      return {
        fieldType,
        ...baseMeta,
        isVerifiable: false,
        hasAllowedEmailDomains: false,
        allowedEmailDomains: [],
        autoReplyOptions: {
          hasAutoReply: false,
          autoReplySubject: '',
          autoReplyMessage: '',
          autoReplySender: '',
          includeFormSummary: false,
        },
      }
    }
    case BasicField.Radio: {
      return {
        fieldType,
        ...baseMeta,
        fieldOptions: ['Option 1'],
        othersRadioButton: false,
      }
    }
    case BasicField.Rating: {
      return {
        fieldType,
        ...baseMeta,
        ratingOptions: {
          shape: RatingShape.Star,
          steps: 5,
        },
      }
    }
    default: {
      return {
        fieldType: BasicField.Section,
        ...baseMeta,
      }
    }
  }
}<|MERGE_RESOLUTION|>--- conflicted
+++ resolved
@@ -1,8 +1,9 @@
-<<<<<<< HEAD
-import { AttachmentSize, BasicField, FieldCreateDto } from '~shared/types/field'
-=======
-import { BasicField, FieldCreateDto, RatingShape } from '~shared/types/field'
->>>>>>> b0c1e071
+import {
+  AttachmentSize,
+  BasicField,
+  FieldCreateDto,
+  RatingShape,
+} from '~shared/types/field'
 
 import { BASICFIELD_TO_DRAWER_META } from '../../constants'
 
