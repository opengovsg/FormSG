--- conflicted
+++ resolved
@@ -184,18 +184,17 @@
         minimumRows: 2,
       }
     }
-<<<<<<< HEAD
     case BasicField.CountryRegion: {
       return {
         fieldType,
         ...baseMeta,
         fieldOptions: [],
-=======
+      }
+    }
     case BasicField.Children: {
       return {
         fieldType,
         ...baseMeta,
->>>>>>> 3177870a
       }
     }
   }
