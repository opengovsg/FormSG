--- conflicted
+++ resolved
@@ -49,7 +49,13 @@
         allowIntlNumbers: false,
       }
     }
-<<<<<<< HEAD
+    case BasicField.HomeNo: {
+      return {
+        fieldType,
+        ...baseMeta,
+        allowIntlNumbers: false,
+      }
+    }
     case BasicField.ShortText: {
       return {
         fieldType,
@@ -62,15 +68,6 @@
       }
     }
     case BasicField.LongText:
-=======
-    case BasicField.HomeNo: {
-      return {
-        fieldType,
-        ...baseMeta,
-        allowIntlNumbers: false,
-      }
-    }
->>>>>>> b31cc917
     case BasicField.Number: {
       return {
         fieldType,
