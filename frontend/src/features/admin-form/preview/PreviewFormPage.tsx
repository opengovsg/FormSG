--- conflicted
+++ resolved
@@ -25,11 +25,7 @@
     <Flex flexDir="column" height="100vh" pos="relative">
       <GovtMasthead />
       <PreviewFormProvider formId={formId}>
-<<<<<<< HEAD
         <GovtMasthead />
-        <SwitchEnvIcon />
-=======
->>>>>>> 867b8716
         <PreviewFormBanner />
         <FormSectionsProvider>
           <FormStartPage />
