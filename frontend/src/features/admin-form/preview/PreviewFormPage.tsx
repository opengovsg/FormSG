--- conflicted
+++ resolved
@@ -22,25 +22,10 @@
   if (!formId) throw new Error('No formId provided')
 
   return (
-<<<<<<< HEAD
-    <PreviewFormProvider formId={formId}>
-      <GovtMasthead />
-      <SwitchEnvIcon />
-      <PreviewFormHeader />
-      <FormSectionsProvider>
-        <FormStartPage />
-        <PublicFormWrapper>
-          <FormInstructions />
-          <FormFields />
-          <FormEndPage isPreview />
-          <FormFooter />
-        </PublicFormWrapper>
-      </FormSectionsProvider>
-    </PreviewFormProvider>
-=======
     <Flex flexDir="column" height="100vh" pos="relative">
       <PreviewFormProvider formId={formId}>
         <GovtMasthead />
+        <SwitchEnvIcon />
         <PreviewFormBanner />
         <FormSectionsProvider>
           <FormStartPage />
@@ -53,7 +38,6 @@
         </FormSectionsProvider>
       </PreviewFormProvider>
     </Flex>
->>>>>>> e5e646d0
   )
 }
 
