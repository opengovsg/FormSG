--- conflicted
+++ resolved
@@ -112,14 +112,6 @@
         { message: 'Please fill in field before attempting verification' },
         { shouldFocus: true },
       )
-<<<<<<< HEAD
-=======
-    } else {
-      // Clear errors if any errors were set, especially to clear the empty
-      // input error that user sees when the vfn button is clicked when the input
-      // is empty.
-      clearErrors(schema._id)
->>>>>>> 1b9f902a
     }
 
     // Do nothing if box is already opened, or there is already a signature linked to the input.
