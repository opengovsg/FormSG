import { FormFieldDto } from '~shared/types/field'
import {
  PublicFormAuthLogoutDto,
  PublicFormAuthRedirectDto,
} from '~shared/types/form'
import { FormAuthType, PublicFormViewDto } from '~shared/types/form/form'
import { SubmissionResponseDto } from '~shared/types/submission'

import { transformAllIsoStringsToDate } from '~utils/date'
import { ApiService } from '~services/ApiService'
import { FormFieldValues } from '~templates/Field'

import {
  createEmailSubmissionFormData,
  createEncryptedSubmissionData,
} from './utils/createSubmission'

import {
  createEmailSubmissionFormData,
  createEncryptedSubmissionData,
} from './utils/createSubmission'

const PUBLIC_FORMS_ENDPOINT = '/forms'

/**
 * Gets public view of form, along with any
 * identify information obtained from Singpass/Corppass/MyInfo.
 * @param formId FormId of form in question
 * @returns Public view of form, with additional identify information
 */
export const getPublicFormView = async (
  formId: string,
): Promise<PublicFormViewDto> => {
  return ApiService.get<PublicFormViewDto>(`${PUBLIC_FORMS_ENDPOINT}/${formId}`)
    .then(({ data }) => data)
    .then(transformAllIsoStringsToDate)
}

/**
 * Gets the redirect url for public form login
 * @param formId form id of form to log in.
 * @param isPersistentLogin whether login is persistent; affects cookie lifetime.
 * @returns redirect url for public form login
 */
export const getPublicFormAuthRedirectUrl = async (
  formId: string,
  isPersistentLogin = false,
): Promise<PublicFormAuthRedirectDto['redirectURL']> => {
  return ApiService.get<PublicFormAuthRedirectDto>(
    `${PUBLIC_FORMS_ENDPOINT}/${formId}/auth/redirect`,
    { params: { isPersistentLogin } },
  ).then(({ data }) => data.redirectURL)
}

/**
 * Logs out of current public form session
 * @param authType authType of form to log out.
 * @returns Success message
 */
export const logoutPublicForm = async (
  authType: Exclude<FormAuthType, FormAuthType.NIL>,
): Promise<PublicFormAuthLogoutDto> => {
  return ApiService.get<PublicFormAuthLogoutDto>(
    `${PUBLIC_FORMS_ENDPOINT}/auth/${authType}/logout`,
  ).then(({ data }) => data)
}

export type SubmitEmailFormArgs = {
  formId: string
  captchaResponse?: string | null
  formFields: FormFieldDto[]
<<<<<<< HEAD
  formInputs: Record<string, unknown>
=======
  formInputs: FormFieldValues
>>>>>>> 7b657d7e
}

export type SubmitStorageFormArgs = SubmitEmailFormArgs & { publicKey: string }

export const submitEmailModeForm = async ({
  formFields,
  formInputs,
  formId,
  captchaResponse = null,
}: SubmitEmailFormArgs): Promise<SubmissionResponseDto> => {
  const formData = createEmailSubmissionFormData(formFields, formInputs)

  return ApiService.post<SubmissionResponseDto>(
    `${PUBLIC_FORMS_ENDPOINT}/${formId}/submissions/email`,
    formData,
    {
      params: {
        captchaResponse: String(captchaResponse),
      },
    },
  ).then(({ data }) => data)
}

export const submitStorageModeForm = async ({
  formFields,
  formInputs,
  formId,
  publicKey,
  captchaResponse = null,
}: SubmitStorageFormArgs) => {
  const submissionContent = await createEncryptedSubmissionData(
    formFields,
    formInputs,
    publicKey,
  )

  return ApiService.post<SubmissionResponseDto>(
    `${PUBLIC_FORMS_ENDPOINT}/${formId}/submissions/encrypt`,
    submissionContent,
    {
      params: {
        captchaResponse: String(captchaResponse),
      },
    },
  ).then(({ data }) => data)
}<|MERGE_RESOLUTION|>--- conflicted
+++ resolved
@@ -9,11 +9,6 @@
 import { transformAllIsoStringsToDate } from '~utils/date'
 import { ApiService } from '~services/ApiService'
 import { FormFieldValues } from '~templates/Field'
-
-import {
-  createEmailSubmissionFormData,
-  createEncryptedSubmissionData,
-} from './utils/createSubmission'
 
 import {
   createEmailSubmissionFormData,
@@ -69,11 +64,7 @@
   formId: string
   captchaResponse?: string | null
   formFields: FormFieldDto[]
-<<<<<<< HEAD
-  formInputs: Record<string, unknown>
-=======
   formInputs: FormFieldValues
->>>>>>> 7b657d7e
 }
 
 export type SubmitStorageFormArgs = SubmitEmailFormArgs & { publicKey: string }
