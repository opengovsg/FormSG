--- conflicted
+++ resolved
@@ -39,7 +39,6 @@
 import {
   createClearSubmissionFormData,
   createClearSubmissionWithVirusScanningFormData,
-  createEncryptedSubmissionData,
   getAttachmentsMap,
 } from './utils/createSubmission'
 import { filterHiddenInputs } from './utils/filterHiddenInputs'
@@ -155,54 +154,6 @@
   ).then(({ data }) => data)
 }
 
-<<<<<<< HEAD
-export const submitStorageModeForm = async ({
-=======
-export const submitStorageModeClearForm = async ({
->>>>>>> 5dad95d9
-  formFields,
-  formLogics,
-  formInputs,
-  formId,
-  publicKey,
-  captchaResponse = null,
-  captchaType = '',
-  paymentReceiptEmail,
-  responseMetadata,
-  paymentProducts,
-  payments,
-<<<<<<< HEAD
-}: SubmitStorageFormArgs) => {
-=======
-}: SubmitStorageFormClearArgs) => {
->>>>>>> 5dad95d9
-  const filteredInputs = filterHiddenInputs({
-    formFields,
-    formInputs,
-    formLogics,
-  })
-  const submissionContent = await createEncryptedSubmissionData({
-    formFields,
-    formInputs: filteredInputs,
-    publicKey,
-    responseMetadata,
-    paymentReceiptEmail,
-    payments,
-    paymentProducts,
-  })
-  return ApiService.post<SubmissionResponseDto>(
-    `${PUBLIC_FORMS_ENDPOINT}/${formId}/submissions/encrypt`,
-    submissionContent,
-    {
-      params: {
-        captchaResponse: String(captchaResponse),
-        captchaType,
-      },
-    },
-  ).then(({ data }) => data)
-}
-
-<<<<<<< HEAD
 export const submitStorageModeClearForm = async ({
   formFields,
   formLogics,
@@ -221,8 +172,6 @@
     formLogics,
   })
 
-=======
->>>>>>> 5dad95d9
   const formData = createClearSubmissionFormData({
     formFields,
     formInputs: filteredInputs,
@@ -372,56 +321,6 @@
       method: 'POST',
       body: formData,
       headers: {
-        Accept: 'application/json',
-      },
-    },
-  )
-
-  return processFetchResponse(response)
-}
-
-// TODO (#5826): Fallback mutation using Fetch. Remove once network error is resolved
-export const submitStorageModeFormWithFetch = async ({
-  formFields,
-  formLogics,
-  formInputs,
-  formId,
-  publicKey,
-  captchaResponse = null,
-  captchaType = '',
-  paymentReceiptEmail,
-  responseMetadata,
-  paymentProducts,
-  payments,
-}: SubmitStorageFormArgs) => {
-  const filteredInputs = filterHiddenInputs({
-    formFields,
-    formInputs,
-    formLogics,
-  })
-  const submissionContent = await createEncryptedSubmissionData({
-    formFields,
-    formInputs: filteredInputs,
-    publicKey,
-    responseMetadata,
-    paymentReceiptEmail,
-    payments,
-    paymentProducts,
-  })
-
-  // Add captcha response to query string
-  const queryString = new URLSearchParams({
-    captchaResponse: String(captchaResponse),
-    captchaType,
-  }).toString()
-
-  const response = await fetch(
-    `${API_BASE_URL}${PUBLIC_FORMS_ENDPOINT}/${formId}/submissions/encrypt?${queryString}`,
-    {
-      method: 'POST',
-      body: JSON.stringify(submissionContent),
-      headers: {
-        'Content-Type': 'application/json',
         Accept: 'application/json',
       },
     },
