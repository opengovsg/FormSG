<<<<<<< HEAD
import { SuccessMessageDto } from '~shared/types'
import { FormFieldDto, PaymentFieldsDto } from '~shared/types/field'
=======
import { SubmitFormIssueBodyDto, SuccessMessageDto } from '~shared/types'
import { FormFieldDto } from '~shared/types/field'
>>>>>>> d6fd3c20
import {
  PublicFormAuthLogoutDto,
  PublicFormAuthRedirectDto,
  SubmitFormFeedbackBodyDto,
} from '~shared/types/form'
import {
  FormAuthType,
  FormDto,
  PublicFormViewDto,
} from '~shared/types/form/form'
import {
  ResponseMetadata,
  SubmissionResponseDto,
} from '~shared/types/submission'

import { transformAllIsoStringsToDate } from '~utils/date'
import {
  API_BASE_URL,
  ApiService,
  processFetchResponse,
} from '~services/ApiService'
import { FormFieldValues } from '~templates/Field'

import {
  createEmailSubmissionFormData,
  createEncryptedSubmissionData,
} from './utils/createSubmission'
import { filterHiddenInputs } from './utils/filterHiddenInputs'

export const PUBLIC_FORMS_ENDPOINT = '/forms'

/**
 * Gets public view of form, along with any
 * identify information obtained from Singpass/Corppass/MyInfo.
 * @param formId FormId of form in question
 * @returns Public view of form, with additional identify information
 */
export const getPublicFormView = async (
  formId: string,
): Promise<PublicFormViewDto> => {
  return ApiService.get<PublicFormViewDto>(`${PUBLIC_FORMS_ENDPOINT}/${formId}`)
    .then(({ data }) => data)
    .then(transformAllIsoStringsToDate)
}

/**
 * Gets the redirect url for public form login
 * @param formId form id of form to log in.
 * @param isPersistentLogin whether login is persistent; affects cookie lifetime.
 * @returns redirect url for public form login
 */
export const getPublicFormAuthRedirectUrl = async (
  formId: string,
  isPersistentLogin = false,
  encodedQuery?: string,
): Promise<PublicFormAuthRedirectDto['redirectURL']> => {
  return ApiService.get<PublicFormAuthRedirectDto>(
    `${PUBLIC_FORMS_ENDPOINT}/${formId}/auth/redirect`,
    { params: { encodedQuery, isPersistentLogin } },
  ).then(({ data }) => data.redirectURL)
}

/**
 * Logs out of current public form session
 * @param authType authType of form to log out.
 * @returns Success message
 */
export const logoutPublicForm = async (
  authType: Exclude<FormAuthType, FormAuthType.NIL>,
): Promise<PublicFormAuthLogoutDto> => {
  return ApiService.get<PublicFormAuthLogoutDto>(
    `${PUBLIC_FORMS_ENDPOINT}/auth/${authType}/logout`,
  ).then(({ data }) => data)
}

export type SubmitEmailFormArgs = {
  formId: string
  captchaResponse?: string | null
  captchaType?: string
  formFields: FormFieldDto[]
  formLogics: FormDto['form_logics']
  formInputs: FormFieldValues
  responseMetadata?: ResponseMetadata
  paymentReceiptEmail?: string
  payments?: PaymentFieldsDto
}

export type SubmitStorageFormArgs = SubmitEmailFormArgs & { publicKey: string }

export const submitEmailModeForm = async ({
  formFields,
  formLogics,
  formInputs,
  formId,
  captchaResponse = null,
  captchaType = '',
  responseMetadata,
}: SubmitEmailFormArgs): Promise<SubmissionResponseDto> => {
  const filteredInputs = filterHiddenInputs({
    formFields,
    formInputs,
    formLogics,
  })
  const formData = createEmailSubmissionFormData(
    formFields,
    filteredInputs,
    responseMetadata,
  )

  return ApiService.post<SubmissionResponseDto>(
    `${PUBLIC_FORMS_ENDPOINT}/${formId}/submissions/email`,
    formData,
    {
      params: {
        captchaResponse: String(captchaResponse),
        captchaType: captchaType,
      },
    },
  ).then(({ data }) => data)
}

export const submitStorageModeForm = async ({
  formFields,
  formLogics,
  formInputs,
  formId,
  publicKey,
  captchaResponse = null,
  captchaType = '',
  paymentReceiptEmail,
  responseMetadata,
  payments,
}: SubmitStorageFormArgs) => {
  const filteredInputs = filterHiddenInputs({
    formFields,
    formInputs,
    formLogics,
  })
  const submissionContent = await createEncryptedSubmissionData({
    formFields,
    formInputs: filteredInputs,
    publicKey,
    responseMetadata,
    paymentReceiptEmail,
    payments,
  })
  return ApiService.post<SubmissionResponseDto>(
    `${PUBLIC_FORMS_ENDPOINT}/${formId}/submissions/encrypt`,
    submissionContent,
    {
      params: {
        captchaResponse: String(captchaResponse),
        captchaType,
      },
    },
  ).then(({ data }) => data)
}

// TODO (#5826): Fallback mutation using Fetch. Remove once network error is resolved
export const submitEmailModeFormWithFetch = async ({
  formFields,
  formLogics,
  formInputs,
  formId,
  captchaResponse = null,
  captchaType = '',
  responseMetadata,
}: SubmitEmailFormArgs): Promise<SubmissionResponseDto> => {
  const filteredInputs = filterHiddenInputs({
    formFields,
    formInputs,
    formLogics,
  })
  const formData = createEmailSubmissionFormData(
    formFields,
    filteredInputs,
    responseMetadata,
  )

  // Add captcha response to query string
  const queryString = new URLSearchParams({
    captchaResponse: String(captchaResponse),
    captchaType,
  }).toString()

  const response = await fetch(
    `${API_BASE_URL}${PUBLIC_FORMS_ENDPOINT}/${formId}/submissions/email?${queryString}`,
    {
      method: 'POST',
      body: formData,
      headers: {
        Accept: 'application/json',
      },
    },
  )

  return processFetchResponse(response)
}

// TODO (#5826): Fallback mutation using Fetch. Remove once network error is resolved
export const submitStorageModeFormWithFetch = async ({
  formFields,
  formLogics,
  formInputs,
  formId,
  publicKey,
  captchaResponse = null,
  captchaType = '',
  paymentReceiptEmail,
  responseMetadata,
  payments,
}: SubmitStorageFormArgs) => {
  const filteredInputs = filterHiddenInputs({
    formFields,
    formInputs,
    formLogics,
  })
  const submissionContent = await createEncryptedSubmissionData({
    formFields,
    formInputs: filteredInputs,
    publicKey,
    responseMetadata,
    paymentReceiptEmail,
    payments,
  })

  // Add captcha response to query string
  const queryString = new URLSearchParams({
    captchaResponse: String(captchaResponse),
    captchaType,
  }).toString()

  const response = await fetch(
    `${API_BASE_URL}${PUBLIC_FORMS_ENDPOINT}/${formId}/submissions/encrypt?${queryString}`,
    {
      method: 'POST',
      body: JSON.stringify(submissionContent),
      headers: {
        'Content-Type': 'application/json',
        Accept: 'application/json',
      },
    },
  )

  return processFetchResponse(response)
}

/**
 * Post feedback for a given form.
 * @param formId the id of the form to post feedback for
 * @param submissionId the id of the form submission to post feedback for
 * @param feedbackToPost object containing the feedback
 * @returns success message
 */
export const submitFormFeedback = async (
  formId: string,
  submissionId: string,
  feedbackToPost: SubmitFormFeedbackBodyDto,
): Promise<SuccessMessageDto> => {
  return ApiService.post<SuccessMessageDto>(
    `${PUBLIC_FORMS_ENDPOINT}/${formId}/submissions/${submissionId}/feedback`,
    feedbackToPost,
  ).then(({ data }) => data)
}

/**
 * Post issue for a given form.
 * @param formId the id of the form to post feedback for
 * @param issueToPost object containing the issue
 * @returns success message
 */
export const submitFormIssue = async (
  formId: string,
  issueToPost: SubmitFormIssueBodyDto,
): Promise<SuccessMessageDto> => {
  return ApiService.post<SuccessMessageDto>(
    `${PUBLIC_FORMS_ENDPOINT}/${formId}/issue`,
    issueToPost,
  ).then(({ data }) => data)
}<|MERGE_RESOLUTION|>--- conflicted
+++ resolved
@@ -1,10 +1,5 @@
-<<<<<<< HEAD
-import { SuccessMessageDto } from '~shared/types'
+import { SubmitFormIssueBodyDto, SuccessMessageDto } from '~shared/types'
 import { FormFieldDto, PaymentFieldsDto } from '~shared/types/field'
-=======
-import { SubmitFormIssueBodyDto, SuccessMessageDto } from '~shared/types'
-import { FormFieldDto } from '~shared/types/field'
->>>>>>> d6fd3c20
 import {
   PublicFormAuthLogoutDto,
   PublicFormAuthRedirectDto,
