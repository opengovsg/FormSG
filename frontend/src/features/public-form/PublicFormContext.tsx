// Contains all the shared props that will probably be passed down.
import { createContext, RefObject, useContext } from 'react'
import { UseQueryResult } from 'react-query'

import { PublicFormViewDto } from '~shared/types/form'

export interface PublicFormContextProps
  extends Partial<PublicFormViewDto>,
    Omit<UseQueryResult<PublicFormViewDto>, 'data'> {
  miniHeaderRef: RefObject<HTMLDivElement>
  formId: string
  /**
   * @note async function due to possibility of calling API to generate transactionId.
   * Get current verification transaction ID for the form.
   */
  getTransactionId: () => Promise<string>
  /**
   * The expiry time of current transaction, if it exists.
   * Is `null` if no transaction has been generated yet. */
  expiryInMs: number | null
<<<<<<< HEAD
  /** Callback to be invoked when user submits public form. */
  handleSubmitForm: (formInputs: any) => void
  /** If form is submitted, submissionId will be defined. */
  submissionId: string | undefined
=======
  /** Color of background based on form's colorTheme */
  formBgColor: string
>>>>>>> 1c3f03c0
}

export const PublicFormContext = createContext<
  PublicFormContextProps | undefined
>(undefined)

export const usePublicFormContext = (): PublicFormContextProps => {
  const context = useContext(PublicFormContext)
  if (!context) {
    throw new Error(
      `usePublicFormContext must be used within a PublicFormProvider component`,
    )
  }
  return context
}<|MERGE_RESOLUTION|>--- conflicted
+++ resolved
@@ -18,15 +18,12 @@
    * The expiry time of current transaction, if it exists.
    * Is `null` if no transaction has been generated yet. */
   expiryInMs: number | null
-<<<<<<< HEAD
   /** Callback to be invoked when user submits public form. */
   handleSubmitForm: (formInputs: any) => void
   /** If form is submitted, submissionId will be defined. */
   submissionId: string | undefined
-=======
   /** Color of background based on form's colorTheme */
   formBgColor: string
->>>>>>> 1c3f03c0
 }
 
 export const PublicFormContext = createContext<
