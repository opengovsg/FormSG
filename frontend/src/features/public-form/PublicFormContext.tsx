// Contains all the shared props that will probably be passed down.
import { createContext, RefObject, useContext } from 'react'
import { UseQueryResult } from 'react-query'

import { PaymentSubmissionData } from '~shared/types'
import { PublicFormViewDto } from '~shared/types/form'

export type SubmissionData = {
  /** Submission id */
  id: string | undefined
  /** Submission time in ms from epoch  */
  timestamp: number
<<<<<<< HEAD
  // payment forms will have non-empty paymentData field
=======
  // payment forms will return a paymentIntentId
>>>>>>> 1544f2b6
  paymentData?: PaymentSubmissionData
}

export interface PublicFormContextProps
  extends Partial<PublicFormViewDto>,
    Omit<UseQueryResult<PublicFormViewDto>, 'data'> {
  miniHeaderRef: RefObject<HTMLDivElement>
  formId: string
  /** Whether form authentication is required. */
  isAuthRequired: boolean
  /**
   * @note async function due to possibility of calling API to generate transactionId.
   * Get current verification transaction ID for the form.
   */
  getTransactionId: () => Promise<string>
  /**
   * The expiry time of current transaction, if it exists.
   * Is `null` if no transaction has been generated yet. */
  expiryInMs: number | null
  /** If form is submitted, submissionData will be defined. */
  submissionData?: SubmissionData
  /** Callback to be invoked when user submits public form. */
  // eslint-disable-next-line @typescript-eslint/no-explicit-any
  handleSubmitForm: ((formInputs: any) => void) | undefined
  /** Callback to be invoked to logout of authenticated form, if user is logged in.  */
  handleLogout: (() => void) | undefined
  /** id of container to render captcha in.
   * Captcha will be instantiated if provided
   */
  captchaContainerId?: string
  /** Whether mobile section sidebar is open */
  isMobileDrawerOpen: boolean
  /**
   * Callbacks to be invoked when mobile section sidebar
   * is opened and closed
   */
  onMobileDrawerOpen: () => void
  onMobileDrawerClose: () => void
}

export const PublicFormContext = createContext<
  PublicFormContextProps | undefined
>(undefined)

export const usePublicFormContext = (): PublicFormContextProps => {
  const context = useContext(PublicFormContext)
  if (!context) {
    throw new Error(
      `usePublicFormContext must be used within a PublicFormProvider component`,
    )
  }
  return context
}<|MERGE_RESOLUTION|>--- conflicted
+++ resolved
@@ -2,7 +2,6 @@
 import { createContext, RefObject, useContext } from 'react'
 import { UseQueryResult } from 'react-query'
 
-import { PaymentSubmissionData } from '~shared/types'
 import { PublicFormViewDto } from '~shared/types/form'
 
 export type SubmissionData = {
@@ -10,12 +9,6 @@
   id: string | undefined
   /** Submission time in ms from epoch  */
   timestamp: number
-<<<<<<< HEAD
-  // payment forms will have non-empty paymentData field
-=======
-  // payment forms will return a paymentIntentId
->>>>>>> 1544f2b6
-  paymentData?: PaymentSubmissionData
 }
 
 export interface PublicFormContextProps
