--- conflicted
+++ resolved
@@ -192,10 +192,7 @@
   const { handleLogoutMutation } = usePublicAuthMutations(formId)
 
   const navigate = useNavigate()
-<<<<<<< HEAD
   const [, storePaymentMemory] = useBrowserStm(formId)
-=======
->>>>>>> 1544f2b6
   const handleSubmitForm: SubmitHandler<
     FormFieldValues & { payment_receipt_email_field?: { value: string } }
   > = useCallback(
@@ -281,31 +278,19 @@
                   onSuccess: ({
                     submissionId,
                     timestamp,
-<<<<<<< HEAD
                     // payment forms will have non-empty paymentData field
-=======
-                    // payment forms will return a paymentIntentId
->>>>>>> 1544f2b6
                     paymentData,
                   }) => {
                     trackSubmitForm(form)
 
                     if (paymentData) {
-<<<<<<< HEAD
                       navigate(getPaymentPageUrl(formId, paymentData.paymentId))
                       storePaymentMemory(paymentData.paymentId)
-=======
-                      navigate(`/${formId}/payment/${paymentData.paymentId}`)
->>>>>>> 1544f2b6
                       return
                     }
                     setSubmissionData({
                       id: submissionId,
                       timestamp,
-<<<<<<< HEAD
-                      paymentData,
-=======
->>>>>>> 1544f2b6
                     })
                   },
                 },
@@ -347,10 +332,7 @@
       submitStorageModeFormMutation,
       formId,
       navigate,
-<<<<<<< HEAD
       storePaymentMemory,
-=======
->>>>>>> 1544f2b6
     ],
   )
 
