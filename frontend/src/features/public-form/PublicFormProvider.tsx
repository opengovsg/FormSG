import {
  useCallback,
  useEffect,
  useLayoutEffect,
  useMemo,
  useRef,
  useState,
} from 'react'
import { Helmet } from 'react-helmet-async'
import { SubmitHandler } from 'react-hook-form'
import { useNavigate } from 'react-router-dom'
import { useDisclosure } from '@chakra-ui/react'
import { datadogLogs } from '@datadog/browser-logs'
import { differenceInMilliseconds, isPast } from 'date-fns'
import get from 'lodash/get'
import simplur from 'simplur'

import {
  featureFlags,
  PAYMENT_CONTACT_FIELD_ID,
  PAYMENT_PRODUCT_FIELD_ID,
  PAYMENT_VARIABLE_INPUT_AMOUNT_FIELD_ID,
} from '~shared/constants'
import { BasicField, PaymentType } from '~shared/types'
import { CaptchaTypes } from '~shared/types/captcha'
import {
  FormAuthType,
  FormResponseMode,
  ProductItem,
  PublicFormDto,
} from '~shared/types/form'
import { dollarsToCents } from '~shared/utils/payments'

import { MONGODB_ID_REGEX } from '~constants/routes'
import { useBrowserStm } from '~hooks/payments'
import { useTimeout } from '~hooks/useTimeout'
import { useToast } from '~hooks/useToast'
import { HttpError } from '~services/ApiService'
import { FormFieldValues } from '~templates/Field'

import NotFoundErrorPage from '~pages/NotFoundError'
import {
  trackReCaptchaOnError,
  trackSubmitForm,
  trackSubmitFormFailure,
  trackTurnstileOnError,
  trackVisitPublicForm,
} from '~features/analytics/AnalyticsService'
import { useEnv } from '~features/env/queries'
import { useIsFeatureEnabled } from '~features/feature-flags/queries'
import { getPaymentPageUrl } from '~features/public-form/utils/urls'
import {
  RecaptchaClosedError,
  useRecaptcha,
} from '~features/recaptcha/useRecaptcha'
import { useTurnstile } from '~features/turnstile/useTurnstile'
import {
  FetchNewTransactionResponse,
  useTransactionMutations,
} from '~features/verifiable-fields'

import { FormNotFound } from './components/FormNotFound'
import { usePublicAuthMutations, usePublicFormMutations } from './mutations'
import { PublicFormContext, SubmissionData } from './PublicFormContext'
import { usePublicFormView } from './queries'
import { axiosDebugFlow } from './utils'

interface PublicFormProviderProps {
  formId: string
  children: React.ReactNode
  startTime: number
}

export function useCommonFormProvider(formId: string) {
  // For mobile section sidebar
  const {
    isOpen: isMobileDrawerOpen,
    onOpen: onMobileDrawerOpen,
    onClose: onMobileDrawerClose,
  } = useDisclosure()

  const [vfnTransaction, setVfnTransaction] =
    useState<FetchNewTransactionResponse>()
  const miniHeaderRef = useRef<HTMLDivElement>(null)
  const { createTransactionMutation } = useTransactionMutations(formId)
  const toast = useToast({ isClosable: true })
  const vfnToastIdRef = useRef<string | number>()

  const getTransactionId = useCallback(async () => {
    if (!vfnTransaction || isPast(vfnTransaction.expireAt)) {
      const result = await createTransactionMutation.mutateAsync()
      setVfnTransaction(result)
      return result.transactionId
    }
    return vfnTransaction.transactionId
  }, [createTransactionMutation, vfnTransaction])

  const isNotFormId = useMemo(() => !MONGODB_ID_REGEX.test(formId), [formId])

  const expiryInMs = useMemo(() => {
    if (!vfnTransaction?.expireAt) return null
    return differenceInMilliseconds(vfnTransaction.expireAt, Date.now())
  }, [vfnTransaction])

  return {
    isNotFormId,
    toast,
    vfnToastIdRef,
    expiryInMs,
    miniHeaderRef,
    getTransactionId,
    isMobileDrawerOpen,
    onMobileDrawerOpen,
    onMobileDrawerClose,
  }
}

export const PublicFormProvider = ({
  formId,
  children,
  startTime,
}: PublicFormProviderProps): JSX.Element => {
  // Once form has been submitted, submission data will be set here.
  const [submissionData, setSubmissionData] = useState<SubmissionData>()
  const [numVisibleFields, setNumVisibleFields] = useState(0)

  const { data, isLoading, error, ...rest } = usePublicFormView(
    formId,
    // Stop querying once submissionData is present.
    /* enabled= */ !submissionData,
  )

  // Scroll to top of page when user has finished their submission.
  useLayoutEffect(() => {
    if (submissionData) {
      window.scrollTo(0, 0)
    }
  }, [submissionData])

  // Only load catpcha if enabled on form and the user is not on GSIB
  const enableCaptcha = data && data.form.hasCaptcha && !data.isIntranetUser

  const {
    data: { captchaPublicKey, turnstileSiteKey, useFetchForSubmissions } = {},
  } = useEnv(/* enabled= */ enableCaptcha)

  // Feature flag to control turnstile captcha rollout
  // defaults to false
  // todo: remove after full rollout
  const enableTurnstileFeatureFlag = useIsFeatureEnabled(
    featureFlags.turnstile,
    false,
  )

  let hasLoaded: boolean
  let containerID: string
  let captchaType: CaptchaTypes

  const {
    hasLoaded: hasTurnstileLoaded,
    getTurnstileResponse,
    containerID: turnstileContainerID,
  } = useTurnstile({
    sitekey: enableCaptcha ? turnstileSiteKey : undefined,
    enableUsage: enableTurnstileFeatureFlag,
  })

  const {
    hasLoaded: hasRecaptchaLoaded,
    getCaptchaResponse,
    containerId: recaptchaContainerID,
  } = useRecaptcha({
    sitekey: enableCaptcha ? captchaPublicKey : undefined,
    enableUsage: !enableTurnstileFeatureFlag,
  })

  if (enableTurnstileFeatureFlag) {
    hasLoaded = hasTurnstileLoaded
    containerID = turnstileContainerID
    captchaType = CaptchaTypes.Turnstile
  } else {
    hasLoaded = hasRecaptchaLoaded
    containerID = recaptchaContainerID
    captchaType = CaptchaTypes.Recaptcha
  }

  const { isNotFormId, toast, vfnToastIdRef, expiryInMs, ...commonFormValues } =
    useCommonFormProvider(formId)

  const isPaymentEnabled =
    data?.form.responseMode === FormResponseMode.Encrypt &&
    data.form.payments_field.enabled

  useEffect(() => {
    if (data?.myInfoError) {
      toast({
        status: 'danger',
        description:
          'Your Myinfo details could not be retrieved. Refresh your browser and log in, or try again later.',
      })
    }
  }, [data, toast])

  const showErrorToast = useCallback(
    (error, form: PublicFormDto) => {
      toast({
        status: 'danger',
        description:
          error instanceof Error
            ? error.message
            : 'An error occurred whilst processing your submission. Please refresh and try again.',
      })
      trackSubmitFormFailure(form)
    },
    [toast],
  )

  useEffect(() => {
    if (data) trackVisitPublicForm(data.form)
  }, [data])

  const isFormNotFound = useMemo(() => {
    return (
      error instanceof HttpError && (error.code === 404 || error.code === 410)
    )
  }, [error])

  const generateVfnExpiryToast = useCallback(() => {
    if (vfnToastIdRef.current) {
      toast.close(vfnToastIdRef.current)
    }
    const numVerifiable = data?.form.form_fields.filter((ff) =>
      get(ff, 'isVerifiable'),
    ).length

    if (numVerifiable) {
      vfnToastIdRef.current = toast({
        duration: null,
        status: 'warning',
        isClosable: true,
        description: simplur`Your verified field[|s] ${[
          numVerifiable,
        ]} [has|have] expired. Please verify [the|those] ${[
          numVerifiable,
        ]} field[|s] again.`,
      })
    }
  }, [data?.form.form_fields, toast, vfnToastIdRef])

  const {
    submitEmailModeFormMutation,
    submitStorageModeFormMutation,
    submitEmailModeFormFetchMutation,
    submitStorageModeFormFetchMutation,
  } = usePublicFormMutations(formId, submissionData?.id ?? '')

  const { handleLogoutMutation } = usePublicAuthMutations(formId)

  const navigate = useNavigate()
  const [, storePaymentMemory] = useBrowserStm(formId)
  const handleSubmitForm: SubmitHandler<FormFieldValues> = useCallback(
    async ({
      [PAYMENT_CONTACT_FIELD_ID]: paymentReceiptEmailField,
      [PAYMENT_VARIABLE_INPUT_AMOUNT_FIELD_ID]: paymentVariableInputAmountField,
      [PAYMENT_PRODUCT_FIELD_ID]: paymentProducts,
      ...formInputs
    }) => {
      const { form } = data ?? {}
      if (!form) return

      let captchaResponse: string | null

      if (enableTurnstileFeatureFlag) {
        try {
          captchaResponse = await getTurnstileResponse()
        } catch (error) {
          trackTurnstileOnError(form)
          return showErrorToast(error, form)
        }
      } else {
        try {
          captchaResponse = await getCaptchaResponse()
        } catch (error) {
          if (error instanceof RecaptchaClosedError) {
            // Do nothing if recaptcha is closed.
            return
          }
          trackReCaptchaOnError(form)
          return showErrorToast(error, form)
        }
      }

      const formData = {
        formFields: form.form_fields,
        formLogics: form.form_logics,
        formInputs,
        captchaResponse,
        captchaType,
        responseMetadata: {
          responseTimeMs: differenceInMilliseconds(Date.now(), startTime),
          numVisibleFields: isPaymentEnabled
            ? numVisibleFields + 1
            : numVisibleFields,
        },
      }

      const countryRegionFieldIds = new Set(
        form.form_fields
          .filter((field) => field.fieldType === BasicField.CountryRegion)
          .map((field) => field._id),
      )
      // We want users to see the country/region options in title-case but we also need the data in the backend to remain in upper-case.
      // Country/region data in the backend needs to remain in upper-case so that they remain consistent with myinfo-countries.
      const formInputsWithCountryRegionInUpperCase = Object.keys(
        formInputs,
      ).reduce((newFormInputs: typeof formInputs, fieldId) => {
        const currentInput = formInputs[fieldId]
        if (
          countryRegionFieldIds.has(fieldId) &&
          typeof currentInput === 'string'
        ) {
          newFormInputs[fieldId] = currentInput.toUpperCase()
        } else {
          newFormInputs[fieldId] = currentInput
        }
        return newFormInputs
      }, {})

      const logMeta = {
        action: 'handleSubmitForm',
        useFetchForSubmissions,
      }

      const onSuccess = ({
        submissionId,
        timestamp,
      }: {
        submissionId: string
        timestamp: number
      }) => {
        setSubmissionData({
          id: submissionId,
          timestamp,
        })
        trackSubmitForm(form)
      }

      switch (form.responseMode) {
        case FormResponseMode.Email: {
          // Using mutateAsync so react-hook-form goes into loading state.

          const submitEmailFormWithFetch = function () {
            datadogLogs.logger.info(`handleSubmitForm: submitting via fetch`, {
              meta: {
                ...logMeta,
                responseMode: 'email',
                method: 'fetch',
              },
            })

            return submitEmailModeFormFetchMutation
              .mutateAsync(
                {
                  ...formData,
                  formInputs: formInputsWithCountryRegionInUpperCase,
                },
                { onSuccess },
              )
              .catch(async (error) => {
                datadogLogs.logger.warn(`handleSubmitForm: ${error.message}`, {
                  meta: {
                    ...logMeta,
                    responseMode: 'email',
                    method: 'fetch',
                    error: {
                      message: error.message,
                      name: error.name,
                      stack: error.stack,
                    },
                  },
                })
                showErrorToast(error, form)
              })
          }

          // TODO (#5826): Toggle to use fetch for submissions instead of axios. If enabled, this is used for testing and to use fetch instead of axios by default if testing shows fetch is more  stable. Remove once network error is resolved
          if (useFetchForSubmissions) {
            return submitEmailFormWithFetch()
          } else {
            datadogLogs.logger.info(`handleSubmitForm: submitting via axios`, {
              meta: {
                ...logMeta,
                responseMode: 'email',
                method: 'axios',
              },
            })

            return (
              submitEmailModeFormMutation
                .mutateAsync(
                  {
                    ...formData,
                    formInputs: formInputsWithCountryRegionInUpperCase,
                  },
                  { onSuccess },
                )
                // Using catch since we are using mutateAsync and react-hook-form will continue bubbling this up.
                .catch(async (error) => {
                  // TODO(#5826): Remove when we have resolved the Network Error
                  datadogLogs.logger.warn(
                    `handleSubmitForm: ${error.message}`,
                    {
                      meta: {
                        ...logMeta,
                        responseMode: 'email',
                        method: 'axios',
                        error: {
                          message: error.message,
                          stack: error.stack,
                        },
                      },
                    },
                  )
                  if (/Network Error/i.test(error.message)) {
                    axiosDebugFlow()
                    return submitEmailFormWithFetch()
                  } else {
                    showErrorToast(error, form)
                  }
                })
            )
          }
        }
        case FormResponseMode.Encrypt: {
          // Using mutateAsync so react-hook-form goes into loading state.

          const formPaymentData: {
            paymentReceiptEmail: string | undefined
            paymentProducts: Array<ProductItem> | undefined
            payments?: { amount_cents: number } | undefined
          } = {
            paymentReceiptEmail: paymentReceiptEmailField?.value,
            paymentProducts: paymentProducts?.filter<ProductItem>(
              (product): product is ProductItem =>
                product.selected && product.quantity > 0,
            ),
            ...(form.payments_field.payment_type === PaymentType.Variable
              ? {
                  payments: {
                    amount_cents: dollarsToCents(
                      paymentVariableInputAmountField ?? '0',
                    ),
                  },
                }
              : {}),
          }

          const submitStorageFormWithFetch = function () {
            datadogLogs.logger.info(`handleSubmitForm: submitting via fetch`, {
              meta: {
                ...logMeta,
                responseMode: 'storage',
                method: 'fetch',
              },
            })

            return submitStorageModeFormFetchMutation
              .mutateAsync(
                {
                  ...formData,
<<<<<<< HEAD
                  ...formPaymentData,
=======
                  formInputs: formInputsWithCountryRegionInUpperCase,
>>>>>>> 6cda5314
                  publicKey: form.publicKey,
                },
                {
                  onSuccess: ({
                    submissionId,
                    timestamp,
                    // payment forms will have non-empty paymentData field
                    paymentData,
                  }) => {
                    trackSubmitForm(form)

                    if (paymentData) {
                      navigate(getPaymentPageUrl(formId, paymentData.paymentId))
                      storePaymentMemory(paymentData.paymentId)
                      return
                    }
                    setSubmissionData({
                      id: submissionId,
                      timestamp,
                    })
                  },
                },
              )
              .catch(async (error) => {
                datadogLogs.logger.warn(`handleSubmitForm: ${error.message}`, {
                  meta: {
                    ...logMeta,
                    responseMode: 'storage',
                    method: 'fetch',
                    error: {
                      message: error.message,
                      name: error.name,
                      stack: error.stack,
                    },
                  },
                })
                showErrorToast(error, form)
              })
          }

          // TODO (#5826): Toggle to use fetch for submissions instead of axios. If enabled, this is used for testing and to use fetch instead of axios by default if testing shows fetch is more  stable. Remove once network error is resolved
          if (useFetchForSubmissions) {
            return submitStorageFormWithFetch()
          }
          datadogLogs.logger.info(`handleSubmitForm: submitting via axios`, {
            meta: {
              ...logMeta,
              responseMode: 'storage',
              method: 'axios',
            },
          })

          return (
            submitStorageModeFormMutation
              .mutateAsync(
                {
                  ...formData,
<<<<<<< HEAD
                  ...formPaymentData,
=======
                  formInputs: formInputsWithCountryRegionInUpperCase,
>>>>>>> 6cda5314
                  publicKey: form.publicKey,
                },
                {
                  onSuccess: ({
                    submissionId,
                    timestamp,
                    // payment forms will have non-empty paymentData field
                    paymentData,
                  }) => {
                    trackSubmitForm(form)

                    if (paymentData) {
                      navigate(getPaymentPageUrl(formId, paymentData.paymentId))
                      storePaymentMemory(paymentData.paymentId)
                      return
                    }
                    setSubmissionData({
                      id: submissionId,
                      timestamp,
                    })
                  },
                },
              )
              // Using catch since we are using mutateAsync and react-hook-form will continue bubbling this up.
              .catch(async (error) => {
                // TODO(#5826): Remove when we have resolved the Network Error
                datadogLogs.logger.warn(`handleSubmitForm: ${error.message}`, {
                  meta: {
                    ...logMeta,
                    responseMode: 'storage',
                    method: 'axios',
                    error: {
                      message: error.message,
                      stack: error.stack,
                    },
                  },
                })

                if (/Network Error/i.test(error.message)) {
                  axiosDebugFlow()
                  return submitStorageFormWithFetch()
                }
                showErrorToast(error, form)
              })
          )
        }
      }
    },
    [
      data,
      enableTurnstileFeatureFlag,
      getTurnstileResponse,
      getCaptchaResponse,
      captchaType,
      showErrorToast,
      submitEmailModeFormMutation,
      submitStorageModeFormMutation,
      formId,
      navigate,
      storePaymentMemory,
      submitEmailModeFormFetchMutation,
      submitStorageModeFormFetchMutation,
      useFetchForSubmissions,
      numVisibleFields,
      startTime,
      isPaymentEnabled,
    ],
  )

  useTimeout(generateVfnExpiryToast, expiryInMs)

  const handleLogout = useCallback(() => {
    if (!data?.form || data.form.authType === FormAuthType.NIL) return
    return handleLogoutMutation.mutate(data.form.authType)
  }, [data?.form, handleLogoutMutation])

  const isAuthRequired = useMemo(
    () =>
      !!data?.form &&
      data.form.authType !== FormAuthType.NIL &&
      !data.spcpSession,
    [data?.form, data?.spcpSession],
  )

  if (isNotFormId) {
    return <NotFoundErrorPage />
  }

  return (
    <PublicFormContext.Provider
      value={{
        handleSubmitForm,
        handleLogout,
        formId,
        error,
        submissionData,
        isAuthRequired,
        captchaContainerId: containerID,
        expiryInMs,
        isLoading: isLoading || (!!enableCaptcha && !hasLoaded),
        isPaymentEnabled,
        isPreview: false,
        setNumVisibleFields,
        ...commonFormValues,
        ...data,
        ...rest,
      }}
    >
      <Helmet title={isFormNotFound ? 'Form not found' : data?.form.title} />
      {isFormNotFound ? <FormNotFound message={error?.message} /> : children}
    </PublicFormContext.Provider>
  )
}<|MERGE_RESOLUTION|>--- conflicted
+++ resolved
@@ -288,20 +288,6 @@
           trackReCaptchaOnError(form)
           return showErrorToast(error, form)
         }
-      }
-
-      const formData = {
-        formFields: form.form_fields,
-        formLogics: form.form_logics,
-        formInputs,
-        captchaResponse,
-        captchaType,
-        responseMetadata: {
-          responseTimeMs: differenceInMilliseconds(Date.now(), startTime),
-          numVisibleFields: isPaymentEnabled
-            ? numVisibleFields + 1
-            : numVisibleFields,
-        },
       }
 
       const countryRegionFieldIds = new Set(
@@ -325,6 +311,20 @@
         }
         return newFormInputs
       }, {})
+
+      const formData = {
+        formFields: form.form_fields,
+        formLogics: form.form_logics,
+        formInputs: formInputsWithCountryRegionInUpperCase,
+        captchaResponse,
+        captchaType,
+        responseMetadata: {
+          responseTimeMs: differenceInMilliseconds(Date.now(), startTime),
+          numVisibleFields: isPaymentEnabled
+            ? numVisibleFields + 1
+            : numVisibleFields,
+        },
+      }
 
       const logMeta = {
         action: 'handleSubmitForm',
@@ -468,11 +468,7 @@
               .mutateAsync(
                 {
                   ...formData,
-<<<<<<< HEAD
                   ...formPaymentData,
-=======
-                  formInputs: formInputsWithCountryRegionInUpperCase,
->>>>>>> 6cda5314
                   publicKey: form.publicKey,
                 },
                 {
@@ -530,11 +526,7 @@
               .mutateAsync(
                 {
                   ...formData,
-<<<<<<< HEAD
                   ...formPaymentData,
-=======
-                  formInputs: formInputsWithCountryRegionInUpperCase,
->>>>>>> 6cda5314
                   publicKey: form.publicKey,
                 },
                 {
