import { useCallback, useEffect, useMemo, useRef, useState } from 'react'
<<<<<<< HEAD
import { Helmet } from 'react-helmet-async'
import { SubmitHandler } from 'react-hook-form'
=======
>>>>>>> aaae1f4f
import { Text } from '@chakra-ui/react'
import { differenceInMilliseconds, isPast } from 'date-fns'
import { isEqual } from 'lodash'
import get from 'lodash/get'
import simplur from 'simplur'

import { FormFieldDto } from '~shared/types/field'
import { FormResponseMode, PublicFormViewDto } from '~shared/types/form'

import { PUBLICFORM_REGEX } from '~constants/routes'
import { useTimeout } from '~hooks/useTimeout'
import { useToast } from '~hooks/useToast'
import { HttpError } from '~services/ApiService'
import Link from '~components/Link'

import { trackVisitPublicForm } from '~features/analytics/AnalyticsService'
import {
  FetchNewTransactionResponse,
  useTransactionMutations,
} from '~features/verifiable-fields'

import { usePublicFormMutations } from './mutations'
import { PublicFormContext } from './PublicFormContext'
import { usePublicFormView } from './queries'

interface PublicFormProviderProps {
  formId: string
  children: React.ReactNode
}

export const PublicFormProvider = ({
  formId,
  children,
}: PublicFormProviderProps): JSX.Element => {
  // Once form has been submitted, submission ID will be set here.
  const [submissionId, setSubmissionId] = useState<string>()
  const [vfnTransaction, setVfnTransaction] =
    useState<FetchNewTransactionResponse>()
  const miniHeaderRef = useRef<HTMLDivElement>(null)
<<<<<<< HEAD
  const { data, error, isLoading, ...rest } = usePublicFormView(formId)
=======
  const { data, error, ...rest } = usePublicFormView(
    formId,
    // Stop querying once submissionId is present.
    /* enabled= */ !submissionId,
  )
>>>>>>> aaae1f4f

  const [cachedDto, setCachedDto] = useState<PublicFormViewDto>()

  const { createTransactionMutation } = useTransactionMutations(formId)
  const { submitEmailModeFormMutation } = usePublicFormMutations(formId)
  const toast = useToast()
  const vfnToastIdRef = useRef<string | number>()
  const desyncToastIdRef = useRef<string | number>()

  useEffect(() => {
    if (data) {
      if (!cachedDto) {
        trackVisitPublicForm(data.form)
        setCachedDto(data)
      } else if (!desyncToastIdRef.current && !isEqual(data, cachedDto)) {
        desyncToastIdRef.current = toast({
          status: 'warning',
          title: (
            <Text textStyle="subhead-1">
              The form has been modified and your submission may fail.
            </Text>
          ),
          description: (
            <Text as="span">
              <Link href="">Refresh</Link> for the latest version of the form.
            </Text>
          ),
          duration: null,
        })
      }
    }
  }, [data, cachedDto, toast])

  const getTransactionId = useCallback(async () => {
    if (!vfnTransaction || isPast(vfnTransaction.expireAt)) {
      const result = await createTransactionMutation.mutateAsync()
      setVfnTransaction(result)
      return result.transactionId
    }
    return vfnTransaction.transactionId
  }, [createTransactionMutation, vfnTransaction])

  const isFormNotFound = useMemo(() => {
    return (
      !PUBLICFORM_REGEX.test(formId) ||
      (error instanceof HttpError && error.code === 404)
    )
  }, [error, formId])

  const expiryInMs = useMemo(() => {
    if (!vfnTransaction?.expireAt) return null
    return differenceInMilliseconds(vfnTransaction.expireAt, Date.now())
  }, [vfnTransaction])

  const generateVfnExpiryToast = useCallback(() => {
    if (vfnToastIdRef.current) {
      toast.close(vfnToastIdRef.current)
    }
    const numVerifiable = cachedDto?.form.form_fields.filter((ff) =>
      get(ff, 'isVerifiable'),
    ).length

    if (numVerifiable) {
      vfnToastIdRef.current = toast({
        duration: null,
        status: 'warning',
        isClosable: true,
        description: simplur`Your verified field[|s] ${[
          numVerifiable,
        ]} [has|have] expired. Please verify [the|those] ${[
          numVerifiable,
        ]} field[|s] again.`,
      })
    }
  }, [cachedDto?.form.form_fields, toast])

  useTimeout(generateVfnExpiryToast, expiryInMs)

  const handleSubmitForm = useCallback(
    async (formInputs: Record<FormFieldDto['_id'], unknown>) => {
      const { form } = cachedDto ?? {}
      if (!form) return
      switch (form.responseMode) {
        case FormResponseMode.Email:
          // Using mutateAsync so react-hook-form goes into loading state.
          return submitEmailModeFormMutation
            .mutateAsync(
              {
                formFields: form.form_fields,
                formInputs,
              },
              {
                onSuccess: ({ submissionId }) => setSubmissionId(submissionId),
              },
            )
            .catch(() => {
              // Using catch since we are using mutateAsync and react-hook-form will continue bubbling this up.
              toast({
                status: 'danger',
                description:
                  'An error occurred whilst processing your submission. Please refresh and try again.',
              })
            })
        case FormResponseMode.Encrypt:
          return console.log('encrypt mode TODO')
      }
    },
    [cachedDto, submitEmailModeFormMutation, toast],
  )

  return (
    <PublicFormContext.Provider
      value={{
        miniHeaderRef,
        handleSubmitForm,
        formId,
        error,
        getTransactionId,
        expiryInMs,
<<<<<<< HEAD
        isLoading,
=======
        submissionId,
>>>>>>> aaae1f4f
        ...cachedDto,
        ...rest,
      }}
    >
      <Helmet title={cachedDto?.form.title} />
      {isFormNotFound ? <div>404</div> : children}
    </PublicFormContext.Provider>
  )
}<|MERGE_RESOLUTION|>--- conflicted
+++ resolved
@@ -1,9 +1,5 @@
 import { useCallback, useEffect, useMemo, useRef, useState } from 'react'
-<<<<<<< HEAD
 import { Helmet } from 'react-helmet-async'
-import { SubmitHandler } from 'react-hook-form'
-=======
->>>>>>> aaae1f4f
 import { Text } from '@chakra-ui/react'
 import { differenceInMilliseconds, isPast } from 'date-fns'
 import { isEqual } from 'lodash'
@@ -43,15 +39,11 @@
   const [vfnTransaction, setVfnTransaction] =
     useState<FetchNewTransactionResponse>()
   const miniHeaderRef = useRef<HTMLDivElement>(null)
-<<<<<<< HEAD
-  const { data, error, isLoading, ...rest } = usePublicFormView(formId)
-=======
   const { data, error, ...rest } = usePublicFormView(
     formId,
     // Stop querying once submissionId is present.
     /* enabled= */ !submissionId,
   )
->>>>>>> aaae1f4f
 
   const [cachedDto, setCachedDto] = useState<PublicFormViewDto>()
 
@@ -171,11 +163,6 @@
         error,
         getTransactionId,
         expiryInMs,
-<<<<<<< HEAD
-        isLoading,
-=======
-        submissionId,
->>>>>>> aaae1f4f
         ...cachedDto,
         ...rest,
       }}
