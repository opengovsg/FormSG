--- conflicted
+++ resolved
@@ -11,15 +11,7 @@
 import { useNavigate } from 'react-router-dom'
 import { useDisclosure } from '@chakra-ui/react'
 import { datadogLogs } from '@datadog/browser-logs'
-<<<<<<< HEAD
-import {
-  useFeatureIsOn,
-  useFeatureValue,
-  useGrowthBook,
-} from '@growthbook/growthbook-react'
-=======
 import { useFeatureIsOn, useGrowthBook } from '@growthbook/growthbook-react'
->>>>>>> 5dad95d9
 import { differenceInMilliseconds, isPast } from 'date-fns'
 import get from 'lodash/get'
 import simplur from 'simplur'
@@ -151,14 +143,6 @@
     }
   }, [growthbook, formId])
 
-<<<<<<< HEAD
-  const enableEncryptionBoundaryShift = useFeatureValue(
-    featureFlags.encryptionBoundaryShift,
-    true,
-  )
-
-=======
->>>>>>> 5dad95d9
   // Scroll to top of page when user has finished their submission.
   useLayoutEffect(() => {
     if (submissionData) {
@@ -282,12 +266,7 @@
 
   const {
     submitEmailModeFormMutation,
-    submitStorageModeFormMutation,
     submitEmailModeFormFetchMutation,
-<<<<<<< HEAD
-    submitStorageModeFormFetchMutation,
-=======
->>>>>>> 5dad95d9
     submitStorageModeClearFormMutation,
     submitStorageModeClearFormFetchMutation,
     submitStorageModeClearFormWithVirusScanningMutation,
@@ -494,9 +473,7 @@
               : {}),
           }
 
-          const submitStorageFormWithFetch = function (
-            routeToNewStorageModeSubmission: boolean,
-          ) {
+          const submitStorageFormWithFetch = function () {
             datadogLogs.logger.info(`handleSubmitForm: submitting via fetch`, {
               meta: {
                 ...logMeta,
@@ -505,20 +482,11 @@
               },
             })
 
-<<<<<<< HEAD
-            return (
-              routeToNewStorageModeSubmission
-                ? submitStorageModeClearFormFetchMutation
-                : submitStorageModeFormFetchMutation
-            )
-=======
             return submitStorageModeClearFormFetchMutation
->>>>>>> 5dad95d9
               .mutateAsync(
                 {
                   ...formData,
                   ...formPaymentData,
-                  publicKey: form.publicKey,
                 },
                 {
                   onSuccess: ({
@@ -560,7 +528,7 @@
 
           // TODO (#5826): Toggle to use fetch for submissions instead of axios. If enabled, this is used for testing and to use fetch instead of axios by default if testing shows fetch is more  stable. Remove once network error is resolved
           if (useFetchForSubmissions) {
-            return submitStorageFormWithFetch(enableEncryptionBoundaryShift)
+            return submitStorageFormWithFetch()
           }
           datadogLogs.logger.info(`handleSubmitForm: submitting via axios`, {
             meta: {
@@ -571,11 +539,7 @@
           })
 
           // TODO (FRM-1413): Move to main return statement once virus scanner has been fully rolled out
-<<<<<<< HEAD
-          if (enableEncryptionBoundaryShift && enableVirusScanner) {
-=======
           if (enableVirusScanner) {
->>>>>>> 5dad95d9
             return submitStorageModeClearFormWithVirusScanningMutation.mutateAsync(
               {
                 ...formData,
@@ -615,33 +579,13 @@
                   )
 
                   // defaults to the safest option of storage submission without virus scanning
-<<<<<<< HEAD
-                  return submitStorageFormWithFetch(
-                    enableEncryptionBoundaryShift,
-                  )
-=======
                   return submitStorageFormWithFetch()
->>>>>>> 5dad95d9
                 },
               },
             )
           }
 
           return (
-<<<<<<< HEAD
-            (
-              enableEncryptionBoundaryShift
-                ? submitStorageModeClearFormMutation
-                : submitStorageModeFormMutation
-            )
-              .mutateAsync(
-                {
-                  ...formData,
-                  ...formPaymentData,
-                  publicKey: form.publicKey,
-                },
-                {
-=======
             submitStorageModeClearFormMutation
               .mutateAsync(
                 {
@@ -649,7 +593,6 @@
                   ...formPaymentData,
                 },
                 {
->>>>>>> 5dad95d9
                   onSuccess: ({
                     submissionId,
                     timestamp,
@@ -685,18 +628,8 @@
                   },
                 })
 
-<<<<<<< HEAD
-                if (/Network Error/i.test(error.message)) {
-                  axiosDebugFlow()
-                  return submitStorageFormWithFetch(
-                    enableEncryptionBoundaryShift,
-                  )
-                }
-                showErrorToast(error, form)
-=======
                 axiosDebugFlow()
                 return submitStorageFormWithFetch()
->>>>>>> 5dad95d9
               })
           )
         }
@@ -715,18 +648,9 @@
       getCaptchaResponse,
       submitEmailModeFormFetchMutation,
       submitEmailModeFormMutation,
-<<<<<<< HEAD
-      enableEncryptionBoundaryShift,
-      enableVirusScanner,
-      submitStorageModeClearFormMutation,
-      submitStorageModeFormMutation,
-      submitStorageModeClearFormFetchMutation,
-      submitStorageModeFormFetchMutation,
-=======
       enableVirusScanner,
       submitStorageModeClearFormMutation,
       submitStorageModeClearFormFetchMutation,
->>>>>>> 5dad95d9
       navigate,
       formId,
       storePaymentMemory,
