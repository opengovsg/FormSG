import { useCallback, useEffect, useMemo, useRef, useState } from 'react'
import { Helmet } from 'react-helmet-async'
import { Text } from '@chakra-ui/react'
import { differenceInMilliseconds, isPast } from 'date-fns'
import { isEqual } from 'lodash'
import get from 'lodash/get'
import simplur from 'simplur'

import { FormColorTheme, PublicFormViewDto } from '~shared/types/form'

import { PUBLICFORM_REGEX } from '~constants/routes'
import { useTimeout } from '~hooks/useTimeout'
import { useToast } from '~hooks/useToast'
import { HttpError } from '~services/ApiService'
import Link from '~components/Link'

import { trackVisitPublicForm } from '~features/analytics/AnalyticsService'
import {
  FetchNewTransactionResponse,
  useTransactionMutations,
} from '~features/verifiable-fields'

import { PublicFormContext } from './PublicFormContext'
import { usePublicFormView } from './queries'

interface PublicFormProviderProps {
  formId: string
  children: React.ReactNode
}

export const PublicFormProvider = ({
  formId,
  children,
}: PublicFormProviderProps): JSX.Element => {
  const [vfnTransaction, setVfnTransaction] =
    useState<FetchNewTransactionResponse>()
  const miniHeaderRef = useRef<HTMLDivElement>(null)
  const { data, error, isLoading, ...rest } = usePublicFormView(formId)

  const [formView, setFormView] = useState<PublicFormViewDto>()

  const { createTransactionMutation } = useTransactionMutations(formId)
  const toast = useToast()
  const vfnToastIdRef = useRef<string | number>()
  const desyncToastIdRef = useRef<string | number>()

  const formBgColor = useMemo(() => {
    if (isLoading) return 'neutral.100'
    if (!formView) return ''
    const { colorTheme } = formView.form.startPage
    switch (colorTheme) {
      case FormColorTheme.Blue:
        return 'secondary.100'
      default:
        return `theme-${colorTheme}.100`
    }
  }, [formView, isLoading])

  useEffect(() => {
    if (data) {
<<<<<<< HEAD
      if (!form) {
        trackVisitPublicForm(data.form)
        setForm(data)
      } else if (!desyncToastIdRef.current && !isEqual(data, form)) {
=======
      if (!formView) {
        setFormView(data)
      } else if (!desyncToastIdRef.current && !isEqual(data, formView)) {
>>>>>>> d1f1ca58
        desyncToastIdRef.current = toast({
          status: 'warning',
          title: (
            <Text textStyle="subhead-1">
              The form has been modified and your submission may fail.
            </Text>
          ),
          description: (
            <Text as="span">
              <Link href="">Refresh</Link> for the latest version of the form.
            </Text>
          ),
          duration: null,
        })
      }
    }
  }, [data, formView, toast])

  const getTransactionId = useCallback(async () => {
    if (!vfnTransaction || isPast(vfnTransaction.expireAt)) {
      const result = await createTransactionMutation.mutateAsync()
      setVfnTransaction(result)
      return result.transactionId
    }
    return vfnTransaction.transactionId
  }, [createTransactionMutation, vfnTransaction])

  const isFormNotFound = useMemo(() => {
    return (
      !PUBLICFORM_REGEX.test(formId) ||
      (error instanceof HttpError && error.code === 404)
    )
  }, [error, formId])

  const expiryInMs = useMemo(() => {
    if (!vfnTransaction?.expireAt) return null
    return differenceInMilliseconds(vfnTransaction.expireAt, Date.now())
  }, [vfnTransaction])

  const generateVfnExpiryToast = useCallback(() => {
    if (vfnToastIdRef.current) {
      toast.close(vfnToastIdRef.current)
    }
    const numVerifiable = formView?.form.form_fields.filter((ff) =>
      get(ff, 'isVerifiable'),
    ).length

    if (numVerifiable) {
      vfnToastIdRef.current = toast({
        duration: null,
        status: 'warning',
        isClosable: true,
        description: simplur`Your verified field[|s] ${[
          numVerifiable,
        ]} [has|have] expired. Please verify [the|those] ${[
          numVerifiable,
        ]} field[|s] again.`,
      })
    }
  }, [formView?.form.form_fields, toast])

  useTimeout(generateVfnExpiryToast, expiryInMs)

  return (
    <PublicFormContext.Provider
      value={{
        miniHeaderRef,
        formId,
        error,
        getTransactionId,
        expiryInMs,
        isLoading,
        formBgColor,
        ...formView,
        ...rest,
      }}
    >
      <Helmet title={form?.form.title} />
      {isFormNotFound ? <div>404</div> : children}
    </PublicFormContext.Provider>
  )
}<|MERGE_RESOLUTION|>--- conflicted
+++ resolved
@@ -58,16 +58,10 @@
 
   useEffect(() => {
     if (data) {
-<<<<<<< HEAD
-      if (!form) {
+      if (!formView) {
         trackVisitPublicForm(data.form)
-        setForm(data)
-      } else if (!desyncToastIdRef.current && !isEqual(data, form)) {
-=======
-      if (!formView) {
         setFormView(data)
       } else if (!desyncToastIdRef.current && !isEqual(data, formView)) {
->>>>>>> d1f1ca58
         desyncToastIdRef.current = toast({
           status: 'warning',
           title: (
