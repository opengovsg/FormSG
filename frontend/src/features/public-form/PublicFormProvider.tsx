--- conflicted
+++ resolved
@@ -256,24 +256,17 @@
                   captchaResponse,
                 },
                 {
-<<<<<<< HEAD
                   onSuccess: ({
                     submissionId,
+                    timestamp,
                     paymentClientSecret,
                     paymentPublishableKey,
                   }) => {
                     setSubmissionData({
                       id: submissionId,
-                      // TODO: Server should return server time so browser time is not used.
-                      timeInEpochMs: Date.now(),
+                      timestamp,
                       paymentClientSecret,
                       paymentPublishableKey,
-=======
-                  onSuccess: ({ submissionId, timestamp }) => {
-                    setSubmissionData({
-                      id: submissionId,
-                      timestamp,
->>>>>>> 9c66bace
                     })
                     trackSubmitForm(form)
                   },
