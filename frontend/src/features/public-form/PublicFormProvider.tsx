import { useCallback, useEffect, useMemo, useRef, useState } from 'react'
import { Helmet } from 'react-helmet-async'
import { SubmitHandler } from 'react-hook-form'
import { Text } from '@chakra-ui/react'
import { differenceInMilliseconds, isPast } from 'date-fns'
import { isEqual } from 'lodash'
import get from 'lodash/get'
import simplur from 'simplur'

import { BasicField } from '~shared/types'
import {
  FormAuthType,
  FormResponseMode,
  PublicFormViewDto,
} from '~shared/types/form'

import { FORMID_REGEX } from '~constants/routes'
import { useTimeout } from '~hooks/useTimeout'
import { useToast } from '~hooks/useToast'
import { HttpError } from '~services/ApiService'
import Link from '~components/Link'
import { FormFieldValues } from '~templates/Field'

import NotFoundErrorPage from '~pages/NotFoundError'
import { trackVisitPublicForm } from '~features/analytics/AnalyticsService'
import { useEnv } from '~features/env/queries'
import {
  RecaptchaClosedError,
  useRecaptcha,
} from '~features/recaptcha/useRecaptcha'
import {
  FetchNewTransactionResponse,
  useTransactionMutations,
} from '~features/verifiable-fields'

import { FormNotFound } from './components/FormNotFound'
import { usePublicFormMutations } from './mutations'
import {
  PublicFormContext,
  SidebarSectionMeta,
  SubmissionData,
} from './PublicFormContext'
import { usePublicFormView } from './queries'

interface PublicFormProviderProps {
  formId: string
  children: React.ReactNode
}

export function useCommonFormProvider(formId: string) {
  const [vfnTransaction, setVfnTransaction] =
    useState<FetchNewTransactionResponse>()
  const miniHeaderRef = useRef<HTMLDivElement>(null)
  const { createTransactionMutation } = useTransactionMutations(formId)
  const toast = useToast({ isClosable: true })
  const vfnToastIdRef = useRef<string | number>()
  const desyncToastIdRef = useRef<string | number>()

  const getTransactionId = useCallback(async () => {
    if (!vfnTransaction || isPast(vfnTransaction.expireAt)) {
      const result = await createTransactionMutation.mutateAsync()
      setVfnTransaction(result)
      return result.transactionId
    }
    return vfnTransaction.transactionId
  }, [createTransactionMutation, vfnTransaction])

  const isNotFormId = useMemo(() => !FORMID_REGEX.test(formId), [formId])

  const expiryInMs = useMemo(() => {
    if (!vfnTransaction?.expireAt) return null
    return differenceInMilliseconds(vfnTransaction.expireAt, Date.now())
  }, [vfnTransaction])

  const showErrorToast = useCallback(() => {
    toast({
      status: 'danger',
      description:
        'An error occurred whilst processing your submission. Please refresh and try again.',
    })
  }, [toast])

  return {
    isNotFormId,
    toast,
    showErrorToast,
    desyncToastIdRef,
    vfnToastIdRef,
    expiryInMs,
    miniHeaderRef,
    getTransactionId,
  }
}

export const PublicFormProvider = ({
  formId,
  children,
}: PublicFormProviderProps): JSX.Element => {
  // Once form has been submitted, submission data will be set here.
  const [submissionData, setSubmissionData] = useState<SubmissionData>()
<<<<<<< HEAD
  const [vfnTransaction, setVfnTransaction] =
    useState<FetchNewTransactionResponse>()
  const miniHeaderRef = useRef<HTMLDivElement>(null)

  // For mobile section sidebar
  const [isMobileSectionSidebarOpen, setIsMobileSectionSidebarOpen] =
    useState<boolean>(false)
  const handleMobileSectionSidebarClick = useCallback(() => {
    setIsMobileSectionSidebarOpen(!isMobileSectionSidebarOpen)
  }, [setIsMobileSectionSidebarOpen, isMobileSectionSidebarOpen])
  const handleMobileSectionSidebarClose = useCallback(() => {
    setIsMobileSectionSidebarOpen(false)
  }, [setIsMobileSectionSidebarOpen])
=======
>>>>>>> 0ad635b0

  const { data, isLoading, error, ...rest } = usePublicFormView(
    formId,
    // Stop querying once submissionData is present.
    /* enabled= */ !submissionData,
  )

  const { data: { captchaPublicKey } = {} } = useEnv(
    /* enabled= */ !!data?.form.hasCaptcha,
  )
  const { hasLoaded, getCaptchaResponse, containerId } = useRecaptcha({
    sitekey: data?.form.hasCaptcha ? captchaPublicKey : undefined,
  })

  const [cachedDto, setCachedDto] = useState<PublicFormViewDto>()

  const {
    isNotFormId,
    toast,
    showErrorToast,
    desyncToastIdRef,
    vfnToastIdRef,
    expiryInMs,
    ...commonFormValues
  } = useCommonFormProvider(formId)

  useEffect(() => {
    if (data) {
      if (!cachedDto) {
        trackVisitPublicForm(data.form)
        setCachedDto(data)
      } else if (!desyncToastIdRef.current && !isEqual(data, cachedDto)) {
        desyncToastIdRef.current = toast({
          status: 'warning',
          title: (
            <Text textStyle="subhead-1">
              The form has been modified and your submission may fail.
            </Text>
          ),
          description: (
            <Text as="span">
              <Link href="">Refresh</Link> for the latest version of the form.
            </Text>
          ),
          duration: null,
        })
      }
    }
  }, [data, cachedDto, toast, desyncToastIdRef])

  const isFormNotFound = useMemo(() => {
    return (
      error instanceof HttpError && (error.code === 404 || error.code === 410)
    )
  }, [error])

  const generateVfnExpiryToast = useCallback(() => {
    if (vfnToastIdRef.current) {
      toast.close(vfnToastIdRef.current)
    }
    const numVerifiable = cachedDto?.form.form_fields.filter((ff) =>
      get(ff, 'isVerifiable'),
    ).length

    if (numVerifiable) {
      vfnToastIdRef.current = toast({
        duration: null,
        status: 'warning',
        isClosable: true,
        description: simplur`Your verified field[|s] ${[
          numVerifiable,
        ]} [has|have] expired. Please verify [the|those] ${[
          numVerifiable,
        ]} field[|s] again.`,
      })
    }
  }, [cachedDto?.form.form_fields, toast, vfnToastIdRef])

  const { submitEmailModeFormMutation, submitStorageModeFormMutation } =
    usePublicFormMutations(formId)

  const handleSubmitForm: SubmitHandler<FormFieldValues> = useCallback(
    async (formInputs) => {
      const { form } = cachedDto ?? {}
      if (!form) return

      let captchaResponse: string | null
      try {
        captchaResponse = await getCaptchaResponse()
      } catch (error) {
        if (error instanceof RecaptchaClosedError) {
          // Do nothing if recaptcha is closed.
          return
        }
        return showErrorToast()
      }

      switch (form.responseMode) {
        case FormResponseMode.Email:
          // Using mutateAsync so react-hook-form goes into loading state.
          return (
            submitEmailModeFormMutation
              .mutateAsync(
                { formFields: form.form_fields, formInputs, captchaResponse },
                {
                  onSuccess: ({ submissionId }) =>
                    setSubmissionData({
                      id: submissionId,
                      // TODO: Server should return server time so browser time is not used.
                      timeInEpochMs: Date.now(),
                    }),
                },
              )
              // Using catch since we are using mutateAsync and react-hook-form will continue bubbling this up.
              .catch(showErrorToast)
          )
        case FormResponseMode.Encrypt:
          // Using mutateAsync so react-hook-form goes into loading state.
          return (
            submitStorageModeFormMutation
              .mutateAsync(
                {
                  formFields: form.form_fields,
                  formInputs,
                  publicKey: form.publicKey,
                  captchaResponse,
                },
                {
                  onSuccess: ({ submissionId }) =>
                    setSubmissionData({
                      id: submissionId,
                      // TODO: Server should return server time so browser time is not used.
                      timeInEpochMs: Date.now(),
                    }),
                },
              )
              // Using catch since we are using mutateAsync and react-hook-form will continue bubbling this up.
              .catch(showErrorToast)
          )
      }
    },
    [
      cachedDto,
      getCaptchaResponse,
      showErrorToast,
      submitEmailModeFormMutation,
      submitStorageModeFormMutation,
    ],
  )

  useTimeout(generateVfnExpiryToast, expiryInMs)

  const isAuthRequired = useMemo(
    () => !!cachedDto?.form && cachedDto.form.authType !== FormAuthType.NIL,
    [cachedDto?.form],
  )

  const sectionScrollData = useMemo(() => {
    const { form } = cachedDto ?? {}
    if (!form || isAuthRequired) {
      return []
    }
    const sections: SidebarSectionMeta[] = []
    form.form_fields.forEach((f) => {
      if (f.fieldType !== BasicField.Section) return
      sections.push({
        title: f.title,
        _id: f._id,
      })
    })

    return sections
  }, [cachedDto, isAuthRequired])

  if (isNotFormId) {
    return <NotFoundErrorPage />
  }

  return (
    <PublicFormContext.Provider
      value={{
        handleSubmitForm,
        formId,
        error,
        submissionData,
        sectionScrollData,
        isAuthRequired,
        captchaContainerId: containerId,
        expiryInMs,
        isLoading: isLoading || (!!cachedDto?.form.hasCaptcha && !hasLoaded),
<<<<<<< HEAD
        isMobileSectionSidebarOpen,
        handleMobileSectionSidebarClick,
        handleMobileSectionSidebarClose,
=======
        ...commonFormValues,
>>>>>>> 0ad635b0
        ...cachedDto,
        ...rest,
      }}
    >
      <Helmet
        title={isFormNotFound ? 'Form not found' : cachedDto?.form.title}
      />
      {isFormNotFound ? <FormNotFound message={error?.message} /> : children}
    </PublicFormContext.Provider>
  )
}<|MERGE_RESOLUTION|>--- conflicted
+++ resolved
@@ -98,11 +98,7 @@
 }: PublicFormProviderProps): JSX.Element => {
   // Once form has been submitted, submission data will be set here.
   const [submissionData, setSubmissionData] = useState<SubmissionData>()
-<<<<<<< HEAD
-  const [vfnTransaction, setVfnTransaction] =
-    useState<FetchNewTransactionResponse>()
-  const miniHeaderRef = useRef<HTMLDivElement>(null)
-
+  
   // For mobile section sidebar
   const [isMobileSectionSidebarOpen, setIsMobileSectionSidebarOpen] =
     useState<boolean>(false)
@@ -112,8 +108,6 @@
   const handleMobileSectionSidebarClose = useCallback(() => {
     setIsMobileSectionSidebarOpen(false)
   }, [setIsMobileSectionSidebarOpen])
-=======
->>>>>>> 0ad635b0
 
   const { data, isLoading, error, ...rest } = usePublicFormView(
     formId,
@@ -304,13 +298,10 @@
         captchaContainerId: containerId,
         expiryInMs,
         isLoading: isLoading || (!!cachedDto?.form.hasCaptcha && !hasLoaded),
-<<<<<<< HEAD
         isMobileSectionSidebarOpen,
         handleMobileSectionSidebarClick,
         handleMobileSectionSidebarClose,
-=======
         ...commonFormValues,
->>>>>>> 0ad635b0
         ...cachedDto,
         ...rest,
       }}
