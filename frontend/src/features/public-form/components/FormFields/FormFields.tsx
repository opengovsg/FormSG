import { useMemo } from 'react'
import { FormProvider, SubmitHandler, useForm } from 'react-hook-form'
import { Stack } from '@chakra-ui/react'
import { times } from 'lodash'

import { BasicField, FormFieldDto } from '~shared/types/field'
import { FormColorTheme, LogicDto } from '~shared/types/form'

import Button from '~components/Button'
import { FormFieldValues } from '~templates/Field'
import { createTableRow } from '~templates/Field/Table/utils/createRow'

import { augmentWithMyInfo } from '~features/myinfo/utils/augmentWithMyInfo'

import { VisibleFormFields } from './VisibleFormFields'

export interface FormFieldsProps {
  formFields: FormFieldDto[]
  formLogics: LogicDto[]
  colorTheme: FormColorTheme
  onSubmit: SubmitHandler<FormFieldValues>
}

export const FormFields = ({
  formFields,
  formLogics,
  colorTheme,
  onSubmit,
}: FormFieldsProps): JSX.Element => {
  // TODO: Inject default values is field is also prefilled.
  const augmentedFormFields = useMemo(
    () => formFields.map(augmentWithMyInfo),
    [formFields],
  )

  const defaultFormValues = useMemo(() => {
<<<<<<< HEAD
    return formFields.reduce<FormFieldValues>((acc, field) => {
=======
    return augmentedFormFields.reduce<FieldValues>((acc, field) => {
      if (field.fieldValue !== undefined) {
        acc[field._id] = field.fieldValue
        return acc
      }
>>>>>>> d4392c5e
      switch (field.fieldType) {
        // Required so table column fields will render due to useFieldArray usage.
        // See https://react-hook-form.com/api/usefieldarray
        case BasicField.Table:
          acc[field._id] = times(field.minimumRows, () => createTableRow(field))
          break
      }
      return acc
    }, {})
  }, [augmentedFormFields])

  const formMethods = useForm<FormFieldValues>({
    defaultValues: defaultFormValues,
    mode: 'onTouched',
    shouldUnregister: true,
  })

  return (
    <FormProvider {...formMethods}>
      <form onSubmit={formMethods.handleSubmit(onSubmit)} noValidate>
        <Stack spacing="2.25rem">
          <VisibleFormFields
            colorTheme={colorTheme}
            control={formMethods.control}
            formFields={augmentedFormFields}
            formLogics={formLogics}
          />
          <Button
            mt="1rem"
            type="submit"
            isLoading={formMethods.formState.isSubmitting}
            loadingText="Submitting"
          >
            Submit
          </Button>
        </Stack>
      </form>
    </FormProvider>
  )
}<|MERGE_RESOLUTION|>--- conflicted
+++ resolved
@@ -34,15 +34,11 @@
   )
 
   const defaultFormValues = useMemo(() => {
-<<<<<<< HEAD
-    return formFields.reduce<FormFieldValues>((acc, field) => {
-=======
-    return augmentedFormFields.reduce<FieldValues>((acc, field) => {
+    return augmentedFormFields.reduce<FormFieldValues>((acc, field) => {
       if (field.fieldValue !== undefined) {
         acc[field._id] = field.fieldValue
         return acc
       }
->>>>>>> d4392c5e
       switch (field.fieldType) {
         // Required so table column fields will render due to useFieldArray usage.
         // See https://react-hook-form.com/api/usefieldarray
