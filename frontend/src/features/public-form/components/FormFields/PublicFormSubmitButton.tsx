--- conflicted
+++ resolved
@@ -79,13 +79,8 @@
         <VisuallyHidden>End of form.</VisuallyHidden>
         {preventSubmissionLogic
           ? 'Submission disabled'
-<<<<<<< HEAD
           : isPaymentEnabled
-          ? 'Submit and pay'
-=======
-          : form?.payments?.enabled
           ? 'Proceed to pay'
->>>>>>> 8b19bad0
           : 'Submit now'}
       </Button>
       {preventSubmissionLogic ? (
