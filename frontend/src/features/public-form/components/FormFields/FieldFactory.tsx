--- conflicted
+++ resolved
@@ -6,11 +6,8 @@
 import {
   AttachmentField,
   CheckboxField,
-<<<<<<< HEAD
+  ChildrenCompoundField,
   CountryRegionField,
-=======
-  ChildrenCompoundField,
->>>>>>> 3177870a
   DateField,
   DecimalField,
   DropdownField,
