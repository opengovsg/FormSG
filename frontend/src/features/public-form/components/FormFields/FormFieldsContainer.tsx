import { useMemo } from 'react'
import { Box, Flex, Spacer } from '@chakra-ui/react'

import { FormAuthType } from '~shared/types/form/form'

import { usePublicFormContext } from '~features/public-form/PublicFormContext'

import { FormAuth } from '../FormAuth'

import { FormFields } from './FormFields'
import { FormFieldsSkeleton } from './FormFieldsSkeleton'
import { FormSectionsProvider } from './FormSectionsContext'
import { SectionSidebar } from './SectionSidebar'

<<<<<<< HEAD
export const FormFieldsContainer = (): JSX.Element | null => {
  const { form, spcpSession, isLoading, handleSubmitForm, submissionData } =
    usePublicFormContext()
=======
export const FormFieldsContainer = (): JSX.Element => {
  const {
    form,
    spcpSession,
    isLoading,
    handleSubmitForm,
    submissionId,
    formBgColor,
  } = usePublicFormContext()
>>>>>>> d4392c5e

  const isAuthRequired = useMemo(
    () => form && form.authType !== FormAuthType.NIL && !spcpSession,
    [form, spcpSession],
  )

  const renderFields = useMemo(() => {
    // Render skeleton when no data
    if (isLoading) {
      return <FormFieldsSkeleton />
    }

    if (!form) {
      // TODO: Add/redirect to error page
      return <div>Something went wrong</div>
    }

    // Redundant conditional for type narrowing
    if (isAuthRequired && form.authType !== FormAuthType.NIL) {
      return <FormAuth authType={form.authType} />
    }

    return (
      <FormFields
        formFields={form.form_fields}
        formLogics={form.form_logics}
        colorTheme={form.startPage.colorTheme}
        onSubmit={handleSubmitForm}
      />
    )
  }, [form, handleSubmitForm, isAuthRequired, isLoading])

  if (submissionData) return null

  return (
    <FormSectionsProvider form={form}>
<<<<<<< HEAD
      <Flex flex={1} justify="center">
=======
      <Flex bg={formBgColor} flex={1} justify="center" p="1.5rem">
>>>>>>> d4392c5e
        {isAuthRequired ? null : <SectionSidebar />}
        <Box
          bg="white"
          p="2.5rem"
          w="100%"
          minW={0}
          h="fit-content"
          maxW="57rem"
        >
          {renderFields}
        </Box>
        {isAuthRequired ? null : <Spacer />}
      </Flex>
    </FormSectionsProvider>
  )
}<|MERGE_RESOLUTION|>--- conflicted
+++ resolved
@@ -12,21 +12,9 @@
 import { FormSectionsProvider } from './FormSectionsContext'
 import { SectionSidebar } from './SectionSidebar'
 
-<<<<<<< HEAD
 export const FormFieldsContainer = (): JSX.Element | null => {
   const { form, spcpSession, isLoading, handleSubmitForm, submissionData } =
     usePublicFormContext()
-=======
-export const FormFieldsContainer = (): JSX.Element => {
-  const {
-    form,
-    spcpSession,
-    isLoading,
-    handleSubmitForm,
-    submissionId,
-    formBgColor,
-  } = usePublicFormContext()
->>>>>>> d4392c5e
 
   const isAuthRequired = useMemo(
     () => form && form.authType !== FormAuthType.NIL && !spcpSession,
@@ -63,11 +51,7 @@
 
   return (
     <FormSectionsProvider form={form}>
-<<<<<<< HEAD
-      <Flex flex={1} justify="center">
-=======
-      <Flex bg={formBgColor} flex={1} justify="center" p="1.5rem">
->>>>>>> d4392c5e
+      <Flex flex={1} justify="center" p="1.5rem">
         {isAuthRequired ? null : <SectionSidebar />}
         <Box
           bg="white"
