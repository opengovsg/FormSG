--- conflicted
+++ resolved
@@ -12,13 +12,8 @@
 import { FormSectionsProvider } from './FormSectionsContext'
 import { SectionSidebar } from './SectionSidebar'
 
-<<<<<<< HEAD
 export const FormFieldsContainer = (): JSX.Element | null => {
   const { form, spcpSession, isLoading, handleSubmitForm, submissionData } =
-=======
-export const FormFieldsContainer = (): JSX.Element => {
-  const { form, spcpSession, isLoading, handleSubmitForm, submissionId } =
->>>>>>> 7b657d7e
     usePublicFormContext()
 
   const isAuthRequired = useMemo(
@@ -42,10 +37,6 @@
       return <FormAuth authType={form.authType} />
     }
 
-    if (submissionId) {
-      return <div>Form has been submitted: {submissionId}</div>
-    }
-
     return (
       <FormFields
         formFields={form.form_fields}
@@ -54,7 +45,7 @@
         onSubmit={handleSubmitForm}
       />
     )
-  }, [form, handleSubmitForm, isAuthRequired, isLoading, submissionId])
+  }, [form, handleSubmitForm, isAuthRequired, isLoading])
 
   if (submissionData) return null
 
