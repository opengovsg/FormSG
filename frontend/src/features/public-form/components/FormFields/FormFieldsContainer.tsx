--- conflicted
+++ resolved
@@ -1,80 +1,3 @@
-<<<<<<< HEAD
-import { useMemo } from 'react'
-import { FieldValues, FormProvider, useForm } from 'react-hook-form'
-import { Box, Flex, Spacer, Stack, Text } from '@chakra-ui/react'
-import { times } from 'lodash'
-
-import { BasicField } from '~shared/types/field'
-import { FormColorTheme, PublicFormDto } from '~shared/types/form/form'
-
-import Button from '~components/Button'
-import {
-  AttachmentField,
-  CheckboxField,
-  DecimalField,
-  EmailField,
-  HomeNoField,
-  ImageField,
-  LongTextField,
-  MobileField,
-  NricField,
-  NumberField,
-  ParagraphField,
-  RadioField,
-  RatingField,
-  SectionField,
-  ShortTextField,
-  TableField,
-  TableFieldSchema,
-  UenField,
-  YesNoField,
-} from '~templates/Field'
-
-import { FormSectionsProvider } from './FormSectionsContext'
-import { SectionSidebar } from './SectionSidebar'
-
-interface FormFieldsContainerProps {
-  form: PublicFormDto
-}
-
-export const FormFieldsContainer = ({
-  form,
-}: FormFieldsContainerProps): JSX.Element => {
-  // TODO: Cleanup messy code
-  // TODO: Inject default values if field is MyInfo, or prefilled.
-  const defaultFormValues = useMemo(() => {
-    return form.form_fields.reduce<FieldValues>((acc, field) => {
-      switch (field.fieldType) {
-        // Required so table column fields will render due to useFieldArray usage.
-        // See https://react-hook-form.com/api/usefieldarray
-        case BasicField.Table:
-          acc[field._id] = times(field.minimumRows, () =>
-            (field as TableFieldSchema).columns.reduce<FieldValues>(
-              (acc, c) => {
-                acc[c._id] = ''
-                return acc
-              },
-              {},
-            ),
-          )
-      }
-
-      return acc
-    }, {})
-  }, [form.form_fields])
-
-  const formMethods = useForm({
-    defaultValues: defaultFormValues,
-    mode: 'onTouched',
-  })
-
-  const {
-    formState: { isSubmitting },
-    handleSubmit,
-  } = formMethods
-
-  const onSubmit = (values: Record<string, string>) => {
-=======
 import { useCallback, useMemo } from 'react'
 import { Box, Flex, Spacer } from '@chakra-ui/react'
 
@@ -93,25 +16,20 @@
   const { data, isLoading } = usePublicFormView()
 
   const onSubmit = useCallback((values: Record<string, string>) => {
->>>>>>> 021f2524
     console.log(values)
   }, [])
 
   const bgColour = useMemo(() => {
-<<<<<<< HEAD
-    const { colorTheme } = form.startPage
-=======
     if (isLoading) return 'neutral.100'
     if (!data?.form) return ''
     const { colorTheme } = data.form.startPage
->>>>>>> 021f2524
     switch (colorTheme) {
       case FormColorTheme.Blue:
         return 'secondary.100'
       default:
         return `theme-${colorTheme}.100`
     }
-  }, [form])
+  }, [data, isLoading])
 
   const isAuthRequired = useMemo(
     () => data && data.form.authType !== FormAuthType.NIL && !data.spcpSession,
@@ -119,57 +37,6 @@
   )
 
   const renderFields = useMemo(() => {
-<<<<<<< HEAD
-    return form.form_fields.map((field) => {
-      switch (field.fieldType) {
-        case BasicField.Section:
-          return <SectionField key={field._id} schema={field} />
-        case BasicField.Checkbox:
-          return <CheckboxField key={field._id} schema={field} />
-        case BasicField.Radio:
-          return <RadioField key={field._id} schema={field} />
-        case BasicField.Nric:
-          return <NricField key={field._id} schema={field} />
-        case BasicField.Number:
-          return <NumberField key={field._id} schema={field} />
-        case BasicField.Decimal:
-          return <DecimalField key={field._id} schema={field} />
-        case BasicField.ShortText:
-          return <ShortTextField key={field._id} schema={field} />
-        case BasicField.LongText:
-          return <LongTextField key={field._id} schema={field} />
-        case BasicField.YesNo:
-          return <YesNoField key={field._id} schema={field} />
-        case BasicField.Uen:
-          return <UenField key={field._id} schema={field} />
-        case BasicField.Attachment:
-          return <AttachmentField key={field._id} schema={field} />
-        case BasicField.HomeNo:
-          return <HomeNoField key={field._id} schema={field} />
-        case BasicField.Mobile:
-          return <MobileField key={field._id} schema={field} />
-        case BasicField.Statement:
-          return <ParagraphField key={field._id} schema={field} />
-        case BasicField.Rating:
-          return <RatingField key={field._id} schema={field} />
-        case BasicField.Email:
-          return <EmailField key={field._id} schema={field} />
-        case BasicField.Image:
-          return <ImageField key={field._id} schema={field} />
-        case BasicField.Table:
-          return (
-            <TableField key={field._id} schema={field as TableFieldSchema} />
-          )
-        default:
-          return (
-            <Text w="100%" key={field._id}>
-              {JSON.stringify(field)}
-            </Text>
-          )
-      }
-    })
-  }, [bgColour, form.form_fields])
-=======
     // Render skeleton when no data
     if (isLoading) {
       return <FormFieldsSkeleton />
@@ -193,29 +60,10 @@
       />
     )
   }, [data, isAuthRequired, isLoading, onSubmit])
->>>>>>> 021f2524
 
   return (
     <FormSectionsProvider>
       <Flex bg={bgColour} flex={1} justify="center" p="1.5rem">
-<<<<<<< HEAD
-        <SectionSidebar />
-        <FormProvider {...formMethods}>
-          <Box bg="white" p="2.5rem" w="100%" minW={0} maxW="57rem">
-            <Stack spacing="2.25rem">{renderFields}</Stack>
-            <Button
-              mt="1rem"
-              type="submit"
-              onClick={handleSubmit(onSubmit)}
-              isLoading={isSubmitting}
-              loadingText="Submitting"
-            >
-              Submit
-            </Button>
-          </Box>
-        </FormProvider>
-        <Spacer />
-=======
         {isAuthRequired ? null : <SectionSidebar />}
         <Box
           bg="white"
@@ -228,7 +76,6 @@
           {renderFields}
         </Box>
         {isAuthRequired ? null : <Spacer />}
->>>>>>> 021f2524
       </Flex>
     </FormSectionsProvider>
   )
