import { useMemo } from 'react'
import { Flex, Spacer } from '@chakra-ui/react'

import { FormColorTheme } from '~shared/types'

import { usePublicFormContext } from '../PublicFormContext'

import SectionSidebar from './SectionSidebar'

export interface BgColorProps {
  colorTheme?: FormColorTheme | undefined
  isFooter?: boolean
}

export const useBgColor = ({ colorTheme, isFooter }: BgColorProps) =>
  useMemo(() => {
    if (isFooter) {
      return 'transparent'
    }
    if (!colorTheme) return 'neutral.100'
    return `theme-${colorTheme}.100`
  }, [colorTheme, isFooter])

export interface PublicFormWrapperProps {
  children: React.ReactNode
}

/**
 * Wrapper for entire public form.
 * @precondition Must be nested inside a `PublicFormProvider`
 */
export const PublicFormWrapper = ({
  children,
}: PublicFormWrapperProps): JSX.Element => {
  const { form, isAuthRequired } = usePublicFormContext()

  const bgColour = useBgColor({
    colorTheme: form?.startPage.colorTheme,
  })

  return (
    <Flex
      bg={bgColour}
      p={{ base: 0, md: '1.5rem' }}
      flex={1}
      justify="center"
      sx={{
        '@media print': {
          display: 'block !important',
          overflow: 'visible !important',
        },
      }}
    >
      {isAuthRequired ? null : <SectionSidebar />}
<<<<<<< HEAD
      <Flex
        flexDir="column"
        maxW="57rem"
        w="100%"
        sx={{
          '@media print': {
            display: 'block !important',
            overflow: 'visible !important',
          },
        }}
      >
        {/* TODO(#4279): Remove switch env message on full rollout */}
        {!isPreview && showSwitchEnvMessage && <PublicSwitchEnvMessage />}
=======
      <Flex flexDir="column" maxW="57rem" w="100%">
>>>>>>> 310a3565
        {children}
      </Flex>
      {isAuthRequired ? null : <Spacer />}
    </Flex>
  )
}<|MERGE_RESOLUTION|>--- conflicted
+++ resolved
@@ -52,7 +52,6 @@
       }}
     >
       {isAuthRequired ? null : <SectionSidebar />}
-<<<<<<< HEAD
       <Flex
         flexDir="column"
         maxW="57rem"
@@ -64,11 +63,6 @@
           },
         }}
       >
-        {/* TODO(#4279): Remove switch env message on full rollout */}
-        {!isPreview && showSwitchEnvMessage && <PublicSwitchEnvMessage />}
-=======
-      <Flex flexDir="column" maxW="57rem" w="100%">
->>>>>>> 310a3565
         {children}
       </Flex>
       {isAuthRequired ? null : <Spacer />}
