import { useMemo, useState } from 'react'
import { useParams } from 'react-router-dom'
import { Box, Center, Container } from '@chakra-ui/react'
import { Elements, useStripe } from '@stripe/react-stripe-js'
import { loadStripe } from '@stripe/stripe-js'

import {
  GetPaymentInfoDto,
  PaymentType,
  ProductItemForReceipt,
} from '~shared/types'

import InlineMessage from '~components/InlineMessage'

import { useEnv } from '~features/env/queries'

import { PublicFormWrapper } from '../../PublicFormWrapper'
import {
  CreatePaymentIntentFailureBlock,
  PaymentStack,
  PaymentSuccessSvgr,
} from '../components'
import { PaymentHeader } from '../components/PaymentHeader'
import { useGetPaymentInfo } from '../queries'

import { GenericMessageBlock, StripePaymentBlock } from './components'
import { useGetPaymentStatusFromStripe } from './queries'
import { StripeReceiptContainer } from './StripeReceiptContainer'
import { getPaymentViewStates, PaymentViewStates } from './utils'

const PaymentFormWrapper = ({ children }: { children: React.ReactNode }) => {
  return (
    <PublicFormWrapper>
      <Box py="1rem" w="100%">
        <Container w="100%" maxW="57rem" p={0}>
          {children}
        </Container>
      </Box>
    </PublicFormWrapper>
  )
}

const StripePaymentElement = ({ paymentId }: { paymentId: string }) => {
  const { data: paymentInfoData } = useGetPaymentInfo(paymentId)

  if (!paymentInfoData) {
    throw new Error('useGetPaymentInfo not ready')
  }
  const stripePromise = useMemo(
    () => loadStripe(paymentInfoData.publishableKey),
    [paymentInfoData],
  )
  return (
    <Elements
      stripe={stripePromise}
      options={{ clientSecret: paymentInfoData.client_secret }}
    >
      <StripePaymentContainer paymentInfoData={paymentInfoData} />
    </Elements>
  )
}

/**
 * Handles the presentational logic for stripe payment flow
 * @param paymentInfoData
 * @returns
 */
const StripePaymentContainer = ({
  paymentInfoData,
}: {
  paymentInfoData: GetPaymentInfoDto
}) => {
  const { formId, paymentId } = useParams()
  if (!formId) throw new Error('No formId provided')
  if (!paymentId) throw new Error('No paymentId provided')

  const { data: { secretEnv } = {} } = useEnv()

  const stripe = useStripe()
  if (!stripe) throw Promise.reject('Stripe is not ready')

  const [refetchKey, setRefetchKey] = useState<number>(0)
  const { data: stripePaymentStatusResponse } = useGetPaymentStatusFromStripe({
    clientSecret: paymentInfoData.client_secret,
    stripe,
    refetchKey,
  })

  const productsProductsType = paymentInfoData?.products?.map((product) => {
    return {
      name: product.data.name,
      quantity: product.quantity,
      amount_cents: product.data.amount_cents,
    }
  }) as ProductItemForReceipt[]

  const productsVariableType = [
    {
      name: paymentInfoData?.payment_fields_snapshot?.name,
      quantity: 1,
      amount_cents: paymentInfoData?.amount,
    },
  ] as ProductItemForReceipt[]

  const paymentProducts =
    paymentInfoData?.payment_fields_snapshot?.payment_type ===
    PaymentType.Variable
      ? productsVariableType
      : productsProductsType

  const viewStates = getPaymentViewStates(
    stripePaymentStatusResponse?.paymentIntent?.status,
  )

  const renderViewState = () => {
    switch (viewStates) {
      case PaymentViewStates.Invalid:
        return (
          <>
            <PaymentHeader />
            <PaymentFormWrapper>
              <PaymentStack>
                <CreatePaymentIntentFailureBlock
                  submissionId={paymentInfoData.submissionId}
                />
              </PaymentStack>
            </PaymentFormWrapper>
          </>
        )
      case PaymentViewStates.Canceled:
        return (
          <>
            <PaymentHeader />
            <PaymentFormWrapper>
              <PaymentStack>
                <GenericMessageBlock
                  submissionId={paymentInfoData.submissionId}
                  title="Payment request was canceled."
                  subtitle="The payment request has timed out. No payment has been taken. Please submit the form again."
                />
              </PaymentStack>
            </PaymentFormWrapper>
          </>
        )
      case PaymentViewStates.PendingPayment: {
        // The item name is passed over to Stripe as PaymentIntent.description
        const itemName = stripePaymentStatusResponse?.paymentIntent?.description
        return (
          <>
            <PaymentHeader />
            <PaymentFormWrapper>
              {secretEnv === 'production' ? null : (
                <InlineMessage variant="warning" mb="1rem">
                  Use '4242 4242 4242 4242' as your card number to test payments
                  on this form. Payments made on this form will only show in
                  test mode in Stripe.
                </InlineMessage>
              )}
              <PaymentStack>
                <StripePaymentBlock
                  paymentInfoData={paymentInfoData}
                  triggerPaymentStatusRefetch={() => setRefetchKey(Date.now())}
                  paymentAmount={
                    stripePaymentStatusResponse?.paymentIntent?.amount ?? 0
                  }
                  paymentItemName={itemName}
                />
              </PaymentStack>
            </PaymentFormWrapper>
          </>
        )
      }
      case PaymentViewStates.Processing:
        return (
          <>
            <PaymentHeader />
            <PaymentFormWrapper>
              <PaymentStack>
                <GenericMessageBlock
                  submissionId={paymentInfoData.submissionId}
                  title="Stripe is still processing your payment."
                  subtitle="Hold tight, your payment is still being processed by stripe."
                />
              </PaymentStack>
            </PaymentFormWrapper>
          </>
        )
      case PaymentViewStates.Succeeded:
        return (
          <>
<<<<<<< HEAD
            <PaymentSuccessSvgr maxW="100%" />
            <StripeReceiptContainer
              formId={formId}
              paymentId={paymentId}
              submissionId={paymentInfoData.submissionId}
              amount={paymentInfoData.amount}
              products={paymentProducts || []}
              paymentFieldsSnapshot={paymentInfoData.payment_fields_snapshot}
            />
=======
            <PaymentFormWrapper>
              <Center>
                <PaymentSuccessSvgr maxW="100%" />
              </Center>
              <StripeReceiptContainer
                formId={formId}
                paymentId={paymentId}
                submissionId={paymentInfoData.submissionId}
                amount={paymentInfoData.amount}
                products={paymentInfoData.products || []}
                paymentFieldsSnapshot={paymentInfoData.payment_fields_snapshot}
              />
            </PaymentFormWrapper>
>>>>>>> a41bd577
          </>
        )
      default: {
        // Force TS to emit an error if the cases above are not exhaustive
        // eslint-disable-next-line @typescript-eslint/no-unused-vars
        const exhaustiveCheck: never = viewStates
        throw new Error(`Undefined view type: ${viewStates}`)
      }
    }
  }
  return renderViewState()
}

export default StripePaymentElement<|MERGE_RESOLUTION|>--- conflicted
+++ resolved
@@ -188,17 +188,6 @@
       case PaymentViewStates.Succeeded:
         return (
           <>
-<<<<<<< HEAD
-            <PaymentSuccessSvgr maxW="100%" />
-            <StripeReceiptContainer
-              formId={formId}
-              paymentId={paymentId}
-              submissionId={paymentInfoData.submissionId}
-              amount={paymentInfoData.amount}
-              products={paymentProducts || []}
-              paymentFieldsSnapshot={paymentInfoData.payment_fields_snapshot}
-            />
-=======
             <PaymentFormWrapper>
               <Center>
                 <PaymentSuccessSvgr maxW="100%" />
@@ -208,11 +197,10 @@
                 paymentId={paymentId}
                 submissionId={paymentInfoData.submissionId}
                 amount={paymentInfoData.amount}
-                products={paymentInfoData.products || []}
+                products={paymentProducts || []}
                 paymentFieldsSnapshot={paymentInfoData.payment_fields_snapshot}
               />
             </PaymentFormWrapper>
->>>>>>> a41bd577
           </>
         )
       default: {
