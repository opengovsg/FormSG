import { Suspense } from 'react'
import { useParams } from 'react-router-dom'
import { Flex, Skeleton, Text } from '@chakra-ui/react'

import { fillMinHeightCss } from '~utils/fillHeightCss'

import { FormBanner } from '~features/public-form/components/FormBanner'
import { FormSectionsProvider } from '~features/public-form/components/FormFields/FormSectionsContext'
import { FormFooter } from '~features/public-form/components/FormFooter'
import { PublicFormProvider } from '~features/public-form/PublicFormProvider'

import { PaymentFormBannerLogo } from './components/PaymentFormBannerLogo'
import StripePaymentElement from './stripe/StripePaymentElement'

export const FormPaymentPage = () => {
  const { formId, paymentId } = useParams()

  if (!formId) throw new Error('No formId provided')
  if (!paymentId) throw new Error('No paymentId provided')

  return (
    <PublicFormProvider startTime={Date.now()} formId={formId}>
      <FormSectionsProvider>
        <Flex direction="column" css={fillMinHeightCss}>
          <FormBanner />
<<<<<<< HEAD
          <PublicFormLogo />
          <FormStartPage />
          <PublicFormWrapper>
            <Box py={{ base: '2.5rem', md: '0rem' }} w="100%">
              <Container w="57rem" maxW="100%" p={0}>
                <Suspense
                  fallback={
                    <Skeleton w={'100%'} h={'350px'}>
                      <Text w={'100%'} textStyle="h3" textColor="primary.500">
                        Loading Payment Information
                      </Text>
                    </Skeleton>
                  }
                >
                  <StripePaymentElement paymentId={paymentId} />
                </Suspense>
              </Container>
            </Box>
            <FormFooter />
          </PublicFormWrapper>
=======
          <PaymentFormBannerLogo />
          <Suspense
            fallback={
              <Skeleton w={'100%'} h={'350px'}>
                <Text w={'100%'} textStyle="h3" textColor="primary.500">
                  Loading Payment Information
                </Text>
              </Skeleton>
            }
          >
            <StripePaymentElement paymentId={paymentId} />
          </Suspense>
          <FormFooter />
>>>>>>> a41bd577
        </Flex>
      </FormSectionsProvider>
    </PublicFormProvider>
  )
}<|MERGE_RESOLUTION|>--- conflicted
+++ resolved
@@ -23,28 +23,6 @@
       <FormSectionsProvider>
         <Flex direction="column" css={fillMinHeightCss}>
           <FormBanner />
-<<<<<<< HEAD
-          <PublicFormLogo />
-          <FormStartPage />
-          <PublicFormWrapper>
-            <Box py={{ base: '2.5rem', md: '0rem' }} w="100%">
-              <Container w="57rem" maxW="100%" p={0}>
-                <Suspense
-                  fallback={
-                    <Skeleton w={'100%'} h={'350px'}>
-                      <Text w={'100%'} textStyle="h3" textColor="primary.500">
-                        Loading Payment Information
-                      </Text>
-                    </Skeleton>
-                  }
-                >
-                  <StripePaymentElement paymentId={paymentId} />
-                </Suspense>
-              </Container>
-            </Box>
-            <FormFooter />
-          </PublicFormWrapper>
-=======
           <PaymentFormBannerLogo />
           <Suspense
             fallback={
@@ -58,7 +36,6 @@
             <StripePaymentElement paymentId={paymentId} />
           </Suspense>
           <FormFooter />
->>>>>>> a41bd577
         </Flex>
       </FormSectionsProvider>
     </PublicFormProvider>
