import { RefObject, useCallback } from 'react'
import { BiLogOutCircle } from 'react-icons/bi'
import { Waypoint } from 'react-waypoint'
import {
  Box,
  Flex,
  Icon,
  Skeleton,
  Slide,
  Text,
  useDisclosure,
} from '@chakra-ui/react'

import { BxMenuAltLeft } from '~assets/icons/BxMenuAltLeft'
import { BxsTimeFive } from '~assets/icons/BxsTimeFive'
import { ThemeColorScheme } from '~theme/foundations/colours'
import Button from '~components/Button'
import IconButton from '~components/IconButton'

export type MiniHeaderProps = Pick<
  FormHeaderProps,
  | 'title'
  | 'titleBg'
  | 'titleColor'
  | 'activeSectionId'
  | 'miniHeaderRef'
  | 'onMobileDrawerOpen'
  | 'colorScheme'
> & { isOpen: boolean; isTemplate?: boolean }

export const MiniHeader = ({
  title,
  titleBg,
  titleColor,
  activeSectionId,
  miniHeaderRef,
  onMobileDrawerOpen,
  colorScheme,
  isOpen,
  isTemplate,
}: MiniHeaderProps): JSX.Element => (
  <Slide
    // Screen readers do not need to know of the existence of this component.
    aria-hidden
    ref={miniHeaderRef}
    direction="top"
    in={isOpen}
    style={{ zIndex: 1000 }}
  >
    <Box
      bg={titleBg}
      mt={isTemplate ? '4.75rem' : '0'}
      px={{ base: '1.5rem', md: '2rem' }}
      py={{ base: '0.5rem', md: '1rem' }}
    >
<<<<<<< HEAD
      <Box
        bg={titleBg}
        px={{ base: '1.5rem', md: '2rem' }}
        py={{ base: '0.5rem', md: '1rem' }}
        sx={{
          '@media print': {
            display: 'none !important',
          },
        }}
      >
        <Skeleton isLoaded={!!title}>
=======
      <Skeleton isLoaded={!!title}>
        <Flex
          align="center"
          flex={1}
          gap="0.5rem"
          justify="space-between"
          flexDir="row"
        >
>>>>>>> 50a4aa8c
          <Flex
            alignItems="center"
            minH={{ base: '4rem', md: '0' }}
            flex="1 1 0"
            w="100%"
            overflow="hidden"
          >
            <Text
              textStyle={{ base: 'h4', md: 'h2' }}
              textAlign="start"
              color={titleColor}
              noOfLines={2}
            >
              {title ?? 'Loading title'}
            </Text>
          </Flex>
          {activeSectionId ? (
            // Section sidebar icon should only show up if sections exist
            <IconButton
              colorScheme={colorScheme}
              aria-label="Mobile section sidebar"
              fontSize="1.5rem"
              icon={<BxMenuAltLeft />}
              d={{ base: 'flex', md: 'none' }}
              onClick={onMobileDrawerOpen}
            />
          ) : null}
        </Flex>
      </Skeleton>
    </Box>
  </Slide>
)

interface FormHeaderProps {
  title?: string
  estTimeString: string
  titleBg: string
  titleColor: string
  colorScheme?: ThemeColorScheme
  showHeader?: boolean
  loggedInId?: string
  showMiniHeader?: boolean
  activeSectionId?: string
  isTemplate?: boolean
  miniHeaderRef?: RefObject<HTMLDivElement>
  onMobileDrawerOpen?: () => void
  handleLogout?: () => void
}

export const FormHeader = ({
  title,
  estTimeString,
  titleBg,
  titleColor,
  colorScheme,
  showHeader,
  loggedInId,
  showMiniHeader,
  activeSectionId,
  miniHeaderRef,
  isTemplate,
  onMobileDrawerOpen,
  handleLogout,
}: FormHeaderProps): JSX.Element | null => {
  const { isOpen, onOpen, onClose } = useDisclosure()

  const handlePositionChange = useCallback(
    (pos: Waypoint.CallbackArgs) => {
      // Required so a page that loads in the middle of the page can still
      // trigger the mini header.
      if (pos.currentPosition === 'above') {
        onOpen()
      } else {
        onClose()
      }
    },
    [onClose, onOpen],
  )

  if (!showHeader) return null

  return (
    <>
      {showMiniHeader ? (
        <MiniHeader
          title={title}
          titleBg={titleBg}
          titleColor={titleColor}
          colorScheme={colorScheme}
          activeSectionId={activeSectionId}
          miniHeaderRef={miniHeaderRef}
          onMobileDrawerOpen={onMobileDrawerOpen}
          isOpen={isOpen}
          isTemplate={isTemplate}
        />
      ) : null}
      <Flex
        transition="background 0.2s ease"
        px={{ base: '1.5rem', md: '3rem' }}
        py={{ base: '2rem', md: '3rem' }}
        wordBreak="break-word"
        justify="center"
        bg={titleBg}
        role="banner"
        sx={{
          '@media print': {
            py: '0',
          },
        }}
      >
        <Flex
          maxW="57rem"
          flexDir="column"
          align={{ base: 'start', md: 'center' }}
          color={titleColor}
        >
          <Skeleton isLoaded={!!title}>
            <Text
              as="h1"
              textStyle="h1"
              textAlign={{ base: 'start', md: 'center' }}
            >
              {title ?? 'Loading title'}
            </Text>
          </Skeleton>
          {estTimeString && (
            <Flex align="flex-start" justify="center" mt="0.875rem">
              <Icon
                as={BxsTimeFive}
                fontSize="1.5rem"
                mr="0.5rem"
                aria-hidden
              />
              <Text textStyle="body-2" mt="0.125rem">
                {estTimeString}
              </Text>
            </Flex>
          )}
          {loggedInId ? (
            <Button
              mt="2.25rem"
              colorScheme={colorScheme}
              variant="reverse"
              aria-label="Log out"
              rightIcon={<BiLogOutCircle fontSize="1.5rem" />}
              onClick={handleLogout}
              isDisabled={!handleLogout}
            >
              {loggedInId} - Log out
            </Button>
          ) : null}
        </Flex>
      </Flex>
      {
        /* Sentinel to know when sticky navbar is starting */
        showMiniHeader ? (
          <Waypoint topOffset="64px" onPositionChange={handlePositionChange} />
        ) : null
      }
    </>
  )
}<|MERGE_RESOLUTION|>--- conflicted
+++ resolved
@@ -52,20 +52,12 @@
       mt={isTemplate ? '4.75rem' : '0'}
       px={{ base: '1.5rem', md: '2rem' }}
       py={{ base: '0.5rem', md: '1rem' }}
+      sx={{
+        '@media print': {
+          display: 'none !important',
+        },
+      }}
     >
-<<<<<<< HEAD
-      <Box
-        bg={titleBg}
-        px={{ base: '1.5rem', md: '2rem' }}
-        py={{ base: '0.5rem', md: '1rem' }}
-        sx={{
-          '@media print': {
-            display: 'none !important',
-          },
-        }}
-      >
-        <Skeleton isLoaded={!!title}>
-=======
       <Skeleton isLoaded={!!title}>
         <Flex
           align="center"
@@ -74,7 +66,6 @@
           justify="space-between"
           flexDir="row"
         >
->>>>>>> 50a4aa8c
           <Flex
             alignItems="center"
             minH={{ base: '4rem', md: '0' }}
