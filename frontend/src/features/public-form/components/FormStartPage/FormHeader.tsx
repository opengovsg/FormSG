--- conflicted
+++ resolved
@@ -16,13 +16,6 @@
 import Button from '~components/Button'
 import IconButton from '~components/IconButton'
 
-<<<<<<< HEAD
-export interface MiniHeaderProps
-  extends Pick<
-    FormHeaderInputProps,
-    'title' | 'titleBg' | 'titleColor' | 'miniHeaderRef'
-  > {
-=======
 import { usePublicAuthMutations } from '~features/public-form/mutations'
 import { usePublicFormContext } from '~features/public-form/PublicFormContext'
 
@@ -72,20 +65,10 @@
 }
 
 export interface MiniHeaderProps {
->>>>>>> 5ad41c08
   isOpen: boolean
 }
 
 // Exported for testing.
-<<<<<<< HEAD
-export const MiniHeader = ({
-  title,
-  titleBg,
-  titleColor,
-  miniHeaderRef,
-  isOpen,
-}: MiniHeaderProps): JSX.Element | null => {
-=======
 export const MiniHeader = ({ isOpen }: MiniHeaderProps): JSX.Element | null => {
   const { onMobileDrawerOpen } = usePublicFormContext()
   const { activeSectionId } = useFormSections()
@@ -95,7 +78,6 @@
 
   if (!showHeader) return null
 
->>>>>>> 5ad41c08
   return (
     <Slide
       // Screen readers do not need to know of the existence of this component.
@@ -111,11 +93,6 @@
         py={{ base: '0.5rem', md: '1rem' }}
       >
         <Skeleton isLoaded={!!title}>
-<<<<<<< HEAD
-          <Text as="h2" textStyle="h2" textAlign="start" color={titleColor}>
-            {title ?? 'Loading title'}
-          </Text>
-=======
           <Flex
             align="center"
             flex={1}
@@ -147,7 +124,6 @@
               <></>
             )}
           </Flex>
->>>>>>> 5ad41c08
         </Skeleton>
       </Box>
     </Slide>
