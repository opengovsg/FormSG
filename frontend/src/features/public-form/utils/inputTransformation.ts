import { format, parse } from 'date-fns'
import { times } from 'lodash'

import { BasicField, FormFieldDto } from '~shared/types/field'
import {
  AttachmentResponse,
  CheckboxResponse,
  ChildBirthRecordsResponse,
  FieldResponse,
  HeaderResponse,
  RadioResponse,
  TableResponse,
  TableRow,
} from '~shared/types/response'
import { removeAt } from '~shared/utils/immutable-array-fns'

import { CHECKBOX_OTHERS_INPUT_VALUE } from '~templates/Field/Checkbox/CheckboxField'
import { DATE_PARSE_FORMAT } from '~templates/Field/Date/DateField'
import { RADIO_OTHERS_INPUT_VALUE } from '~templates/Field/Radio/RadioField'
import { createTableRow } from '~templates/Field/Table/utils/createRow'
import {
  AttachmentFieldSchema,
  BaseFieldOutput,
  CheckboxFieldSchema,
  CheckboxFieldValues,
  ChildrenCompoundFieldSchema,
  ChildrenCompoundFieldValues,
  DateFieldSchema,
  EmailFieldSchema,
  FormFieldValue,
  MobileFieldSchema,
  RadioFieldSchema,
  RadioFieldValues,
  SectionFieldSchema,
  SingleAnswerOutput,
  TableFieldSchema,
  TableFieldValues,
  VerifiableAnswerOutput,
  VerifiableFieldValues,
  YesNoFieldSchema,
  YesNoFieldValue,
} from '~templates/Field/types'

const pickBaseOutputFromSchema = <F extends FormFieldDto>(
  schema: F,
): BaseFieldOutput<F> => {
  return {
    _id: schema._id,
    fieldType: schema.fieldType,
    question: schema.title,
  }
}

const transformToVerifiableOutput = <
  F extends EmailFieldSchema | MobileFieldSchema,
>(
  schema: F,
  input?: VerifiableFieldValues,
): VerifiableAnswerOutput<F> => {
  return {
    ...pickBaseOutputFromSchema(schema),
    answer: input?.value ?? '',
    signature: input?.signature,
  }
}

const transformToSingleAnswerOutput = <F extends FormFieldDto>(
  schema: F,
  input?: string,
): SingleAnswerOutput<F> => {
  return {
    ...pickBaseOutputFromSchema(schema),
    answer: input?.trim() ?? '',
  }
}

const transformToDateOutput = (
  schema: DateFieldSchema,
  input?: string,
): SingleAnswerOutput<DateFieldSchema> => {
  return {
    ...pickBaseOutputFromSchema(schema),
    // Convert input format to "DD MMM YYYY" format (if input exists).
    answer: input
      ? format(parse(input, DATE_PARSE_FORMAT, new Date()), 'dd MMM yyyy')
      : '',
  }
}

const transformToYesNoOutput = (
  schema: YesNoFieldSchema,
  input?: YesNoFieldValue,
): SingleAnswerOutput<YesNoFieldSchema> => {
  return {
    ...pickBaseOutputFromSchema(schema),
    answer: input ?? '',
  }
}

const transformToTableOutput = (
  schema: TableFieldSchema,
  input?: TableFieldValues,
): TableResponse => {
  // Build table shape
  // Set default input if undefined.
  const populatedInput =
    input ?? times(schema.minimumRows || 0, () => createTableRow(schema))
  const orderedColumnIds = schema.columns.map((col) => col._id)
  const answerArray = populatedInput.map(
    (rowResponse) =>
      orderedColumnIds.map(
        (colId) => rowResponse[colId]?.trim() ?? '',
      ) as TableRow,
  )
  return {
    ...pickBaseOutputFromSchema(schema),
    answerArray,
    // override schema question title to include column titles as well.
    question: `${schema.title} (${schema.columns
      .map((col) => col.title)
      .join(', ')})`,
  }
}

const transformToAttachmentOutput = (
  schema: AttachmentFieldSchema,
  input?: File,
): AttachmentResponse => {
  return {
    ...pickBaseOutputFromSchema(schema),
    answer: input?.name ?? '',
  }
}

const transformToCheckboxOutput = (
  schema: CheckboxFieldSchema,
  input: CheckboxFieldValues,
): CheckboxResponse => {
  let answerArray: string[] = []
  if (input !== undefined && input.value) {
    const othersIndex = input.value.findIndex(
      (v) => v === CHECKBOX_OTHERS_INPUT_VALUE,
    )
    // Others is checked, so we need to add the input at othersInput to the answer array
    if (othersIndex !== -1) {
      answerArray = removeAt(input.value, othersIndex)
      answerArray.push(`Others: ${input.othersInput}`)
    } else {
      answerArray = input.value
    }
  }

  return {
    ...pickBaseOutputFromSchema(schema),
    answerArray,
  }
}

const transformToRadioOutput = (
  schema: RadioFieldSchema,
  input: RadioFieldValues,
): RadioResponse => {
  let answer = ''
  if (input !== undefined) {
    answer = input.value
    const isOthersInput = answer === RADIO_OTHERS_INPUT_VALUE
    // Others is selected, so we need to use the input at othersInput for the answer instead.
    if (isOthersInput) {
      answer = `Others: ${input.othersInput}`
    }
  }
  return {
    ...pickBaseOutputFromSchema(schema),
    answer,
  }
}

const transformToSectionOutput = (
  schema: SectionFieldSchema,
): HeaderResponse => {
  return {
    ...pickBaseOutputFromSchema(schema),
    answer: '',
    isHeader: true,
  }
}

const transformToChildOutput = (
  schema: ChildrenCompoundFieldSchema,
  input: ChildrenCompoundFieldValues,
): ChildBirthRecordsResponse => {
  return {
    ...pickBaseOutputFromSchema(schema),
    answerArray: input.child,
  }
}

/**
 * Transforms form inputs to their desire output shapes for sending to the server
 * @param field schema to retrieve base field info
 * @param input the input corresponding to the field in the form
 * @returns If field type does not need an output, `null` is returned. Otherwise returns the transformed output.
 */
export const transformInputsToOutputs = (
  field: FormFieldDto,
  input: FormFieldValue,
): FieldResponse | null => {
  switch (field.fieldType) {
    case BasicField.Section:
      return transformToSectionOutput(field)
    case BasicField.Checkbox:
      return transformToCheckboxOutput(
        field,
        input as FormFieldValue<typeof field.fieldType>,
      )
    case BasicField.Radio:
      return transformToRadioOutput(
        field,
        input as FormFieldValue<typeof field.fieldType>,
      )
    case BasicField.Table:
      return transformToTableOutput(
        field,
        input as FormFieldValue<typeof field.fieldType>,
      )
    case BasicField.Email:
    case BasicField.Mobile:
      return transformToVerifiableOutput(
        field,
        input as FormFieldValue<typeof field.fieldType>,
      )
    case BasicField.Attachment:
      return transformToAttachmentOutput(
        field,
        input as FormFieldValue<typeof field.fieldType>,
      )
    case BasicField.Date:
      return transformToDateOutput(
        field,
        input as FormFieldValue<typeof field.fieldType>,
      )
    case BasicField.YesNo:
      return transformToYesNoOutput(
        field,
        input as FormFieldValue<typeof field.fieldType>,
      )
    case BasicField.Number:
    case BasicField.Decimal:
    case BasicField.ShortText:
    case BasicField.LongText:
    case BasicField.HomeNo:
    case BasicField.Dropdown:
    case BasicField.CountryRegion:
    case BasicField.Rating:
    case BasicField.Nric:
    case BasicField.Uen:
      return transformToSingleAnswerOutput(
        field,
        input as FormFieldValue<typeof field.fieldType>,
      )
    case BasicField.Statement:
    case BasicField.Image:
      // No output needed.
<<<<<<< HEAD
      return null
=======
      return undefined
    case BasicField.Children:
      return transformToChildOutput(
        field,
        input as FormFieldValue<typeof field.fieldType>,
      )
>>>>>>> 3177870a
  }
}<|MERGE_RESOLUTION|>--- conflicted
+++ resolved
@@ -261,15 +261,11 @@
     case BasicField.Statement:
     case BasicField.Image:
       // No output needed.
-<<<<<<< HEAD
       return null
-=======
-      return undefined
     case BasicField.Children:
       return transformToChildOutput(
         field,
         input as FormFieldValue<typeof field.fieldType>,
       )
->>>>>>> 3177870a
   }
 }