import { format } from 'date-fns'
import { times } from 'lodash'

import { BasicField, FormFieldDto } from '~shared/types/field'
import {
  AttachmentResponse,
  CheckboxResponse,
  FieldResponse,
  HeaderResponse,
  RadioResponse,
  TableResponse,
  TableRow,
} from '~shared/types/response'
import { removeAt } from '~shared/utils/immutable-array-fns'

import { CHECKBOX_OTHERS_INPUT_VALUE } from '~templates/Field/Checkbox/CheckboxField'
import { RADIO_OTHERS_INPUT_VALUE } from '~templates/Field/Radio/RadioField'
import { createTableRow } from '~templates/Field/Table/utils/createRow'
import {
  AttachmentFieldSchema,
  BaseFieldOutput,
  CheckboxFieldSchema,
  CheckboxFieldValues,
  DateFieldSchema,
  EmailFieldSchema,
  FormFieldValue,
  MobileFieldSchema,
  RadioFieldSchema,
  RadioFieldValues,
  SectionFieldSchema,
  SingleAnswerOutput,
  TableFieldSchema,
  TableFieldValues,
  VerifiableAnswerOutput,
<<<<<<< HEAD
  YesNoFieldSchema,
} from '~templates/Field/types'

import {
  validateAttachmentInput,
  validateCheckboxInput,
  validateDateInput,
  validateRadioInput,
  validateSingleAnswerInput,
  validateTableInput,
  validateVerifiableInput,
  validateYesNoInput,
} from './inputValidation'

=======
  VerifiableFieldValues,
} from '~templates/Field/types'

>>>>>>> 5e1d5dd4
export class InputValidationError extends Error {
  constructor(schemaId: string, input: unknown) {
    super(`${schemaId}: 'Invalid input: ${JSON.stringify(input)}'`)
    this.name = 'InputValidationError'
  }
}

const pickBaseOutputFromSchema = <F extends FormFieldDto>(
  schema: F,
): BaseFieldOutput<F> => {
  return {
    _id: schema._id,
    fieldType: schema.fieldType,
    question: schema.title,
  }
}

const transformToVerifiableOutput = <
  F extends EmailFieldSchema | MobileFieldSchema,
>(
  schema: F,
  input: VerifiableFieldValues,
): VerifiableAnswerOutput<F> => {
<<<<<<< HEAD
  if (
    input !== undefined &&
    (!validateVerifiableInput(input) ||
      (schema.isVerifiable && !input.signature))
  ) {
    throw new InputValidationError(schema._id, input)
  }
=======
>>>>>>> 5e1d5dd4
  return {
    ...pickBaseOutputFromSchema(schema),
    answer: input?.value ?? '',
    signature: input?.signature,
  }
}

const transformToSingleAnswerOutput = <F extends FormFieldDto>(
  schema: F,
  input: string,
): SingleAnswerOutput<F> => {
<<<<<<< HEAD
  if (input !== undefined && !validateSingleAnswerInput(input)) {
    throw new InputValidationError(schema._id, input)
  }
=======
>>>>>>> 5e1d5dd4
  return {
    ...pickBaseOutputFromSchema(schema),
    answer: input ?? '',
  }
}

const transformToYesNoOutput = (
  schema: YesNoFieldSchema,
  input: unknown,
): SingleAnswerOutput<YesNoFieldSchema> => {
  if (input !== undefined && !validateYesNoInput(input)) {
    throw new InputValidationError(schema._id, input)
  }
  return {
    ...pickBaseOutputFromSchema(schema),
    answer: input ?? '',
  }
}

const transformToDateOutput = (
  schema: DateFieldSchema,
  input: string,
): SingleAnswerOutput<DateFieldSchema> => {
<<<<<<< HEAD
  if (input !== undefined && !validateDateInput(input)) {
    throw new InputValidationError(schema._id, input)
  }
=======
>>>>>>> 5e1d5dd4
  // Convert ISO8601 "yyyy-mm-dd" format to "DD MMM YYYY" format.
  // Above date validation ensures original format is valid, and `new Date()` will be a valid date.
  const formattedDate = input ? format(new Date(input), 'dd MMM yyyy') : ''

  return {
    ...pickBaseOutputFromSchema(schema),
    answer: formattedDate,
  }
}

const transformToTableOutput = (
  schema: TableFieldSchema,
  input: TableFieldValues,
): TableResponse => {
<<<<<<< HEAD
  // Set default input if undefined.
  input = input ?? times(schema.minimumRows, () => createTableRow(schema))
  if (!validateTableInput(input)) {
    throw new InputValidationError(schema._id, input)
  }
=======
>>>>>>> 5e1d5dd4
  // Build table shape
  const orderedColumnIds = schema.columns.map((col) => col._id)
  const answerArray = input.map(
    (rowResponse) =>
      orderedColumnIds.map((colId) => rowResponse[colId] ?? '') as TableRow,
  )
  return {
    ...pickBaseOutputFromSchema(schema),
    answerArray,
  }
}

const transformToAttachmentOutput = (
  schema: AttachmentFieldSchema,
  input: File,
): AttachmentResponse => {
<<<<<<< HEAD
  if (input !== undefined && !validateAttachmentInput(input)) {
    throw new InputValidationError(schema._id, input)
  }
=======
>>>>>>> 5e1d5dd4
  return {
    ...pickBaseOutputFromSchema(schema),
    answer: input?.name ?? '',
  }
}

const transformToCheckboxOutput = (
  schema: CheckboxFieldSchema,
  input: CheckboxFieldValues,
): CheckboxResponse => {
<<<<<<< HEAD
  if (input !== undefined && !validateCheckboxInput(input)) {
    throw new InputValidationError(schema._id, input)
  }

  let answerArray: string[] = []
  if (input !== undefined && input.value) {
    const othersIndex = input.value.findIndex(
      (v) => v === CHECKBOX_OTHERS_INPUT_VALUE,
    )
    // Others is checked, so we need to add the input at othersInput to the answer array
    if (othersIndex !== -1) {
      answerArray = removeAt(input.value, othersIndex)
      answerArray.push(`Others: ${input.othersInput}`)
    } else {
      answerArray = input.value
    }
=======
  const othersIndex = input.value.findIndex(
    (v) => v === CHECKBOX_OTHERS_INPUT_VALUE,
  )
  let answerArray = []
  // Others is checked, so we need to add the input at othersInput to the answer array
  if (othersIndex !== -1) {
    answerArray = removeAt(input.value, othersIndex)
    answerArray.push(`Others: ${input.othersInput}`)
  } else {
    answerArray = input.value
>>>>>>> 5e1d5dd4
  }
  return {
    ...pickBaseOutputFromSchema(schema),
    answerArray,
  }
}

const transformToRadioOutput = (
  schema: RadioFieldSchema,
  input: RadioFieldValues,
): RadioResponse => {
<<<<<<< HEAD
  if (input !== undefined && !validateRadioInput(input)) {
    throw new InputValidationError(schema._id, input)
  }

  let answer = ''
  if (input !== undefined) {
    answer = input.value
    const isOthersInput = answer === RADIO_OTHERS_INPUT_VALUE
    // Others is selected, so we need to use the input at othersInput for the answer instead.
    if (isOthersInput) {
      answer = `Others: ${input.othersInput}`
    }
=======
  let answer = input.value
  const isOthersInput = answer === RADIO_OTHERS_INPUT_VALUE
  // Others is selected, so we need to use the input at othersInput for the answer instead.
  if (isOthersInput) {
    answer = `Others: ${input.othersInput}`
>>>>>>> 5e1d5dd4
  }
  return {
    ...pickBaseOutputFromSchema(schema),
    answer,
  }
}

const transformToSectionOutput = (
  schema: SectionFieldSchema,
): HeaderResponse => {
  return {
    ...pickBaseOutputFromSchema(schema),
    answer: '',
    isHeader: true,
  }
}

/**
 * Transforms form inputs to their desire output shapes for sending to the server
 * @param field schema to retrieve base field info
 * @param input the input corresponding to the field in the form
 * @returns If field type does not need an output, `undefined` is returned. Otherwise returns the transformed output.
 * @throws `InputValidationError` if the input is invalid
 */
export const transformInputsToOutputs = (
  field: FormFieldDto,
  input: FormFieldValue,
): FieldResponse | undefined => {
  switch (field.fieldType) {
    case BasicField.Section:
      return transformToSectionOutput(field)
    case BasicField.Checkbox:
      return transformToCheckboxOutput(
        field,
        input as FormFieldValue<typeof field.fieldType>,
      )
    case BasicField.Radio:
      return transformToRadioOutput(
        field,
        input as FormFieldValue<typeof field.fieldType>,
      )
    case BasicField.Table:
      return transformToTableOutput(
        field,
        input as FormFieldValue<typeof field.fieldType>,
      )
    case BasicField.Email:
    case BasicField.Mobile:
      return transformToVerifiableOutput(
        field,
        input as FormFieldValue<typeof field.fieldType>,
      )
    case BasicField.Attachment:
      return transformToAttachmentOutput(
        field,
        input as FormFieldValue<typeof field.fieldType>,
      )
    case BasicField.Date:
<<<<<<< HEAD
      return transformToDateOutput(field, input)
    case BasicField.YesNo:
      return transformToYesNoOutput(field, input)
=======
      return transformToDateOutput(
        field,
        input as FormFieldValue<typeof field.fieldType>,
      )
>>>>>>> 5e1d5dd4
    case BasicField.Number:
    case BasicField.Decimal:
    case BasicField.ShortText:
    case BasicField.LongText:
    case BasicField.HomeNo:
    case BasicField.Dropdown:
    case BasicField.Rating:
    case BasicField.Nric:
    case BasicField.Uen:
<<<<<<< HEAD
      return transformToSingleAnswerOutput(field, input)
=======
    case BasicField.YesNo:
      return transformToSingleAnswerOutput(
        field,
        input as FormFieldValue<typeof field.fieldType>,
      )
>>>>>>> 5e1d5dd4
    case BasicField.Statement:
    case BasicField.Image:
      // No output needed.
      return undefined
  }
}<|MERGE_RESOLUTION|>--- conflicted
+++ resolved
@@ -32,32 +32,10 @@
   TableFieldSchema,
   TableFieldValues,
   VerifiableAnswerOutput,
-<<<<<<< HEAD
+  VerifiableFieldValues,
   YesNoFieldSchema,
+  YesNoFieldValue,
 } from '~templates/Field/types'
-
-import {
-  validateAttachmentInput,
-  validateCheckboxInput,
-  validateDateInput,
-  validateRadioInput,
-  validateSingleAnswerInput,
-  validateTableInput,
-  validateVerifiableInput,
-  validateYesNoInput,
-} from './inputValidation'
-
-=======
-  VerifiableFieldValues,
-} from '~templates/Field/types'
-
->>>>>>> 5e1d5dd4
-export class InputValidationError extends Error {
-  constructor(schemaId: string, input: unknown) {
-    super(`${schemaId}: 'Invalid input: ${JSON.stringify(input)}'`)
-    this.name = 'InputValidationError'
-  }
-}
 
 const pickBaseOutputFromSchema = <F extends FormFieldDto>(
   schema: F,
@@ -73,18 +51,8 @@
   F extends EmailFieldSchema | MobileFieldSchema,
 >(
   schema: F,
-  input: VerifiableFieldValues,
+  input?: VerifiableFieldValues,
 ): VerifiableAnswerOutput<F> => {
-<<<<<<< HEAD
-  if (
-    input !== undefined &&
-    (!validateVerifiableInput(input) ||
-      (schema.isVerifiable && !input.signature))
-  ) {
-    throw new InputValidationError(schema._id, input)
-  }
-=======
->>>>>>> 5e1d5dd4
   return {
     ...pickBaseOutputFromSchema(schema),
     answer: input?.value ?? '',
@@ -94,68 +62,45 @@
 
 const transformToSingleAnswerOutput = <F extends FormFieldDto>(
   schema: F,
-  input: string,
+  input?: string,
 ): SingleAnswerOutput<F> => {
-<<<<<<< HEAD
-  if (input !== undefined && !validateSingleAnswerInput(input)) {
-    throw new InputValidationError(schema._id, input)
-  }
-=======
->>>>>>> 5e1d5dd4
   return {
     ...pickBaseOutputFromSchema(schema),
     answer: input ?? '',
+  }
+}
+
+const transformToDateOutput = (
+  schema: DateFieldSchema,
+  input?: string,
+): SingleAnswerOutput<DateFieldSchema> => {
+  return {
+    ...pickBaseOutputFromSchema(schema),
+    // Convert ISO8601 "yyyy-mm-dd" format to "DD MMM YYYY" format (if input exists).
+    answer: input ? format(new Date(input), 'dd MMM yyyy') : '',
   }
 }
 
 const transformToYesNoOutput = (
   schema: YesNoFieldSchema,
-  input: unknown,
+  input?: YesNoFieldValue,
 ): SingleAnswerOutput<YesNoFieldSchema> => {
-  if (input !== undefined && !validateYesNoInput(input)) {
-    throw new InputValidationError(schema._id, input)
-  }
   return {
     ...pickBaseOutputFromSchema(schema),
     answer: input ?? '',
-  }
-}
-
-const transformToDateOutput = (
-  schema: DateFieldSchema,
-  input: string,
-): SingleAnswerOutput<DateFieldSchema> => {
-<<<<<<< HEAD
-  if (input !== undefined && !validateDateInput(input)) {
-    throw new InputValidationError(schema._id, input)
-  }
-=======
->>>>>>> 5e1d5dd4
-  // Convert ISO8601 "yyyy-mm-dd" format to "DD MMM YYYY" format.
-  // Above date validation ensures original format is valid, and `new Date()` will be a valid date.
-  const formattedDate = input ? format(new Date(input), 'dd MMM yyyy') : ''
-
-  return {
-    ...pickBaseOutputFromSchema(schema),
-    answer: formattedDate,
   }
 }
 
 const transformToTableOutput = (
   schema: TableFieldSchema,
-  input: TableFieldValues,
+  input?: TableFieldValues,
 ): TableResponse => {
-<<<<<<< HEAD
+  // Build table shape
   // Set default input if undefined.
-  input = input ?? times(schema.minimumRows, () => createTableRow(schema))
-  if (!validateTableInput(input)) {
-    throw new InputValidationError(schema._id, input)
-  }
-=======
->>>>>>> 5e1d5dd4
-  // Build table shape
+  const populatedInput =
+    input ?? times(schema.minimumRows, () => createTableRow(schema))
   const orderedColumnIds = schema.columns.map((col) => col._id)
-  const answerArray = input.map(
+  const answerArray = populatedInput.map(
     (rowResponse) =>
       orderedColumnIds.map((colId) => rowResponse[colId] ?? '') as TableRow,
   )
@@ -167,14 +112,8 @@
 
 const transformToAttachmentOutput = (
   schema: AttachmentFieldSchema,
-  input: File,
+  input?: File,
 ): AttachmentResponse => {
-<<<<<<< HEAD
-  if (input !== undefined && !validateAttachmentInput(input)) {
-    throw new InputValidationError(schema._id, input)
-  }
-=======
->>>>>>> 5e1d5dd4
   return {
     ...pickBaseOutputFromSchema(schema),
     answer: input?.name ?? '',
@@ -185,11 +124,6 @@
   schema: CheckboxFieldSchema,
   input: CheckboxFieldValues,
 ): CheckboxResponse => {
-<<<<<<< HEAD
-  if (input !== undefined && !validateCheckboxInput(input)) {
-    throw new InputValidationError(schema._id, input)
-  }
-
   let answerArray: string[] = []
   if (input !== undefined && input.value) {
     const othersIndex = input.value.findIndex(
@@ -202,19 +136,8 @@
     } else {
       answerArray = input.value
     }
-=======
-  const othersIndex = input.value.findIndex(
-    (v) => v === CHECKBOX_OTHERS_INPUT_VALUE,
-  )
-  let answerArray = []
-  // Others is checked, so we need to add the input at othersInput to the answer array
-  if (othersIndex !== -1) {
-    answerArray = removeAt(input.value, othersIndex)
-    answerArray.push(`Others: ${input.othersInput}`)
-  } else {
-    answerArray = input.value
->>>>>>> 5e1d5dd4
-  }
+  }
+
   return {
     ...pickBaseOutputFromSchema(schema),
     answerArray,
@@ -225,11 +148,6 @@
   schema: RadioFieldSchema,
   input: RadioFieldValues,
 ): RadioResponse => {
-<<<<<<< HEAD
-  if (input !== undefined && !validateRadioInput(input)) {
-    throw new InputValidationError(schema._id, input)
-  }
-
   let answer = ''
   if (input !== undefined) {
     answer = input.value
@@ -238,13 +156,6 @@
     if (isOthersInput) {
       answer = `Others: ${input.othersInput}`
     }
-=======
-  let answer = input.value
-  const isOthersInput = answer === RADIO_OTHERS_INPUT_VALUE
-  // Others is selected, so we need to use the input at othersInput for the answer instead.
-  if (isOthersInput) {
-    answer = `Others: ${input.othersInput}`
->>>>>>> 5e1d5dd4
   }
   return {
     ...pickBaseOutputFromSchema(schema),
@@ -267,7 +178,6 @@
  * @param field schema to retrieve base field info
  * @param input the input corresponding to the field in the form
  * @returns If field type does not need an output, `undefined` is returned. Otherwise returns the transformed output.
- * @throws `InputValidationError` if the input is invalid
  */
 export const transformInputsToOutputs = (
   field: FormFieldDto,
@@ -303,16 +213,15 @@
         input as FormFieldValue<typeof field.fieldType>,
       )
     case BasicField.Date:
-<<<<<<< HEAD
-      return transformToDateOutput(field, input)
+      return transformToDateOutput(
+        field,
+        input as FormFieldValue<typeof field.fieldType>,
+      )
     case BasicField.YesNo:
-      return transformToYesNoOutput(field, input)
-=======
-      return transformToDateOutput(
-        field,
-        input as FormFieldValue<typeof field.fieldType>,
-      )
->>>>>>> 5e1d5dd4
+      return transformToYesNoOutput(
+        field,
+        input as FormFieldValue<typeof field.fieldType>,
+      )
     case BasicField.Number:
     case BasicField.Decimal:
     case BasicField.ShortText:
@@ -322,15 +231,10 @@
     case BasicField.Rating:
     case BasicField.Nric:
     case BasicField.Uen:
-<<<<<<< HEAD
-      return transformToSingleAnswerOutput(field, input)
-=======
-    case BasicField.YesNo:
       return transformToSingleAnswerOutput(
         field,
         input as FormFieldValue<typeof field.fieldType>,
       )
->>>>>>> 5e1d5dd4
     case BasicField.Statement:
     case BasicField.Image:
       // No output needed.
