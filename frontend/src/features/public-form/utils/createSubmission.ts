--- conflicted
+++ resolved
@@ -13,18 +13,11 @@
   StorageModeSubmissionContentDto,
 } from '~shared/types/submission'
 
-<<<<<<< HEAD
+import formsgSdk from '~utils/formSdk'
 import { AttachmentFieldSchema, FormFieldValues } from '~templates/Field'
 
 import { transformInputsToOutputs } from './inputTransformation'
-=======
-import formsgSdk from '~utils/formSdk'
-import { AttachmentFieldSchema } from '~templates/Field'
-
-import { transformInputsToOutputs } from './inputTransformation'
-import { validateAttachmentInput } from './inputValidation'
 import { validateResponses } from './validateResponses'
->>>>>>> 6166867a
 
 // The current encrypt version to assign to the encrypted submission.
 // This is needed if we ever break backwards compatibility with
@@ -37,7 +30,7 @@
  */
 export const createEncryptedSubmissionData = async (
   formFields: FormFieldDto[],
-  formInputs: Record<string, unknown>,
+  formInputs: FormFieldValues,
   publicKey: string,
 ): Promise<StorageModeSubmissionContentDto> => {
   const responses = createResponsesArray(formFields, formInputs)
@@ -102,7 +95,7 @@
 
 const getEncryptedAttachmentsMap = async (
   formFields: FormFieldDto[],
-  formInputs: Record<string, unknown>,
+  formInputs: FormFieldValues,
   publicKey: string,
 ): Promise<StorageModeAttachmentsMap> => {
   const attachmentsMap = getAttachmentsMap(formFields, formInputs)
