--- conflicted
+++ resolved
@@ -1,67 +1,24 @@
-import { useMemo, useState } from 'react'
-import {
-  Box,
-  Drawer,
-  DrawerBody,
-  DrawerContent,
-  DrawerHeader,
-  DrawerOverlay,
-  Flex,
-  Grid,
-  GridItem,
-  Stack,
-  useBreakpointValue,
-  useDisclosure,
-} from '@chakra-ui/react'
+import { useMemo } from 'react'
+import { Flex, useDisclosure } from '@chakra-ui/react'
 
-import { AdminNavBar } from '~/app/AdminNavBar/AdminNavBar'
+import { AdminNavBar } from '~/app/AdminNavBar'
 
-import {
-  EMERGENCY_CONTACT_KEY_PREFIX,
-  ROLLOUT_ANNOUNCEMENT_KEY_PREFIX,
-} from '~constants/localStorage'
-import { useLocalStorage } from '~hooks/useLocalStorage'
+import { fillHeightCss } from '~utils/fillHeightCss'
+import { getBannerProps } from '~utils/getBannerProps'
+import { Banner } from '~components/Banner'
 
-<<<<<<< HEAD
-import { RolloutAnnouncementModal } from '~features/rollout-announcement/RolloutAnnouncementModal'
-import { EmergencyContactModal } from '~features/user/emergency-contact/EmergencyContactModal'
-import { useUser } from '~features/user/queries'
-import { WorkspaceContent } from '~features/workspace/WorkspaceContent'
-
-=======
 import { useEnv } from '~features/env/queries'
 import { useUser } from '~features/user/queries'
 
 import AdminFeedbackContainer from './components/AdminFeedbackContainer'
 // TODO #4279: Remove after React rollout is complete
->>>>>>> 970cbc62
 import CreateFormModal from './components/CreateFormModal'
-import { EmptyWorkspace } from './components/EmptyWorkspace'
-import { WorkspaceMenuHeader } from './components/WorkspaceSideMenu/WorkspaceMenuHeader'
-import { WorkspaceMenuTabs } from './components/WorkspaceSideMenu/WorkspaceMenuTabs'
-import { useDashboard, useWorkspace } from './queries'
+import { WorkspacePageContent } from './components/WorkspacePageContent'
+import { WorkspaceProvider } from './WorkspaceProvider'
+
+export const CONTAINER_MAXW = '69.5rem'
 
 export const WorkspacePage = (): JSX.Element => {
-<<<<<<< HEAD
-  const [currWorkspaceId, setCurrWorkspaceId] = useState<string>('')
-
-  const shouldUseTopMenu = useBreakpointValue({
-    base: true,
-    xs: true,
-    md: true,
-    lg: false,
-  })
-  const createFormModal = useDisclosure()
-  const mobileDrawer = useDisclosure()
-
-  const { user, isLoading: isUserLoading } = useUser()
-  const { data: dashboardForms, isLoading: isDashboardLoading } = useDashboard()
-  const { data: workspaces } = useWorkspace()
-
-  const ROLLOUT_ANNOUNCEMENT_KEY = useMemo(
-    () => ROLLOUT_ANNOUNCEMENT_KEY_PREFIX + user?._id,
-    [user],
-=======
   const { data: { siteBannerContent, adminBannerContent } = {} } = useEnv()
   const { user } = useUser()
 
@@ -69,140 +26,35 @@
     // Use || instead of ?? so that we fall through even if previous banners are empty string.
     () => siteBannerContent || adminBannerContent,
     [adminBannerContent, siteBannerContent],
->>>>>>> 970cbc62
-  )
-  const [hasSeenAnnouncement, setHasSeenAnnouncement] =
-    useLocalStorage<boolean>(ROLLOUT_ANNOUNCEMENT_KEY)
-
-  const isAnnouncementModalOpen = useMemo(
-    () => !isUserLoading && !hasSeenAnnouncement,
-    [isUserLoading, hasSeenAnnouncement],
   )
 
-  const emergencyContactKey = useMemo(
-    () => (user?._id ? EMERGENCY_CONTACT_KEY_PREFIX + user._id : null),
-    [user],
+  const bannerProps = useMemo(
+    () => getBannerProps(bannerContent),
+    [bannerContent],
   )
 
-  const [hasSeenEmergencyContact, setHasSeenEmergencyContact] =
-    useLocalStorage<boolean>(emergencyContactKey)
-
-  const isEmergencyContactModalOpen = useMemo(
-    () =>
-      !isUserLoading &&
-      // Open emergency contact modal after the rollout announcement modal
-      Boolean(hasSeenAnnouncement) &&
-      !hasSeenEmergencyContact &&
-      !user?.contact,
-    [isUserLoading, hasSeenAnnouncement, hasSeenEmergencyContact, user],
-  )
-
-  if (dashboardForms?.length === 0) {
-    return (
-      <>
-        <CreateFormModal
-          isOpen={createFormModal.isOpen}
-          onClose={createFormModal.onClose}
-        />
-        <EmptyWorkspace
-          isLoading={isDashboardLoading}
-          handleOpenCreateFormModal={createFormModal.onOpen}
-        />
-      </>
-    )
-  }
+  const createFormModalDisclosure = useDisclosure()
 
   return (
     <>
-      <Drawer
-        placement="left"
-        onClose={mobileDrawer.onClose}
-        isOpen={mobileDrawer.isOpen}
-      >
-        <DrawerOverlay />
-        <DrawerContent maxW="15.5rem">
-          <DrawerHeader p={0}>
-            <Flex pt="1rem" px="1rem" alignItems="center">
-              <WorkspaceMenuHeader
-                onMenuClick={mobileDrawer.onClose}
-                shouldShowAddWorkspaceButton
-                shouldShowMenuIcon
-                justifyContent="space-between"
-                w="100%"
-                px={0}
-              />
-            </Flex>
-          </DrawerHeader>
-          <DrawerBody px={0} pt="1rem">
-            <WorkspaceMenuTabs
-              workspaces={workspaces ?? []}
-              currWorkspace={currWorkspaceId}
-              onClick={(id) => {
-                setCurrWorkspaceId(id)
-                mobileDrawer.onClose()
-              }}
-            />
-          </DrawerBody>
-        </DrawerContent>
-      </Drawer>
-
-      <Grid
-        templateAreas={`
-          "header header"
-          "nav main"
-        `}
-        gridTemplateRows={`auto 1fr`}
-        gridTemplateColumns={{
-          base: 'inherit',
-          lg: '15.5rem 1fr',
-        }}
-        h="100vh"
-      >
-        <GridItem area="header">
-          <AdminNavBar />
-        </GridItem>
-
-        {shouldUseTopMenu ? (
-          <WorkspaceMenuHeader
-            shouldShowMenuIcon
-            onMenuClick={mobileDrawer.onOpen}
-            borderBottom="1px"
-            borderBottomColor="neutral.300"
-            py="1rem"
+      <CreateFormModal
+        isOpen={createFormModalDisclosure.isOpen}
+        onClose={createFormModalDisclosure.onClose}
+      />
+      <Flex direction="column" css={fillHeightCss}>
+        {bannerProps ? (
+          <Banner useMarkdown variant={bannerProps.variant}>
+            {bannerProps.msg}
+          </Banner>
+        ) : null}
+        <AdminNavBar />
+        <WorkspaceProvider>
+          <WorkspacePageContent
+            handleCreateFormModalOpen={createFormModalDisclosure.onOpen}
           />
-<<<<<<< HEAD
-        ) : (
-          <Box overflowY="scroll">
-            <Stack
-              borderRight="1px"
-              borderRightColor="neutral.300"
-              minH="100vh"
-            >
-              <WorkspaceMenuHeader shouldShowAddWorkspaceButton />
-              <WorkspaceMenuTabs
-                workspaces={workspaces ?? []}
-                currWorkspace={currWorkspaceId}
-                onClick={setCurrWorkspaceId}
-              />
-            </Stack>
-          </Box>
-        )}
-        <WorkspaceContent workspaceId={currWorkspaceId} />
-      </Grid>
-
-      <RolloutAnnouncementModal
-        onClose={() => setHasSeenAnnouncement(true)}
-        isOpen={isAnnouncementModalOpen}
-      />
-      <EmergencyContactModal
-        onClose={() => setHasSeenEmergencyContact(true)}
-        isOpen={isEmergencyContactModalOpen}
-      />
-=======
         </WorkspaceProvider>
       </Flex>
       {user && <AdminFeedbackContainer userId={user._id} />}
->>>>>>> 970cbc62
     </>
   )
 }