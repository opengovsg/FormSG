--- conflicted
+++ resolved
@@ -7,14 +7,9 @@
 
 import { getDashboardView, getWorkspacesView } from './WorkspaceService'
 
-<<<<<<< HEAD
-const workspaceKeys = {
+export const workspaceKeys = {
   dashboard: ['dashboard'] as const,
   workspaces: ['workspaces'] as const,
-=======
-export const workspaceKeys = {
-  all: ['workspace'] as const,
->>>>>>> 784569af
 }
 
 export const useDashboard = (): UseQueryResult<
