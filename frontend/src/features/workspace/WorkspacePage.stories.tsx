import { Meta, Story } from '@storybook/react'
import { times } from 'lodash'
import { rest } from 'msw'

import {
  AdminDashboardFormMetaDto,
  FormResponseMode,
  FormStatus,
} from '~shared/types/form/form'

<<<<<<< HEAD
import { getWorkspaces } from '~/mocks/msw/handlers/workspace'

import { ROOT_ROUTE } from '~constants/routes'
=======
import { getUser, MOCK_USER } from '~/mocks/msw/handlers/user'

import { DASHBOARD_ROUTE } from '~constants/routes'
>>>>>>> 784569af
import {
  getMobileViewParameters,
  LoggedInDecorator,
  mockDateDecorator,
  StoryRouter,
  ViewedEmergencyContactDecorator,
  ViewedRolloutDecorator,
} from '~utils/storybook'

import { WorkspacePage } from './WorkspacePage'

const createForm = (num: number, overrideTitle?: string) => {
  return times(num, (x) => {
    return {
      _id: `618b2d5e648fb700700002b${x}`,
      status: x % 2 ? FormStatus.Public : FormStatus.Private,
      responseMode: x % 2 ? FormResponseMode.Email : FormResponseMode.Encrypt,
      title: overrideTitle ?? `Test workspace form email ${x}`,
      admin: {
        _id: '618b2cc0648fb70070000292',
        email: 'test@example.com',
        agency: {
          _id: '618aaf0725e150255e745a23',
          shortName: 'test',
          fullName: 'Test Technology Agency',
          logo: 'path/to/logo',
          emailDomain: ['example.com'],
        },
      },
      lastModified: `2021-11-${((x % 30) + 1)
        .toString()
        .padStart(2, '0')}T07:46:29.388Z`,
    }
  }).reverse()
}

const THIRTY_FORMS = [
  ...createForm(
    1,
    'This is a very very very very very very very very long title it should be properly truncated only in desktop view',
  ),
  ...createForm(29),
]

export default {
  title: 'Pages/WorkspacePage',
  component: WorkspacePage,
  decorators: [
    ViewedRolloutDecorator,
    StoryRouter({
      initialEntries: [DASHBOARD_ROUTE],
      path: DASHBOARD_ROUTE,
    }),
    mockDateDecorator,
    LoggedInDecorator,
    ViewedEmergencyContactDecorator,
  ],
  parameters: {
    layout: 'fullscreen',
    // Required so skeleton "animation" does not hide content.
    chromatic: { pauseAnimationAtEnd: true },
    mockdate: new Date('2021-12-01T06:22:27.219Z'),
    msw: [
      rest.get<AdminDashboardFormMetaDto[]>(
        '/api/v3/admin/forms',
        (req, res, ctx) => {
          return res(ctx.json(THIRTY_FORMS))
        },
      ),
<<<<<<< HEAD
      getWorkspaces(),
=======
      getUser({
        delay: 0,
        mockUser: {
          ...MOCK_USER,
          email: 'super_super_super_super_super_long_name@example.com',
        },
      }),
>>>>>>> 784569af
    ],
  },
} as Meta

const Template: Story = () => <WorkspacePage />
export const Desktop = Template.bind({})
export const Mobile = Template.bind({})
Mobile.parameters = {
  ...getMobileViewParameters(),
  a11y: {
    config: {
      // Seems to be a false positive, since a loading screen should have nothing focusable.
      // And only occurs during mobile loading.
      rules: [{ id: 'scrollable-region-focusable', enabled: false }],
    },
  },
}

export const LoadingDesktop = Template.bind({})
LoadingDesktop.parameters = {
  msw: [
    rest.get<AdminDashboardFormMetaDto[]>(
      '/api/v3/admin/forms',
      (req, res, ctx) => {
        return res(ctx.delay('infinite'), ctx.json({}))
      },
    ),
  ],
}

export const LoadingMobile = Template.bind({})
LoadingMobile.parameters = {
  ...Mobile.parameters,
  ...LoadingDesktop.parameters,
}

export const Empty = Template.bind({})
Empty.parameters = {
  msw: [
    rest.get<AdminDashboardFormMetaDto[]>(
      '/api/v3/admin/forms',
      (req, res, ctx) => {
        return res(ctx.json([]))
      },
    ),
  ],
}

export const EmptyMobile = Template.bind({})
EmptyMobile.parameters = {
  ...Empty.parameters,
  ...Mobile.parameters,
}

export const AllOpenDesktop = Template.bind({})
AllOpenDesktop.parameters = {
  msw: [
    rest.get<AdminDashboardFormMetaDto[]>(
      '/api/v3/admin/forms',
      (req, res, ctx) => {
        return res(
          ctx.json(
            THIRTY_FORMS.filter((form) => form.status === FormStatus.Public),
          ),
        )
      },
    ),
    getUser({
      delay: 0,
      mockUser: {
        ...MOCK_USER,
        email: 'user@example.com',
      },
    }),
  ],
}
export const AllOpenMobile = Template.bind({})
AllOpenMobile.parameters = {
  ...Mobile.parameters,
  ...AllOpenDesktop.parameters,
}<|MERGE_RESOLUTION|>--- conflicted
+++ resolved
@@ -8,15 +8,10 @@
   FormStatus,
 } from '~shared/types/form/form'
 
-<<<<<<< HEAD
+import { getUser, MOCK_USER } from '~/mocks/msw/handlers/user'
 import { getWorkspaces } from '~/mocks/msw/handlers/workspace'
 
-import { ROOT_ROUTE } from '~constants/routes'
-=======
-import { getUser, MOCK_USER } from '~/mocks/msw/handlers/user'
-
 import { DASHBOARD_ROUTE } from '~constants/routes'
->>>>>>> 784569af
 import {
   getMobileViewParameters,
   LoggedInDecorator,
@@ -86,9 +81,7 @@
           return res(ctx.json(THIRTY_FORMS))
         },
       ),
-<<<<<<< HEAD
       getWorkspaces(),
-=======
       getUser({
         delay: 0,
         mockUser: {
@@ -96,7 +89,6 @@
           email: 'super_super_super_super_super_long_name@example.com',
         },
       }),
->>>>>>> 784569af
     ],
   },
 } as Meta
