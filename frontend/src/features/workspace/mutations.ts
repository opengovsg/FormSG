--- conflicted
+++ resolved
@@ -27,12 +27,9 @@
   deleteWorkspace,
   dupeEmailModeForm,
   dupeStorageModeForm,
-<<<<<<< HEAD
   moveFormsToWorkspace,
+  updateAdminFeedback,
   updateWorkspaceTitle,
-=======
-  updateAdminFeedback,
->>>>>>> 970cbc62
 } from './WorkspaceService'
 
 const useCommonHooks = () => {
@@ -161,8 +158,18 @@
 
   return { deleteFormMutation }
 }
-
-<<<<<<< HEAD
+export const useAdminFeedbackMutation = () => {
+  const createAdminFeedbackMutation = useMutation(
+    (rating: AdminFeedbackRating) => createAdminFeedback(rating),
+  )
+  const updateAdminFeedbackMutation = useMutation(
+    ({ feedbackId, comment }: { feedbackId: string; comment: string }) =>
+      updateAdminFeedback(feedbackId, comment),
+  )
+
+  return { createAdminFeedbackMutation, updateAdminFeedbackMutation }
+}
+
 export const useWorkspaceMutations = () => {
   const queryClient = useQueryClient()
 
@@ -230,16 +237,4 @@
     updateWorkspaceTitleMutation,
     deleteWorkspaceMutation,
   }
-=======
-export const useAdminFeedbackMutation = () => {
-  const createAdminFeedbackMutation = useMutation(
-    (rating: AdminFeedbackRating) => createAdminFeedback(rating),
-  )
-  const updateAdminFeedbackMutation = useMutation(
-    ({ feedbackId, comment }: { feedbackId: string; comment: string }) =>
-      updateAdminFeedback(feedbackId, comment),
-  )
-
-  return { createAdminFeedbackMutation, updateAdminFeedbackMutation }
->>>>>>> 970cbc62
 }