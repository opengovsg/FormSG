--- conflicted
+++ resolved
@@ -1,11 +1,7 @@
 import { Box, Divider, Flex, Stack, Text } from '@chakra-ui/react'
 
-<<<<<<< HEAD
 import { CONTAINER_MAXW } from '~features/workspace/WorkspaceContent'
-=======
 import { useWorkspaceContext } from '~features/workspace/WorkspaceContext'
-import { CONTAINER_MAXW } from '~features/workspace/WorkspacePage'
->>>>>>> 784569af
 
 import { WorkspaceFormRow } from './WorkspaceFormRow'
 import { WorkspaceFormRowsFilterNoneSvg } from './WorkspaceFormRowsFilterNoneSvg'
