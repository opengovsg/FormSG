--- conflicted
+++ resolved
@@ -97,48 +97,6 @@
               variant="clear"
               colorScheme="secondary"
             >
-<<<<<<< HEAD
-              <Button
-                as={ReactLink}
-                to={adminFormLink}
-                {...buttonProps}
-                leftIcon={<BiEditAlt fontSize="1.25rem" />}
-              >
-                Edit
-              </Button>
-              <Button
-                as={ReactLink}
-                to={previewFormLink}
-                target="_blank"
-                {...buttonProps}
-                leftIcon={<BiShow fontSize="1.25rem" />}
-              >
-                Preview
-              </Button>
-              <Button
-                {...buttonProps}
-                onClick={handleDuplicateForm}
-                leftIcon={<BiDuplicate fontSize="1.25rem" />}
-              >
-                Duplicate
-              </Button>
-              <Button
-                {...buttonProps}
-                onClick={handleShareForm}
-                leftIcon={<BiShareAlt fontSize="1.25rem" />}
-              >
-                Share form
-              </Button>
-              <Button
-                {...buttonProps}
-                onClick={handleCollaborators}
-                leftIcon={<BiUserPlus fontSize="1.25rem" />}
-              >
-                Manage form admins
-              </Button>
-              {isFormAdmin && (
-                <>
-=======
               {isMoveWorkspace ? (
                 <MoveWorkspaceDrawer
                   setIsMoveWorkspace={setIsMoveWorkspace}
@@ -199,16 +157,19 @@
                       <BiChevronRight fontSize="1.25rem" />
                     </Flex>
                   </Button>
->>>>>>> 19d34a07
-                  <Divider />
-                  <Button
-                    {...buttonProps}
-                    onClick={handleDeleteForm}
-                    color="danger.500"
-                    leftIcon={<BiTrash fontSize="1.25rem" />}
-                  >
-                    Delete
-                  </Button>
+                  {isFormAdmin && (
+                    <>
+                      <Divider />
+                      <Button
+                        {...buttonProps}
+                        onClick={handleDeleteForm}
+                        color="danger.500"
+                        leftIcon={<BiTrash fontSize="1.25rem" />}
+                      >
+                        Delete
+                      </Button>
+                    </>
+                  )}
                 </>
               )}
             </ButtonGroup>
