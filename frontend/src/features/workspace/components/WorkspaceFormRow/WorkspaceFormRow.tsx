import { useMemo } from 'react'
import { Link as ReactLink } from 'react-router-dom'
import { Box, ButtonProps, chakra, Flex, Text } from '@chakra-ui/react'
import dayjs from 'dayjs'

import { AdminDashboardFormMetaDto, FormStatus } from '~shared/types/form/form'

import { ADMINFORM_ROUTE } from '~constants/routes'

import { FormStatusLabel } from './FormStatusLabel'
import { RowActions } from './RowActions'

export interface WorkspaceFormRowProps extends ButtonProps {
  formMeta: AdminDashboardFormMetaDto
}

const RELATIVE_DATE_FORMAT = {
  sameDay: '[today,] D MMM h:mma', // today, 16 Jun 9:30am
  nextDay: '[tomorrow,] D MMM h:mma', // tomorrow, 16 Jun 9:30am
  lastDay: '[yesterday,] D MMM h:mma', // yesterday, 16 Jun 9:30am
  nextWeek: 'ddd, D MMM YYYY h:mma', // Tue, 17 Oct 2021 9:30pm
  lastWeek: 'ddd, D MMM YYYY h:mma', // Tue, 17 Oct 2021 9:30pm
  sameElse: 'D MMM YYYY h:mma', // 6 Oct 2021 9:30pm
}

export const WorkspaceFormRow = ({
  formMeta,
  ...buttonProps
}: WorkspaceFormRowProps): JSX.Element => {
  const prettyLastModified = useMemo(() => {
    return dayjs(formMeta.lastModified).calendar(null, RELATIVE_DATE_FORMAT)
  }, [formMeta.lastModified])

  return (
    <Box pos="relative">
      <chakra.button
<<<<<<< HEAD
        data-testid={`form-row-${formMeta._id}`}
=======
        as={ReactLink}
>>>>>>> eb648062
        transitionProperty="common"
        transitionDuration="normal"
        to={`${ADMINFORM_ROUTE}/${formMeta._id}`}
        w="100%"
        py="1.5rem"
        display="grid"
        justifyContent="space-between"
        gridTemplateColumns={{
          base: '1fr 2.75rem',
          md: '1fr 4rem 8rem',
        }}
        gridTemplateRows={{ base: 'auto 2.75rem', md: 'auto' }}
        gridTemplateAreas={{
          base: "'title title' 'status actions'",
          md: "'title status actions'",
        }}
        gridGap={{ base: '0.5rem', md: '1.5rem' }}
        _hover={{
          bg: 'primary.100',
        }}
        _active={{
          bg: 'primary.200',
        }}
        _focus={{
          boxShadow: '0 0 0 2px var(--chakra-colors-primary-500)',
        }}
        {...buttonProps}
      >
        <Flex
          flexDir="column"
          gridArea="title"
          textAlign="initial"
          overflow="auto"
          opacity={formMeta.status !== FormStatus.Public ? '30%' : '100%'}
        >
          <Text
            noOfLines={{ base: 0, md: 1 }}
            title={formMeta.title}
            textStyle="subhead-1"
            color="secondary.700"
          >
            {formMeta.title}
          </Text>
          <Text textStyle="body-2" color="secondary.400">
            Edited {prettyLastModified}
          </Text>
        </Flex>
        <Box gridArea="status" alignSelf="center">
          <FormStatusLabel status={formMeta.status} />
        </Box>
        {/* Blank spacing for absolutely positioned RowActions component */}
        <Box gridArea="actions" />
      </chakra.button>
      <RowActions formMeta={formMeta} />
    </Box>
  )
}<|MERGE_RESOLUTION|>--- conflicted
+++ resolved
@@ -34,11 +34,8 @@
   return (
     <Box pos="relative">
       <chakra.button
-<<<<<<< HEAD
         data-testid={`form-row-${formMeta._id}`}
-=======
         as={ReactLink}
->>>>>>> eb648062
         transitionProperty="common"
         transitionDuration="normal"
         to={`${ADMINFORM_ROUTE}/${formMeta._id}`}
