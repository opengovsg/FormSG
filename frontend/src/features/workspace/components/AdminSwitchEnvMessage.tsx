--- conflicted
+++ resolved
@@ -4,48 +4,27 @@
 import Button from '~components/Button'
 import InlineMessage from '~components/InlineMessage'
 
-<<<<<<< HEAD
 import { useEnv } from '~features/env/queries'
 import { SwitchEnvFeedbackModal } from '~features/env/SwitchEnvFeedbackModal'
 
 export const AdminSwitchEnvMessage = (): JSX.Element => {
+  const REMOVE_ADMIN_INFOBOX_THRESHOLD = 100
   const { isOpen, onOpen, onClose } = useDisclosure()
   const { data: { angularPhaseOutDate } = {} } = useEnv()
-  return (
-    <>
-      <InlineMessage>
-        <Text>
-          Welcome to the new FormSG! You can still
-          <Button variant="link" onClick={onOpen}>
-            <Text as="u">switch to the original one,</Text>
-          </Button>
-          which is available until {angularPhaseOutDate}.
-        </Text>
-      </InlineMessage>
-      <SwitchEnvFeedbackModal isOpen={isOpen} onClose={onClose} />
-    </>
-=======
-import { useEnvMutations } from '~features/env/mutations'
-import { useEnv } from '~features/env/queries'
-
-export const AdminSwitchEnvMessage = (): JSX.Element => {
-  const REMOVE_ADMIN_INFOBOX_THRESHOLD = 100
-  const { adminSwitchEnvMutation } = useEnvMutations()
   const { data: { adminRollout } = {} } = useEnv()
   const showSwitchEnvMessage =
     adminRollout && adminRollout < REMOVE_ADMIN_INFOBOX_THRESHOLD
   return showSwitchEnvMessage ? (
     <InlineMessage>
       <Text>
-        Welcome to the new FormSG! You can still{' '}
-        <Button variant="link" onClick={() => adminSwitchEnvMutation.mutate}>
+        Welcome to the new FormSG! You can still
+        <Button variant="link" onClick={onOpen}>
           <Text as="u">switch to the original one,</Text>
-        </Button>{' '}
-        which is available until 28 May 2022.
+        </Button>
+        which is available until {angularPhaseOutDate}.
       </Text>
     </InlineMessage>
   ) : (
-    <></>
->>>>>>> b4af4099
+    <SwitchEnvFeedbackModal isOpen={isOpen} onClose={onClose} />
   )
 }