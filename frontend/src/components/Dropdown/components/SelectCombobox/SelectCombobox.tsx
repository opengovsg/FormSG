import { forwardRef, useMemo } from 'react'
<<<<<<< HEAD
import { Flex, InputGroup, useMergeRefs } from '@chakra-ui/react'
=======
import {
  Flex,
  Icon,
  InputGroup,
  Stack,
  Text,
  VisuallyHidden,
} from '@chakra-ui/react'
>>>>>>> 36656d7f

import Input from '~components/Input'

import { useSelectContext } from '../../SelectContext'
import { itemToIcon, itemToLabelString } from '../../utils/itemUtils'

import { ComboboxClearButton } from './ComboboxClearButton'
import { ToggleChevron } from './ToggleChevron'

export const SelectCombobox = forwardRef<HTMLInputElement>(
  (_props, ref): JSX.Element => {
    const {
      getComboboxProps,
      toggleMenu,
      selectedItem,
      getInputProps,
      styles,
      isDisabled,
      isSearchable,
      isReadOnly,
      isInvalid,
      inputValue,
      isRequired,
      placeholder,
      setIsFocused,
      isOpen,
<<<<<<< HEAD
      inputRef,
    } = useSelectContext()

    const mergedRefs = useMergeRefs(inputRef, ref)

    const selectedItemIcon = useMemo(
      () => itemToIcon(selectedItem),
=======
      resetInputValue,
      inputAria,
    } = useSelectContext()

    const selectedItemMeta = useMemo(
      () => ({
        icon: itemToIcon(selectedItem),
        label: itemToLabelString(selectedItem),
      }),
>>>>>>> 36656d7f
      [selectedItem],
    )

    return (
      <Flex>
        <VisuallyHidden id={inputAria.id}>{inputAria.label}</VisuallyHidden>
        <InputGroup
          pos="relative"
          display="grid"
          gridTemplateColumns="1fr"
          {...getComboboxProps({
            disabled: isDisabled,
            readOnly: isReadOnly,
            required: isRequired,
            'aria-expanded': !!isOpen,
            onFocus: () => setIsFocused(true),
          })}
        >
          <Stack
            visibility={inputValue ? 'hidden' : 'initial'}
            direction="row"
            spacing="1rem"
            gridArea="1 / 1 / 2 / 3"
            pointerEvents="none"
            pl="calc(1rem + 1px)"
            pr="calc(2.75rem + 1px)"
            align="center"
            zIndex={2}
          >
            {selectedItemMeta.icon ? (
              <Icon
                ml="-0.25rem"
                sx={styles.icon}
                as={selectedItemMeta.icon}
                aria-disabled={isDisabled}
              />
            ) : null}
            <Text textStyle="body-1" isTruncated>
              {selectedItemMeta.label}
            </Text>
          </Stack>
          <Input
            isReadOnly={!isSearchable || isReadOnly}
            isInvalid={isInvalid}
            isDisabled={isDisabled}
            placeholder={selectedItem ? undefined : placeholder}
            sx={styles.field}
            {...getInputProps({
              onClick: toggleMenu,
<<<<<<< HEAD
              ref: mergedRefs,
=======
              onBlur: () => !isOpen && resetInputValue(),
              ref,
              'aria-describedby': inputAria.id,
>>>>>>> 36656d7f
            })}
          />
          <ToggleChevron />
        </InputGroup>
        <ComboboxClearButton />
      </Flex>
    )
  },
)<|MERGE_RESOLUTION|>--- conflicted
+++ resolved
@@ -1,7 +1,4 @@
 import { forwardRef, useMemo } from 'react'
-<<<<<<< HEAD
-import { Flex, InputGroup, useMergeRefs } from '@chakra-ui/react'
-=======
 import {
   Flex,
   Icon,
@@ -10,7 +7,6 @@
   Text,
   VisuallyHidden,
 } from '@chakra-ui/react'
->>>>>>> 36656d7f
 
 import Input from '~components/Input'
 
@@ -37,15 +33,6 @@
       placeholder,
       setIsFocused,
       isOpen,
-<<<<<<< HEAD
-      inputRef,
-    } = useSelectContext()
-
-    const mergedRefs = useMergeRefs(inputRef, ref)
-
-    const selectedItemIcon = useMemo(
-      () => itemToIcon(selectedItem),
-=======
       resetInputValue,
       inputAria,
     } = useSelectContext()
@@ -55,7 +42,6 @@
         icon: itemToIcon(selectedItem),
         label: itemToLabelString(selectedItem),
       }),
->>>>>>> 36656d7f
       [selectedItem],
     )
 
@@ -105,13 +91,9 @@
             sx={styles.field}
             {...getInputProps({
               onClick: toggleMenu,
-<<<<<<< HEAD
-              ref: mergedRefs,
-=======
               onBlur: () => !isOpen && resetInputValue(),
               ref,
               'aria-describedby': inputAria.id,
->>>>>>> 36656d7f
             })}
           />
           <ToggleChevron />
