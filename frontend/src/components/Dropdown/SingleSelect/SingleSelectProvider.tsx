--- conflicted
+++ resolved
@@ -38,12 +38,9 @@
   children: React.ReactNode
   /** Color scheme of component */
   colorScheme?: ThemeColorScheme
-<<<<<<< HEAD
   /** Variant of component */
   variant?: 'clear'
-=======
   fullWidth?: boolean
->>>>>>> 0409f505
 }
 export const SingleSelectProvider = ({
   items: rawItems,
@@ -65,11 +62,8 @@
   inputAria,
   colorScheme,
   comboboxProps = {},
-<<<<<<< HEAD
   variant,
-=======
   fullWidth = false,
->>>>>>> 0409f505
 }: SingleSelectProviderProps): JSX.Element => {
   const { items, getItemByValue } = useItems({ rawItems })
   const [isFocused, setIsFocused] = useState(false)
