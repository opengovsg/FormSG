--- conflicted
+++ resolved
@@ -7,13 +7,10 @@
 
 import {
   FieldBase,
-<<<<<<< HEAD
   NumberFieldBase,
   NumberSelectedValidation,
-=======
   ShortTextFieldBase,
   TextSelectedValidation,
->>>>>>> 89254350
 } from '~shared/types/field'
 
 import { REQUIRED_ERROR } from '~constants/validation'
@@ -29,18 +26,11 @@
   }
 }
 
-<<<<<<< HEAD
 export const createNumberValidationRules = (
   schema: NumberFieldBase,
 ): RegisterOptions => {
   const { selectedValidation, customVal } = schema.ValidationOptions
 
-=======
-export const createShortTextValidationRules = (
-  schema: ShortTextFieldBase,
-): RegisterOptions => {
-  const { selectedValidation, customVal } = schema.ValidationOptions
->>>>>>> 89254350
   return {
     ...createBaseValidationRules(schema),
     validate: (val?: string) => {
@@ -49,7 +39,6 @@
       const currLen = val.length
 
       switch (selectedValidation) {
-<<<<<<< HEAD
         case NumberSelectedValidation.Exact:
           return (
             currLen === customVal ||
@@ -64,7 +53,24 @@
           return (
             currLen <= customVal ||
             simplur`Please enter at most ${customVal} number[|s] (${currLen}/${customVal})`
-=======
+          )
+      }
+    },
+  }
+}
+
+export const createShortTextValidationRules = (
+  schema: ShortTextFieldBase,
+): RegisterOptions => {
+  const { selectedValidation, customVal } = schema.ValidationOptions
+  return {
+    ...createBaseValidationRules(schema),
+    validate: (val?: string) => {
+      if (!val || !customVal) return true
+
+      const currLen = val.length
+
+      switch (selectedValidation) {
         case TextSelectedValidation.Exact:
           return (
             currLen === customVal ||
@@ -79,7 +85,6 @@
           return (
             currLen <= customVal ||
             simplur`Please enter at most ${customVal} character[|s] (${currLen}/${customVal})`
->>>>>>> 89254350
           )
       }
     },
