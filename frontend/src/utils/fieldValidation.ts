/**
 * This utility file creates validation rules for `react-hook-form` according
 * to the field schema.
 */
import { RegisterOptions } from 'react-hook-form'
import { isDate, parseISO } from 'date-fns'
import simplur from 'simplur'
import validator from 'validator'

import {
  AttachmentFieldBase,
  CheckboxFieldBase,
  DateFieldBase,
  DateSelectedValidation,
  DecimalFieldBase,
  DropdownFieldBase,
  EmailFieldBase,
  FieldBase,
  HomenoFieldBase,
  LongTextFieldBase,
  MobileFieldBase,
  NricFieldBase,
  NumberFieldBase,
  NumberSelectedValidation,
  RadioFieldBase,
  RatingFieldBase,
  ShortTextFieldBase,
  TextSelectedValidation,
  UenFieldBase,
} from '~shared/types/field'
import { isNricValid } from '~shared/utils/nric-validation'
import {
  isHomePhoneNumber,
  isMobilePhoneNumber,
} from '~shared/utils/phone-num-validation'
import { isUenValid } from '~shared/utils/uen-validation'

import {
  INVALID_DROPDOWN_OPTION_ERROR,
  INVALID_EMAIL_DOMAIN_ERROR,
  INVALID_EMAIL_ERROR,
  REQUIRED_ERROR,
} from '~constants/validation'

<<<<<<< HEAD
import {
  VerifiableFieldBase,
  VerifiableFieldInput,
} from '~features/verifiable-fields/types'

=======
import { isDateAfterToday, isDateBeforeToday, isDateOutOfRange } from './date'
>>>>>>> 21c33198
import { formatNumberToLocaleString } from './stringFormat'

type OmitUnusedProps<T extends FieldBase> = Omit<
  T,
  'fieldType' | 'description' | 'disabled'
>

type ValidationRuleFn<T extends FieldBase = FieldBase> = (
  schema: OmitUnusedProps<T>,
) => RegisterOptions

const createRequiredValidationRules = (
  schema: Pick<FieldBase, 'required'>,
): RegisterOptions['required'] => {
  return {
    value: schema.required,
    message: REQUIRED_ERROR,
  }
}

/**
 * Validation rules for verifiable fields.
 * @param schema verifiable field schema
 * @returns base verifiable fields' validation rules
 */
const createBaseVfnFieldValidationRules: ValidationRuleFn<
  VerifiableFieldBase
> = (schema) => {
  return {
    validate: {
      required: (value?: VerifiableFieldInput) => {
        if (!schema.required) return true
        return !!value?.value || REQUIRED_ERROR
      },
      missingSignature: (val?: VerifiableFieldInput) => {
        if (!schema.isVerifiable) return true
        // Either signature is filled, or both fields have no input.
        if (!!val?.signature || (!val?.value && !val?.signature)) {
          return true
        }
        return 'Field verification is required'
      },
    },
  }
}

const createRequiredInValidationRules = (
  schema: Pick<FieldBase, 'required'>,
): RegisterOptions['validate'] => {
  return {
    required: (value: unknown) => {
      if (!schema.required) return true
      return !!value || REQUIRED_ERROR
    },
  }
}

export const createBaseValidationRules = (
  schema: Pick<FieldBase, 'required'>,
): RegisterOptions => {
  return {
    required: createRequiredValidationRules(schema),
  }
}

export const createDropdownValidationRules: ValidationRuleFn<
  DropdownFieldBase
> = (schema): RegisterOptions => {
  // TODO(#3360): Handle MyInfo dropdown validation
  return {
    ...createBaseValidationRules(schema),
    validate: {
      validOptions: (value: string) => {
        if (!value) return
        return (
          schema.fieldOptions.includes(value) || INVALID_DROPDOWN_OPTION_ERROR
        )
      },
    },
  }
}

export const createRatingValidationRules: ValidationRuleFn<RatingFieldBase> = (
  schema,
): RegisterOptions => {
  return {
    validate: {
      ...createRequiredInValidationRules(schema),
    },
  }
}

export const createAttachmentValidationRules: ValidationRuleFn<
  AttachmentFieldBase
> = (schema) => {
  return createBaseValidationRules(schema)
}

export const createHomeNoValidationRules: ValidationRuleFn<HomenoFieldBase> = (
  schema,
) => {
  return {
    ...createBaseValidationRules(schema),
    validate: (val?: string) => {
      if (!val) return true
      return isHomePhoneNumber(val) || 'Please enter a valid landline number'
    },
  }
}

export const createMobileValidationRules: ValidationRuleFn<MobileFieldBase> = (
  schema,
) => {
  return {
    validate: {
      ...createBaseVfnFieldValidationRules(schema).validate,
      isMobile: (val?: VerifiableFieldInput) => {
        if (!val?.value) return true
        return (
          isMobilePhoneNumber(val.value) || 'Please enter a valid mobile number'
        )
      },
    },
  }
}

export const createNumberValidationRules: ValidationRuleFn<NumberFieldBase> = (
  schema,
) => {
  const { selectedValidation, customVal } = schema.ValidationOptions

  return {
    ...createBaseValidationRules(schema),
    validate: (val?: string) => {
      if (!val || !customVal) return true

      const currLen = val.length

      switch (selectedValidation) {
        case NumberSelectedValidation.Exact:
          return (
            currLen === customVal ||
            simplur`Please enter ${customVal} digit[|s] (${currLen}/${customVal})`
          )
        case NumberSelectedValidation.Min:
          return (
            currLen >= customVal ||
            simplur`Please enter at least ${customVal} digit[|s] (${currLen}/${customVal})`
          )
        case NumberSelectedValidation.Max:
          return (
            currLen <= customVal ||
            simplur`Please enter at most ${customVal} digit[|s] (${currLen}/${customVal})`
          )
      }
    },
  }
}

export const createDecimalValidationRules: ValidationRuleFn<
  DecimalFieldBase
> = (schema) => {
  return {
    ...createBaseValidationRules(schema),
    validate: (val: string) => {
      const {
        ValidationOptions: { customMax, customMin },
        validateByValue,
      } = schema
      if (!val) return true

      const numVal = Number(val)
      if (isNaN(numVal)) {
        return 'Please enter a valid decimal'
      }

      if (!validateByValue) return true

      if (
        customMin &&
        customMax &&
        (numVal < customMin || numVal > customMax)
      ) {
        return `Please enter a decimal between ${formatNumberToLocaleString(
          customMin,
        )} and ${formatNumberToLocaleString(customMax)} (inclusive)`
      }

      if (customMin && numVal < customMin) {
        return `Please enter a decimal greater than or equal to ${formatNumberToLocaleString(
          customMin,
        )}`
      }

      if (customMax && numVal > customMax) {
        return `Please enter a decimal less than or equal to ${formatNumberToLocaleString(
          customMax,
        )}`
      }

      return true
    },
  }
}

export const createTextValidationRules: ValidationRuleFn<
  ShortTextFieldBase | LongTextFieldBase
> = (schema) => {
  const { selectedValidation, customVal } = schema.ValidationOptions
  return {
    ...createBaseValidationRules(schema),
    validate: (val?: string) => {
      if (!val || !customVal) return true

      const currLen = val.length

      switch (selectedValidation) {
        case TextSelectedValidation.Exact:
          return (
            currLen === customVal ||
            simplur`Please enter ${customVal} character[|s] (${currLen}/${customVal})`
          )
        case TextSelectedValidation.Minimum:
          return (
            currLen >= customVal ||
            simplur`Please enter at least ${customVal} character[|s] (${currLen}/${customVal})`
          )
        case TextSelectedValidation.Maximum:
          return (
            currLen <= customVal ||
            simplur`Please enter at most ${customVal} character[|s] (${currLen}/${customVal})`
          )
      }
    },
  }
}

export const createUenValidationRules: ValidationRuleFn<UenFieldBase> = (
  schema,
) => {
  return {
    ...createBaseValidationRules(schema),
    validate: (val?: string) => {
      if (!val) return true
      return isUenValid(val) || 'Please enter a valid UEN'
    },
  }
}

export const createNricValidationRules: ValidationRuleFn<NricFieldBase> = (
  schema,
) => {
  return {
    ...createBaseValidationRules(schema),
    validate: (val?: string) => {
      if (!val) return true
      return isNricValid(val) || 'Please enter a valid NRIC'
    },
  }
}

export const createCheckboxValidationRules: ValidationRuleFn<
  CheckboxFieldBase
> = (schema) => {
  return {
    ...createBaseValidationRules(schema),
    validate: (val?: string[]) => {
      const {
        ValidationOptions: { customMin, customMax },
        validateByValue,
      } = schema
      if (!val || !validateByValue) return true

      if (
        customMin &&
        customMax &&
        customMin === customMax &&
        val.length !== customMin
      ) {
        return simplur`Please select exactly ${customMin} option[|s] (${val.length}/${customMin})`
      }

      if (customMin && val.length < customMin) {
        return simplur`Please select at least ${customMin} option[|s] (${val.length}/${customMin})`
      }

      if (customMax && val.length > customMax) {
        return simplur`Please select at most ${customMax} option[|s] (${val.length}/${customMax})`
      }

      return true
    },
  }
}

export const createDateValidationRules: ValidationRuleFn<DateFieldBase> = (
  schema,
) => {
  return {
    ...createBaseValidationRules(schema),
    validate: {
      validDate: (val) =>
        !val || isDate(parseISO(val)) || 'Please enter a valid date',
      noFuture: (val) => {
        if (
          !val ||
          schema.dateValidation.selectedDateValidation !==
            DateSelectedValidation.NoFuture
        ) {
          return true
        }
        return (
          !isDateAfterToday(parseISO(val)) ||
          'Only dates today or before are allowed'
        )
      },
      noPast: (val) => {
        if (
          !val ||
          schema.dateValidation.selectedDateValidation !==
            DateSelectedValidation.NoPast
        ) {
          return true
        }
        return (
          !isDateBeforeToday(parseISO(val)) ||
          'Only dates today or after are allowed'
        )
      },
      range: (val) => {
        if (
          !val ||
          schema.dateValidation.selectedDateValidation !==
            DateSelectedValidation.Custom
        ) {
          return true
        }

        const { customMinDate, customMaxDate } = schema.dateValidation ?? {}
        return (
          !isDateOutOfRange(parseISO(val), customMinDate, customMaxDate) ||
          'Selected date is not within the allowed date range'
        )
      },
    },
  }
}

export const createRadioValidationRules: ValidationRuleFn<RadioFieldBase> = (
  schema,
) => {
  return createBaseValidationRules(schema)
}

export const createEmailValidationRules: ValidationRuleFn<EmailFieldBase> = (
  schema,
) => {
  const allowedDomains = schema.isVerifiable
    ? new Set(schema.allowedEmailDomains)
    : new Set()

  return {
    ...createBaseValidationRules(schema),
    validate: {
      validEmail: (val?: string) => {
        if (!val) return true
        return validator.isEmail(val) || INVALID_EMAIL_ERROR
      },
      validDomain: (val?: string) => {
        // Return if no value, or has no whitelisted domains at all.
        if (!val || allowedDomains.size === 0) return true

        const domainInValue = val.split('@')[1]

        return (
          (domainInValue && allowedDomains.has(`@${domainInValue}`)) ||
          INVALID_EMAIL_DOMAIN_ERROR
        )
      },
    },
  }
}<|MERGE_RESOLUTION|>--- conflicted
+++ resolved
@@ -42,15 +42,12 @@
   REQUIRED_ERROR,
 } from '~constants/validation'
 
-<<<<<<< HEAD
 import {
   VerifiableFieldBase,
   VerifiableFieldInput,
 } from '~features/verifiable-fields/types'
 
-=======
 import { isDateAfterToday, isDateBeforeToday, isDateOutOfRange } from './date'
->>>>>>> 21c33198
 import { formatNumberToLocaleString } from './stringFormat'
 
 type OmitUnusedProps<T extends FieldBase> = Omit<
