/**
 * This utility file creates validation rules for `react-hook-form` according
 * to the field schema.
 */
import { RegisterOptions } from 'react-hook-form'
import simplur from 'simplur'

import {
  FieldBase,
<<<<<<< HEAD
  NumberFieldBase,
  NumberSelectedValidation,
=======
  NricFieldBase,
>>>>>>> 6a0fbb1c
  ShortTextFieldBase,
  TextSelectedValidation,
  UenFieldBase,
} from '~shared/types/field'
import { isNricValid } from '~shared/utils/nric-validation'
import { isUenValid } from '~shared/utils/uen-validation'

import { REQUIRED_ERROR } from '~constants/validation'

export const createBaseValidationRules = (
  schema: FieldBase,
): RegisterOptions => {
  return {
    required: {
      value: schema.required,
      message: REQUIRED_ERROR,
    },
  }
}

export const createNumberValidationRules = (
  schema: NumberFieldBase,
): RegisterOptions => {
  const { selectedValidation, customVal } = schema.ValidationOptions

  return {
    ...createBaseValidationRules(schema),
    validate: (val?: string) => {
      if (!val || !customVal) return true

      const currLen = val.length

      switch (selectedValidation) {
        case NumberSelectedValidation.Exact:
          return (
            currLen === customVal ||
            simplur`Please enter ${customVal} digit[|s] (${currLen}/${customVal})`
          )
        case NumberSelectedValidation.Min:
          return (
            currLen >= customVal ||
            simplur`Please enter at least ${customVal} digit[|s] (${currLen}/${customVal})`
          )
        case NumberSelectedValidation.Max:
          return (
            currLen <= customVal ||
            simplur`Please enter at most ${customVal} digit[|s] (${currLen}/${customVal})`
          )
      }
    },
  }
}

export const createShortTextValidationRules = (
  schema: ShortTextFieldBase,
): RegisterOptions => {
  const { selectedValidation, customVal } = schema.ValidationOptions
  return {
    ...createBaseValidationRules(schema),
    validate: (val?: string) => {
      if (!val || !customVal) return true

      const currLen = val.length

      switch (selectedValidation) {
        case TextSelectedValidation.Exact:
          return (
            currLen === customVal ||
            simplur`Please enter ${customVal} character[|s] (${currLen}/${customVal})`
          )
        case TextSelectedValidation.Minimum:
          return (
            currLen >= customVal ||
            simplur`Please enter at least ${customVal} character[|s] (${currLen}/${customVal})`
          )
        case TextSelectedValidation.Maximum:
          return (
            currLen <= customVal ||
            simplur`Please enter at most ${customVal} character[|s] (${currLen}/${customVal})`
          )
      }
    },
  }
}

export const createUenValidationRules = (
  schema: UenFieldBase,
): RegisterOptions => {
  return {
    ...createBaseValidationRules(schema),
    validate: (val?: string) => {
      if (!val) return true
      return isUenValid(val) || 'Please enter a valid UEN'
    },
  }
}

export const createNricValidationRules = (
  schema: NricFieldBase,
): RegisterOptions => {
  return {
    ...createBaseValidationRules(schema),
    validate: (val?: string) => {
      if (!val) return true
      return isNricValid(val) || 'Please enter a valid NRIC'
    },
  }
}<|MERGE_RESOLUTION|>--- conflicted
+++ resolved
@@ -7,12 +7,9 @@
 
 import {
   FieldBase,
-<<<<<<< HEAD
+  NricFieldBase,
   NumberFieldBase,
   NumberSelectedValidation,
-=======
-  NricFieldBase,
->>>>>>> 6a0fbb1c
   ShortTextFieldBase,
   TextSelectedValidation,
   UenFieldBase,
