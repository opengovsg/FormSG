--- conflicted
+++ resolved
@@ -30,11 +30,18 @@
   REQUIRED_ERROR,
 } from '~constants/validation'
 
-type OmitUnusedProps<T extends FieldBase = FieldBase> = Omit<
+type OmitUnusedProps<T extends FieldBase> = Omit<
   T,
   'fieldType' | 'description' | 'disabled'
 >
-const createRequiredValidationRules = (schema: Pick<FieldBase, 'required'>) => {
+
+type ValidationRuleFn<T extends FieldBase = FieldBase> = (
+  schema: OmitUnusedProps<T>,
+) => RegisterOptions
+
+const createRequiredValidationRules = (
+  schema: Pick<FieldBase, 'required'>,
+): RegisterOptions['required'] => {
   return {
     value: schema.required,
     message: REQUIRED_ERROR,
@@ -43,7 +50,7 @@
 
 const createRequiredInValidationRules = (
   schema: Pick<FieldBase, 'required'>,
-) => {
+): RegisterOptions['validate'] => {
   return {
     required: (value: unknown) => {
       if (!schema.required) return true
@@ -60,8 +67,8 @@
   }
 }
 
-export const createRatingValidationRules = (
-  schema: RatingFieldBase,
+export const createRatingValidationRules: ValidationRuleFn<RatingFieldBase> = (
+  schema,
 ): RegisterOptions => {
   return {
     validate: {
@@ -70,15 +77,14 @@
   }
 }
 
-export const createAttachmentValidationRules = (
-  schema: AttachmentFieldBase,
-): RegisterOptions => {
-  return createBaseValidationRules(schema)
-}
-
-export const createHomeNoValidationRules = (
-  schema: HomenoFieldBase,
-): RegisterOptions => {
+export const createAttachmentValidationRules: ValidationRuleFn<AttachmentFieldBase> =
+  (schema) => {
+    return createBaseValidationRules(schema)
+  }
+
+export const createHomeNoValidationRules: ValidationRuleFn<HomenoFieldBase> = (
+  schema,
+) => {
   return {
     ...createBaseValidationRules(schema),
     validate: (val?: string) => {
@@ -88,9 +94,9 @@
   }
 }
 
-export const createNumberValidationRules = (
-  schema: NumberFieldBase,
-): RegisterOptions => {
+export const createNumberValidationRules: ValidationRuleFn<NumberFieldBase> = (
+  schema,
+) => {
   const { selectedValidation, customVal } = schema.ValidationOptions
 
   return {
@@ -121,41 +127,40 @@
   }
 }
 
-export const createShortTextValidationRules = (
-  schema: OmitUnusedProps<ShortTextFieldBase>,
-): RegisterOptions => {
-  const { selectedValidation, customVal } = schema.ValidationOptions
-  return {
-    ...createBaseValidationRules(schema),
-    validate: (val?: string) => {
-      if (!val || !customVal) return true
-
-      const currLen = val.length
-
-      switch (selectedValidation) {
-        case TextSelectedValidation.Exact:
-          return (
-            currLen === customVal ||
-            simplur`Please enter ${customVal} character[|s] (${currLen}/${customVal})`
-          )
-        case TextSelectedValidation.Minimum:
-          return (
-            currLen >= customVal ||
-            simplur`Please enter at least ${customVal} character[|s] (${currLen}/${customVal})`
-          )
-        case TextSelectedValidation.Maximum:
-          return (
-            currLen <= customVal ||
-            simplur`Please enter at most ${customVal} character[|s] (${currLen}/${customVal})`
-          )
-      }
-    },
-  }
-}
-
-export const createUenValidationRules = (
-  schema: OmitUnusedProps<UenFieldBase>,
-): RegisterOptions => {
+export const createShortTextValidationRules: ValidationRuleFn<ShortTextFieldBase> =
+  (schema) => {
+    const { selectedValidation, customVal } = schema.ValidationOptions
+    return {
+      ...createBaseValidationRules(schema),
+      validate: (val?: string) => {
+        if (!val || !customVal) return true
+
+        const currLen = val.length
+
+        switch (selectedValidation) {
+          case TextSelectedValidation.Exact:
+            return (
+              currLen === customVal ||
+              simplur`Please enter ${customVal} character[|s] (${currLen}/${customVal})`
+            )
+          case TextSelectedValidation.Minimum:
+            return (
+              currLen >= customVal ||
+              simplur`Please enter at least ${customVal} character[|s] (${currLen}/${customVal})`
+            )
+          case TextSelectedValidation.Maximum:
+            return (
+              currLen <= customVal ||
+              simplur`Please enter at most ${customVal} character[|s] (${currLen}/${customVal})`
+            )
+        }
+      },
+    }
+  }
+
+export const createUenValidationRules: ValidationRuleFn<UenFieldBase> = (
+  schema,
+) => {
   return {
     ...createBaseValidationRules(schema),
     validate: (val?: string) => {
@@ -165,9 +170,9 @@
   }
 }
 
-export const createNricValidationRules = (
-  schema: NricFieldBase,
-): RegisterOptions => {
+export const createNricValidationRules: ValidationRuleFn<NricFieldBase> = (
+  schema,
+) => {
   return {
     ...createBaseValidationRules(schema),
     validate: (val?: string) => {
@@ -177,15 +182,15 @@
   }
 }
 
-<<<<<<< HEAD
-export const createRadioValidationRules = (
-  schema: RadioFieldBase,
-): RegisterOptions => {
+export const createRadioValidationRules: ValidationRuleFn<RadioFieldBase> = (
+  schema,
+) => {
   return createBaseValidationRules(schema)
-=======
-export const createEmailValidationRules = (
-  schema: EmailFieldBase,
-): RegisterOptions => {
+}
+
+export const createEmailValidationRules: ValidationRuleFn<EmailFieldBase> = (
+  schema,
+) => {
   const allowedDomains = schema.isVerifiable
     ? new Set(schema.allowedEmailDomains)
     : new Set()
@@ -210,5 +215,4 @@
       },
     },
   }
->>>>>>> b6caa834
 }