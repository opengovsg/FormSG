/**
 * This utility file creates validation rules for `react-hook-form` according
 * to the field schema.
 */
import { RegisterOptions } from 'react-hook-form'
import simplur from 'simplur'

import {
  FieldBase,
  NricFieldBase,
  ShortTextFieldBase,
  TextSelectedValidation,
  UenFieldBase,
} from '~shared/types/field'
<<<<<<< HEAD
import { isNricValid } from '~shared/utils/nric-validation'
=======
import { isUenValid } from '~shared/utils/uen-validation'
>>>>>>> d0ee29ea

import { REQUIRED_ERROR } from '~constants/validation'

export const createBaseValidationRules = (
  schema: FieldBase,
): RegisterOptions => {
  return {
    required: {
      value: schema.required,
      message: REQUIRED_ERROR,
    },
  }
}

export const createShortTextValidationRules = (
  schema: ShortTextFieldBase,
): RegisterOptions => {
  const { selectedValidation, customVal } = schema.ValidationOptions
  return {
    ...createBaseValidationRules(schema),
    validate: (val?: string) => {
      if (!val || !customVal) return true

      const currLen = val.length

      switch (selectedValidation) {
        case TextSelectedValidation.Exact:
          return (
            currLen === customVal ||
            simplur`Please enter ${customVal} character[|s] (${currLen}/${customVal})`
          )
        case TextSelectedValidation.Minimum:
          return (
            currLen >= customVal ||
            simplur`Please enter at least ${customVal} character[|s] (${currLen}/${customVal})`
          )
        case TextSelectedValidation.Maximum:
          return (
            currLen <= customVal ||
            simplur`Please enter at most ${customVal} character[|s] (${currLen}/${customVal})`
          )
      }
    },
  }
}

<<<<<<< HEAD
export const createNricValidationRules = (
  schema: NricFieldBase,
=======
export const createUenValidationRules = (
  schema: UenFieldBase,
>>>>>>> d0ee29ea
): RegisterOptions => {
  return {
    ...createBaseValidationRules(schema),
    validate: (val?: string) => {
      if (!val) return true
<<<<<<< HEAD
      return isNricValid(val) || 'Please enter a valid NRIC'
=======
      return isUenValid(val) || 'Please enter a valid UEN'
>>>>>>> d0ee29ea
    },
  }
}<|MERGE_RESOLUTION|>--- conflicted
+++ resolved
@@ -12,11 +12,8 @@
   TextSelectedValidation,
   UenFieldBase,
 } from '~shared/types/field'
-<<<<<<< HEAD
 import { isNricValid } from '~shared/utils/nric-validation'
-=======
 import { isUenValid } from '~shared/utils/uen-validation'
->>>>>>> d0ee29ea
 
 import { REQUIRED_ERROR } from '~constants/validation'
 
@@ -63,23 +60,26 @@
   }
 }
 
-<<<<<<< HEAD
-export const createNricValidationRules = (
-  schema: NricFieldBase,
-=======
 export const createUenValidationRules = (
   schema: UenFieldBase,
->>>>>>> d0ee29ea
 ): RegisterOptions => {
   return {
     ...createBaseValidationRules(schema),
     validate: (val?: string) => {
       if (!val) return true
-<<<<<<< HEAD
+      return isUenValid(val) || 'Please enter a valid UEN'
+    },
+  }
+}
+
+export const createNricValidationRules = (
+  schema: NricFieldBase,
+): RegisterOptions => {
+  return {
+    ...createBaseValidationRules(schema),
+    validate: (val?: string) => {
+      if (!val) return true
       return isNricValid(val) || 'Please enter a valid NRIC'
-=======
-      return isUenValid(val) || 'Please enter a valid UEN'
->>>>>>> d0ee29ea
     },
   }
 }