--- conflicted
+++ resolved
@@ -7,11 +7,8 @@
 import validator from 'validator'
 
 import {
-<<<<<<< HEAD
+  AttachmentFieldBase,
   EmailFieldBase,
-=======
-  AttachmentFieldBase,
->>>>>>> 44119cd2
   FieldBase,
   HomenoFieldBase,
   NricFieldBase,
