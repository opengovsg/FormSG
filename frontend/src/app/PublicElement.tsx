--- conflicted
+++ resolved
@@ -2,12 +2,8 @@
 import { Flex } from '@chakra-ui/react'
 
 import { useAuth } from '~contexts/AuthContext'
-<<<<<<< HEAD
-import { ROOT_ROUTE } from '~constants/routes'
+import { DASHBOARD_ROUTE } from '~constants/routes'
 import { fillHeightCss } from '~utils/fillHeightCss'
-=======
-import { DASHBOARD_ROUTE } from '~constants/routes'
->>>>>>> 723dd67e
 import GovtMasthead from '~components/GovtMasthead'
 
 interface PublicElementProps {
