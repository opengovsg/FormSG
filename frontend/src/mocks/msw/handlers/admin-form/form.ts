--- conflicted
+++ resolved
@@ -1,25 +1,15 @@
-<<<<<<< HEAD
-/* eslint-disable @typescript-eslint/no-non-null-assertion */
-=======
 import cuid from 'cuid'
->>>>>>> b9c94089
 import { merge } from 'lodash'
 import { rest } from 'msw'
 
 import { AgencyId } from '~shared/types/agency'
 import {
-<<<<<<< HEAD
   AttachmentSize,
   BasicField,
   FieldCreateDto,
   FormFieldDto,
   RatingShape,
-=======
-  BasicField,
-  FieldCreateDto,
-  FormFieldDto,
   TableFieldDto,
->>>>>>> b9c94089
 } from '~shared/types/field'
 import {
   AdminFormDto,
@@ -239,12 +229,14 @@
         columnType: BasicField.ShortText,
         title: 'Text Field',
         required: true,
+        _id: cuid(),
       },
       {
         fieldOptions: ['Option 1', 'Option 2'],
         columnType: BasicField.Dropdown,
         title: 'Db',
         required: true,
+        _id: cuid(),
       },
     ],
     minimumRows: 2,
@@ -390,10 +382,7 @@
     (req, res, ctx) => {
       const newField = {
         ...req.body,
-<<<<<<< HEAD
         _id: `random-id-${mutableFormFields.length}`,
-=======
-        _id: `random-id-${formFields.length}`,
       } as FormFieldDto
       if (req.body.fieldType === BasicField.Table) {
         // eslint-disable-next-line @typescript-eslint/no-extra-semi
@@ -401,7 +390,6 @@
           ...col,
           _id: cuid(),
         }))
->>>>>>> b9c94089
       }
       const newIndex = parseInt(
         req.url.searchParams.get('to') ?? `${mutableFormFields.length}`,
