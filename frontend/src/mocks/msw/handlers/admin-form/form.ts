import { merge } from 'lodash'
import { rest } from 'msw'

import { AgencyId } from '~shared/types/agency'
import { FieldCreateDto, FormFieldDto } from '~shared/types/field'
import {
  AdminFormDto,
  AdminFormViewDto,
  FormAuthType,
  FormColorTheme,
  FormId,
  FormResponseMode,
  FormStatus,
} from '~shared/types/form/form'
import { FormLogoState } from '~shared/types/form/form_logo'
import { DateString } from '~shared/types/generic'
import { StorageModeSubmissionMetadataList } from '~shared/types/submission'
import { UserDto } from '~shared/types/user'
import { insertAt } from '~shared/utils/immutable-array-fns'

let formFields: FormFieldDto[] = []

export const createMockForm = (
  props: Partial<AdminFormDto> = {},
): AdminFormViewDto => {
  return {
    form: merge(
      {
        _id: 'random-id' as FormId,
        isListed: true,
        startPage: {
          colorTheme: FormColorTheme.Blue,
          logo: { state: FormLogoState.Default },
        },
        endPage: {
          title: 'Thank you for filling out the form.',
          buttonText: 'Submit another form',
        },
        webhook: { url: '', isRetryEnabled: false },
        responseMode: FormResponseMode.Email,
        emails: ['test@example.com'],
        hasCaptcha: false,
        authType: FormAuthType.NIL,
        status: FormStatus.Public,
        inactiveMessage:
          'If you think this is a mistake, please contact the agency that gave you the form link!',
        submissionLimit: null,
        form_fields: formFields,
        form_logics: [],
        permissionList: [],
        title: 'Test form title',
        admin: {
          _id: 'fake-admin-id' as UserDto['_id'],
          email: 'admin@example.com',
          agency: {
            emailDomain: ['example.com'],
            _id: 'fake-agency-id' as AgencyId,
            shortName: 'eg',
            fullName: 'Example Agency',
            logo: '/path/to/logo',
            created: '2021-08-31T04:00:28.284Z' as DateString,
            lastModified: '2021-08-31T04:00:28.284Z' as DateString,
          },
          created: '2021-08-31T04:00:28.284Z' as DateString,
          lastAccessed: '2021-09-14T13:36:49.849Z' as DateString,
          updatedAt: '2021-08-31T04:00:28.287Z' as DateString,
        },
        created: '2021-08-31T04:05:18.241Z' as DateString,
        lastModified: '2021-09-14T07:23:56.581Z' as DateString,
      },
      props,
    ) as AdminFormDto,
  }
}

export const getAdminFormResponse = (
  props: Partial<AdminFormDto> = {},
  delay: number | 'infinite' | 'real' = 0,
): ReturnType<typeof rest['get']> => {
  return rest.get<AdminFormViewDto>(
    '/api/v3/admin/forms/:formId',
    (req, res, ctx) => {
      return res(
        ctx.delay(delay),
        ctx.status(200),
        ctx.json(
          createMockForm({ _id: req.params.formId as FormId, ...props }),
        ),
      )
    },
  )
}

<<<<<<< HEAD
export const getStorageSubmissionMetadataResponse = (
  props: Partial<StorageModeSubmissionMetadataList> = {},
  delay = 0,
) => {
  return rest.get<StorageModeSubmissionMetadataList>(
    '/api/v3/admin/forms/:formId/submissions/metadata',
    (req, res, ctx) => {
      return res(
        ctx.delay(delay),
        ctx.status(200),
        ctx.json<StorageModeSubmissionMetadataList>(
          merge(
            {
              count: 30,
              metadata: [],
            },
            props,
          ),
        ),
      )
=======
export const createSingleField = (delay = 500) => {
  return rest.post<FieldCreateDto, { to: string }, FormFieldDto>(
    '/api/v3/admin/forms/:formId/fields',
    (req, res, ctx) => {
      const newField = {
        ...req.body,
        _id: `random-id-${formFields.length}`,
      }
      const newIndex = parseInt(
        req.url.searchParams.get('to') ?? `${formFields.length}`,
      )
      formFields = insertAt(formFields, newIndex, newField)
      return res(ctx.delay(delay), ctx.status(200), ctx.json(newField))
    },
  )
}

export const updateSingleField = (delay = 500) => {
  return rest.put<FormFieldDto, Record<string, never>, FormFieldDto>(
    '/api/v3/admin/forms/:formId/fields/:fieldId',
    (req, res, ctx) => {
      const index = formFields.findIndex(
        (field) => field._id === req.params.fieldId,
      )
      formFields.splice(index, 1, req.body)
      return res(ctx.delay(delay), ctx.status(200), ctx.json(req.body))
>>>>>>> ddadbd19
    },
  )
}<|MERGE_RESOLUTION|>--- conflicted
+++ resolved
@@ -91,7 +91,6 @@
   )
 }
 
-<<<<<<< HEAD
 export const getStorageSubmissionMetadataResponse = (
   props: Partial<StorageModeSubmissionMetadataList> = {},
   delay = 0,
@@ -112,7 +111,10 @@
           ),
         ),
       )
-=======
+    },
+  )
+}
+
 export const createSingleField = (delay = 500) => {
   return rest.post<FieldCreateDto, { to: string }, FormFieldDto>(
     '/api/v3/admin/forms/:formId/fields',
@@ -139,7 +141,6 @@
       )
       formFields.splice(index, 1, req.body)
       return res(ctx.delay(delay), ctx.status(200), ctx.json(req.body))
->>>>>>> ddadbd19
     },
   )
 }