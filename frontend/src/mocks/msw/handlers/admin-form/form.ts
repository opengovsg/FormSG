import cuid from 'cuid'
import { merge } from 'lodash'
import { rest } from 'msw'

import { AgencyId } from '~shared/types/agency'
import {
  AttachmentSize,
  BasicField,
  FieldCreateDto,
  FormFieldDto,
  RatingShape,
  TableFieldDto,
} from '~shared/types/field'
import { FormLogic } from '~shared/types/form'
import {
  AdminFormDto,
  AdminFormViewDto,
  FormAuthType,
  FormColorTheme,
  FormId,
  FormResponseMode,
  FormStatus,
} from '~shared/types/form/form'
import { FormLogoState } from '~shared/types/form/form_logo'
import { DateString } from '~shared/types/generic'
import { StorageModeSubmissionMetadataList } from '~shared/types/submission'
import { UserDto } from '~shared/types/user'
import { insertAt, reorder } from '~shared/utils/immutable-array-fns'

import { getMyInfoFieldCreationMeta } from '~/features/admin-form/create/builder-and-design/utils/fieldCreation'

import {
  CREATE_MYINFO_CONTACT_FIELDS_ORDERED,
  CREATE_MYINFO_MARRIAGE_FIELDS_ORDERED,
  CREATE_MYINFO_PARTICULARS_FIELDS_ORDERED,
  CREATE_MYINFO_PERSONAL_FIELDS_ORDERED,
} from '~features/admin-form/create/builder-and-design/constants'
import { augmentWithMyInfoDisplayValue } from '~features/myinfo/utils'

export const MOCK_MYINFO_IMPLEMENTED_TYPES = [
  ...CREATE_MYINFO_PERSONAL_FIELDS_ORDERED,
  ...CREATE_MYINFO_CONTACT_FIELDS_ORDERED,
  ...CREATE_MYINFO_PARTICULARS_FIELDS_ORDERED,
  ...CREATE_MYINFO_MARRIAGE_FIELDS_ORDERED,
]

export const MOCK_FORM_FIELDS: FormFieldDto[] = [
  {
    title: 'Yes/No',
    description: '',
    required: true,
    disabled: false,
    fieldType: BasicField.YesNo,
    _id: '5da04eb5e397fc0013f63c7e',
    globalId: 'CnGRpTpnqSrISnk28yLDvKt8MI2HCFJuYbk72ie0l56',
  },
  {
    title: 'Header',
    description: '',
    required: true,
    disabled: false,
    fieldType: BasicField.Section,
    _id: '5da04e8ce397fc0013f63c71',
    globalId: '1rHoFJPl5hOsS3t1zIqhFSKGccxPVk4lg8sVIEAYMoH',
  },
  {
    title: 'Statement',
    description: 'stmt',
    required: true,
    disabled: false,
    fieldType: BasicField.Statement,
    _id: '5da04e8e3738d1001260772b',
    globalId: 'H7RfgU7ZV2MB1RkFxdRsyG8x30VzqOyjCAU5mnzG9vs',
  },
  {
    autoReplyOptions: {
      hasAutoReply: true,
      autoReplySubject: '',
      autoReplySender: '',
      autoReplyMessage: '',
      includeFormSummary: true,
    },
    isVerifiable: true,
    hasAllowedEmailDomains: true,
    allowedEmailDomains: ['@gmail.com'],
    title: 'Email',
    description: '',
    required: true,
    disabled: false,
    fieldType: BasicField.Email,
    _id: '5da0290b4073c800128388b4',
    globalId: 'nhTtR59j90TGAxKCIdSQ7FFFjF5z0d6ifKDIxr2IfgO',
  },
  {
    allowIntlNumbers: false,
    isVerifiable: true,
    title: 'Mobile Number',
    description: '',
    required: true,
    disabled: false,
    fieldType: BasicField.Mobile,
    _id: '5da04ea3e397fc0013f63c78',
    globalId: 'IsZAjzS1J2AJqsUnAnCSQStxoknyIdUEXam6cPlNYuJ',
  },
  {
    allowIntlNumbers: false,
    title: 'Home Number',
    description: '',
    required: true,
    disabled: false,
    fieldType: BasicField.HomeNo,
    _id: '624a7bb87da1c9ace14fa4ee',
    globalId: 'egs1hAtjIKibqc10hjz1s3qZ9PGunwL8vOXsNwIghuD',
  },
  {
    ValidationOptions: {
      customVal: null,
      selectedValidation: null,
    },
    title: 'Number',
    description: '',
    required: true,
    disabled: false,
    fieldType: BasicField.Number,
    _id: '5da04ea9e397fc0013f63c7b',
    globalId: 'TUAlegPQaX1L5kzEBtNWNlohV0eUoFsZ7WL2m3IMbFv',
  },
  {
    ValidationOptions: {
      customMax: null,
      customMin: null,
    },
    validateByValue: false,
    title: 'Decimal',
    description: '',
    required: true,
    disabled: false,
    fieldType: BasicField.Decimal,
    _id: '5da04eab3738d10012607734',
    globalId: 'bRvL9Y3syNYSZDUI09lbMM0ET1nAaDoJNXxGEYH5P4S',
  },
  {
    ValidationOptions: {
      customVal: null,
      selectedValidation: null,
    },
    allowPrefill: false,
    title: 'Short Text',
    description: '',
    required: true,
    disabled: false,
    fieldType: BasicField.ShortText,
    _id: '5da04eafe397fc0013f63c7c',
    globalId: 'gi588V2s1fBk7BcWOHoqnFy1by7KIxjw8njXV5NeC3g',
  },
  {
    ValidationOptions: {
      customVal: null,
      selectedValidation: null,
    },
    title: 'Long Text',
    description: '',
    required: true,
    disabled: false,
    fieldType: BasicField.LongText,
    _id: '5da04eb1e397fc0013f63c7d',
    globalId: 'iJpZkr9GasJrAvQHOYAyRiGRGNhDJAzRw6FwTLaQImS',
  },
  {
    fieldOptions: ['Option 1', 'Option 2', 'Option 3'],
    title: 'Dropdown',
    description: '',
    required: true,
    disabled: false,
    fieldType: BasicField.Dropdown,
    _id: '5da04eb23738d10012607737',
    globalId: 'wzV4A56NIxpfdjdB0WJO0vcovDOiY7wjuE8ZH4Pr9at',
  },
  {
    ValidationOptions: {
      customMax: null,
      customMin: null,
    },
    fieldOptions: ['Option 1', 'Option 2', 'Option 3'],
    othersRadioButton: false,
    validateByValue: false,
    title: 'Checkbox',
    description: '',
    required: true,
    disabled: false,
    fieldType: BasicField.Checkbox,
    _id: '5da04eb7e397fc0013f63c80',
    globalId: 'l4gMDfFhA1ITmhUPQCjA05aUAOROUOwlNAjMJMkwmJ7',
  },
  {
    fieldOptions: ['Option 1', 'Option 2', 'Option 3'],
    othersRadioButton: false,
    title: 'Radio',
    description: '',
    required: true,
    disabled: false,
    fieldType: BasicField.Radio,
    _id: '5da04eb93738d10012607738',
    globalId: 'pJc2jhdmSk0auIes9O4Y1Wwq3xLVab1e3D3VrMWuJVt',
  },
  {
    dateValidation: {
      customMinDate: null,
      customMaxDate: null,
      selectedDateValidation: null,
    },
    title: 'Date',
    description: '',
    required: true,
    disabled: false,
    fieldType: BasicField.Date,
    _id: '5da04ebfe397fc0013f63c83',
    globalId: 'pq8tWED4Jf6FkuWr9VKUqz5Ea6rCASbx73aO6T2LhAN',
  },
  {
    ratingOptions: {
      steps: 5,
      shape: RatingShape.Heart,
    },
    title: 'Rating',
    description: '',
    required: true,
    disabled: false,
    fieldType: BasicField.Rating,
    _id: '5da04ec13738d1001260773a',
    globalId: '1KjTqMp582fiF9oChFxmw6De7B2U1zQGvJ0TLm5rcZu',
  },
  {
    title: 'NRIC',
    description: '',
    required: true,
    disabled: false,
    fieldType: BasicField.Nric,
    _id: '5da04ec43738d1001260773b',
    globalId: '0KHU4aNnFVS5y8CLqkXWf9A0RknGIqzNoVfOUlqNRDl',
  },
  {
    title: 'UEN',
    description: '',
    required: true,
    disabled: false,
    fieldType: BasicField.Uen,
    _id: '624a7c487da1c9ace14fa4ef',
    globalId: 'TKhuZk5X4rFgSbrbnjpJ205J6uhsdu18YwFdMVB7y70',
  },
  {
    addMoreRows: false,
    title: 'Table',
    description: '',
    required: true,
    disabled: false,
    fieldType: BasicField.Table,
    _id: '5da04f833738d1001260777f',
    columns: [
      {
        ValidationOptions: {
          customVal: null,
          selectedValidation: null,
        },
        allowPrefill: false,
        columnType: BasicField.ShortText,
        title: 'Text Field',
        required: true,
        _id: cuid(),
      },
      {
        fieldOptions: ['Option 1', 'Option 2'],
        columnType: BasicField.Dropdown,
        title: 'Db',
        required: true,
        _id: cuid(),
      },
    ],
    minimumRows: 2,
    globalId: 'E7udA19YGZOZuiFhlDSm5FwmogBiz9DaUulRFe9ygGD',
  },
  {
    title: 'Attachment',
    description: '',
    required: false,
    disabled: false,
    fieldType: BasicField.Attachment,
    _id: '5da04f873738d10012607783',
    attachmentSize: AttachmentSize.OneMb,
    globalId: 'gE8XOqZA6MA3Rl7bQbrSOKpxjfeVSeYSfMZhRSitEn1',
  },
  {
    title: 'Image',
    description: '',
    required: true,
    disabled: false,
    fieldType: BasicField.Image,
    _id: '5daeb4443bc1090012953890',
    url: 'path/to/nowhere',
    fileMd5Hash: 'mockHash==',
    name: 'mock_image1.png',
    size: '0.02 MB',
    globalId: '0dugvqSkQ1CifZdDalxSjJfYfgJBxO29dmtqV1VQggk',
  },
  {
    title: 'Image',
    description: '',
    required: true,
    disabled: false,
    fieldType: BasicField.Image,
    _id: '5daeb44f06d34a001298a484',
    url: 'path/to/nowhere2',
    fileMd5Hash: 'mockHash2==',
    name: 'mock_image2.png',
    size: '0.86 MB',
    globalId: '6M755frgrULuCQxhEoYjR7Ab18RdKItsnHQP2NA8UAK',
  },
]

<<<<<<< HEAD
const DEFAULT_STORAGE_METADATA = [
  [
    {
      number: 39,
      refNo: '62a8a7476f4f3e005bcd5ab7',
      submissionTime: '14th Jun 2022, 11:20:39 pm',
    },
    {
      number: 38,
      refNo: '62a8a7466f4f3e005bcd5aaa',
      submissionTime: '14th Jun 2022, 11:20:38 pm',
    },
    {
      number: 37,
      refNo: '62a8a7456f4f3e005bcd5a9d',
      submissionTime: '14th Jun 2022, 11:20:37 pm',
    },
    {
      number: 36,
      refNo: '62a8a7456f4f3e005bcd5a90',
      submissionTime: '14th Jun 2022, 11:20:37 pm',
    },
    {
      number: 35,
      refNo: '62a8a7446f4f3e005bcd5a83',
      submissionTime: '14th Jun 2022, 11:20:36 pm',
    },
    {
      number: 34,
      refNo: '62a8a7436f4f3e005bcd5a76',
      submissionTime: '14th Jun 2022, 11:20:35 pm',
    },
    {
      number: 33,
      refNo: '62a8a7436f4f3e005bcd5a69',
      submissionTime: '14th Jun 2022, 11:20:35 pm',
    },
    {
      number: 32,
      refNo: '62a8a7426f4f3e005bcd5a5c',
      submissionTime: '14th Jun 2022, 11:20:34 pm',
    },
    {
      number: 31,
      refNo: '62a8a7416f4f3e005bcd5a4f',
      submissionTime: '14th Jun 2022, 11:20:33 pm',
    },
    {
      number: 30,
      refNo: '62a8a7416f4f3e005bcd5a42',
      submissionTime: '14th Jun 2022, 11:20:33 pm',
    },
  ],
  [
    {
      number: 29,
      refNo: '62a8a7406f4f3e005bcd5a35',
      submissionTime: '14th Jun 2022, 11:20:32 pm',
    },
    {
      number: 28,
      refNo: '62a8a73f6f4f3e005bcd5a28',
      submissionTime: '14th Jun 2022, 11:20:31 pm',
    },
    {
      number: 27,
      refNo: '62a8a73e6f4f3e005bcd5a1b',
      submissionTime: '14th Jun 2022, 11:20:30 pm',
    },
    {
      number: 26,
      refNo: '62a8a73e6f4f3e005bcd5a0e',
      submissionTime: '14th Jun 2022, 11:20:30 pm',
    },
    {
      number: 25,
      refNo: '62a8a73d6f4f3e005bcd5a01',
      submissionTime: '14th Jun 2022, 11:20:29 pm',
    },
    {
      number: 24,
      refNo: '62a8a73c6f4f3e005bcd59f4',
      submissionTime: '14th Jun 2022, 11:20:28 pm',
    },
    {
      number: 23,
      refNo: '62a8a73c6f4f3e005bcd59e7',
      submissionTime: '14th Jun 2022, 11:20:28 pm',
    },
    {
      number: 22,
      refNo: '62a8a73b6f4f3e005bcd59da',
      submissionTime: '14th Jun 2022, 11:20:27 pm',
    },
    {
      number: 21,
      refNo: '62a8a73a6f4f3e005bcd59cd',
      submissionTime: '14th Jun 2022, 11:20:26 pm',
    },
    {
      number: 20,
      refNo: '62a8a73a6f4f3e005bcd59c0',
      submissionTime: '14th Jun 2022, 11:20:26 pm',
    },
  ],
  [
    {
      number: 19,
      refNo: '62a8a7396f4f3e005bcd59b3',
      submissionTime: '14th Jun 2022, 11:20:25 pm',
    },
    {
      number: 18,
      refNo: '62a8a7386f4f3e005bcd59a6',
      submissionTime: '14th Jun 2022, 11:20:24 pm',
    },
    {
      number: 17,
      refNo: '62a8a7386f4f3e005bcd5999',
      submissionTime: '14th Jun 2022, 11:20:24 pm',
    },
    {
      number: 16,
      refNo: '62a8a7376f4f3e005bcd598c',
      submissionTime: '14th Jun 2022, 11:20:23 pm',
    },
    {
      number: 15,
      refNo: '62a8a7366f4f3e005bcd597f',
      submissionTime: '14th Jun 2022, 11:20:22 pm',
    },
    {
      number: 14,
      refNo: '62a8a7366f4f3e005bcd5972',
      submissionTime: '14th Jun 2022, 11:20:22 pm',
    },
    {
      number: 13,
      refNo: '62a8a7356f4f3e005bcd5965',
      submissionTime: '14th Jun 2022, 11:20:21 pm',
    },
    {
      number: 12,
      refNo: '62a8a7346f4f3e005bcd5958',
      submissionTime: '14th Jun 2022, 11:20:20 pm',
    },
    {
      number: 11,
      refNo: '62a8a7346f4f3e005bcd594b',
      submissionTime: '14th Jun 2022, 11:20:20 pm',
    },
    {
      number: 10,
      refNo: '62a8a7336f4f3e005bcd593e',
      submissionTime: '14th Jun 2022, 11:20:19 pm',
    },
  ],
  [
    {
      number: 9,
      refNo: '62a8a7326f4f3e005bcd5931',
      submissionTime: '14th Jun 2022, 11:20:18 pm',
    },
    {
      number: 8,
      refNo: '62a8a7316f4f3e005bcd5924',
      submissionTime: '14th Jun 2022, 11:20:17 pm',
    },
    {
      number: 7,
      refNo: '62a8a72d6f4f3e005bcd5917',
      submissionTime: '14th Jun 2022, 11:20:13 pm',
    },
    {
      number: 6,
      refNo: '62a8a7206f4f3e005bcd590a',
      submissionTime: '14th Jun 2022, 11:20:00 pm',
    },
    {
      number: 5,
      refNo: '62a85b195bdb20010a8be1c9',
      submissionTime: '14th Jun 2022, 5:55:37 pm',
    },
    {
      number: 4,
      refNo: '62a859275bdb20010a8be095',
      submissionTime: '14th Jun 2022, 5:47:19 pm',
    },
    {
      number: 3,
      refNo: '62a850965c19bf00ee0cff84',
      submissionTime: '14th Jun 2022, 5:10:46 pm',
    },
    {
      number: 2,
      refNo: '62a82d0351f581005a8b4a62',
      submissionTime: '14th Jun 2022, 2:38:59 pm',
    },
    {
      number: 1,
      refNo: '62a77562c31573005bb95b93',
      submissionTime: '14th Jun 2022, 1:35:30 am',
    },
  ],
  [],
=======
export const MOCK_MYINFO_FIELDS = MOCK_MYINFO_IMPLEMENTED_TYPES.map(
  (myInfoAttr, idx) => ({
    _id: idx.toString(),
    globalId: idx.toString(),
    ...getMyInfoFieldCreationMeta(myInfoAttr),
  }),
)

// NOTE: This should be used in public forms, whereas the above should be used in
// admin form preview.
// This is done to ensure that
// 1. Admin form preview previews the myInfo fields correctly (with mock values)
// 2. Public form has correct display of the myInfo fields with prefilled value
export const MOCK_PREFILLED_MYINFO_FIELDS = MOCK_MYINFO_FIELDS.map(
  augmentWithMyInfoDisplayValue,
)

export const MOCK_FORM_FIELDS_WITH_MYINFO = [
  ...MOCK_FORM_FIELDS,
  ...MOCK_MYINFO_FIELDS,
>>>>>>> 3fb877be
]

export const createMockForm = (
  props: Partial<AdminFormDto> = {},
): AdminFormViewDto => {
  return {
    form: merge(
      {
        _id: 'random-id' as FormId,
        isListed: true,
        startPage: {
          colorTheme: FormColorTheme.Blue,
          logo: { state: FormLogoState.Default },
        },
        endPage: {
          title: 'Thank you for filling out the form.',
          buttonText: 'Submit another form',
        },
        webhook: { url: '', isRetryEnabled: false },
        responseMode: FormResponseMode.Email,
        emails: ['test@example.com'],
        hasCaptcha: false,
        authType: FormAuthType.NIL,
        status: FormStatus.Public,
        inactiveMessage:
          'If you think this is a mistake, please contact the agency that gave you the form link!',
        submissionLimit: null,
        form_fields: [],
        form_logics: [],
        permissionList: [],
        title: 'Test form title',
        admin: {
          _id: 'fake-admin-id' as UserDto['_id'],
          email: 'admin@example.com',
          agency: {
            emailDomain: ['example.com'],
            _id: 'fake-agency-id' as AgencyId,
            shortName: 'eg',
            fullName: 'Example Agency',
            logo: '/path/to/logo',
            created: '2021-08-31T04:00:28.284Z' as DateString,
            lastModified: '2021-08-31T04:00:28.284Z' as DateString,
          },
          created: '2021-08-31T04:00:28.284Z' as DateString,
          lastAccessed: '2021-09-14T13:36:49.849Z' as DateString,
          updatedAt: '2021-08-31T04:00:28.287Z' as DateString,
        },
        created: '2021-08-31T04:05:18.241Z' as DateString,
        lastModified: '2021-09-14T07:23:56.581Z' as DateString,
      },
      props,
    ) as AdminFormDto,
  }
}

export const createFormBuilderMocks = (
  props: Partial<AdminFormDto> = {},
  delay: number | 'infinite' | 'real' = 0,
) => {
  const { form } = createMockForm(props)

  const getAdminFormResponse = (): ReturnType<typeof rest['get']> => {
    return rest.get<AdminFormViewDto>(
      '/api/v3/admin/forms/:formId',
      (req, res, ctx) => {
        return res(
          ctx.delay(delay),
          ctx.status(200),
          ctx.json({ form: { ...form, _id: req.params.formId as FormId } }),
        )
      },
    )
  }

  const createSingleField = () => {
    return rest.post<FieldCreateDto, { formId: string }, FormFieldDto>(
      '/api/v3/admin/forms/:formId/fields',
      (req, res, ctx) => {
        const newField = {
          ...req.body,
          _id: cuid(),
        } as FormFieldDto
        if (req.body.fieldType === BasicField.Table) {
          // eslint-disable-next-line @typescript-eslint/no-extra-semi
          ;(newField as TableFieldDto).columns = req.body.columns.map(
            (col) => ({
              ...col,
              _id: cuid(),
            }),
          )
        }
        const newIndex = parseInt(
          req.url.searchParams.get('to') ?? `${form.form_fields.length}`,
        )
        form.form_fields = insertAt(form.form_fields, newIndex, newField)
        return res(ctx.delay(delay), ctx.status(200), ctx.json(newField))
      },
    )
  }

  const updateSingleField = () => {
    return rest.put<
      FormFieldDto,
      { formId: string; fieldId: string },
      FormFieldDto
    >('/api/v3/admin/forms/:formId/fields/:fieldId', (req, res, ctx) => {
      const index = form.form_fields.findIndex(
        (field) => field._id === req.params.fieldId,
      )
      form.form_fields.splice(index, 1, req.body)
      return res(ctx.delay(delay), ctx.status(200), ctx.json(req.body))
    })
  }

  const reorderField = () => {
    return rest.post<
      Record<string, never>,
      { formId: string; fieldId: string },
      FormFieldDto[]
    >(
      '/api/v3/admin/forms/:formId/fields/:fieldId/reorder',
      (req, res, ctx) => {
        const fromIndex = form.form_fields.findIndex(
          (field) => field._id === req.params.fieldId,
        )
        form.form_fields = reorder(
          form.form_fields,
          fromIndex,
          // eslint-disable-next-line @typescript-eslint/no-non-null-assertion
          parseInt(req.url.searchParams.get('to')!),
        )
        return res(
          ctx.delay(delay),
          ctx.status(200),
          ctx.json(form.form_fields),
        )
      },
    )
  }

  const duplicateField = () => {
    return rest.post<
      Record<string, never>,
      { formId: string; fieldId: string },
      FormFieldDto
    >(
      '/api/v3/admin/forms/:formId/fields/:fieldId/duplicate',
      (req, res, ctx) => {
        const fieldToCopyIndex = form.form_fields.findIndex(
          (field) => field._id === req.params.fieldId,
        )
        const newField = {
          ...form.form_fields[fieldToCopyIndex],
          _id: cuid(),
        }
        form.form_fields.push(newField)
        return res(ctx.delay(delay), ctx.status(200), ctx.json(newField))
      },
    )
  }

  const deleteField = () => {
    return rest.delete<
      Record<string, never>,
      { formId: string; fieldId: string },
      FormFieldDto
    >('/api/v3/admin/forms/:formId/fields/:fieldId', (req, res, ctx) => {
      const fieldToDeleteIndex = form.form_fields.findIndex(
        (field) => field._id === req.params.fieldId,
      )
      form.form_fields.splice(fieldToDeleteIndex, 1)
      return res(ctx.delay(delay), ctx.status(200))
    })
  }

  return [
    getAdminFormResponse(),
    createSingleField(),
    updateSingleField(),
    reorderField(),
    duplicateField(),
    deleteField(),
  ]
}

export const getStorageSubmissionMetadataResponse = (
  props: Partial<StorageModeSubmissionMetadataList> = {},
  delay: number | 'infinite' | 'real' = 0,
) => {
  return rest.get<StorageModeSubmissionMetadataList>(
    '/api/v3/admin/forms/:formId/submissions/metadata',
    (req, res, ctx) => {
      const pageNum = parseInt(req.url.searchParams.get('page') ?? '1')
      return res(
        ctx.delay(delay),
        ctx.status(200),
        ctx.json<StorageModeSubmissionMetadataList>(
          merge(
            {
              count: 39,
              metadata: DEFAULT_STORAGE_METADATA[pageNum - 1],
            },
            props,
          ),
        ),
      )
    },
  )
}

export const createLogic = (delay?: number) => {
  return rest.post<FormLogic>(
    '/api/v3/admin/forms/:formId/logic',
    (req, res, ctx) => {
      const newLogic = {
        ...req.body,
        _id: cuid(),
      }
      return res(ctx.delay(delay), ctx.status(200), ctx.json(newLogic))
    },
  )
}

export const deleteLogic = (delay?: number) => {
  return rest.delete(
    '/api/v3/admin/forms/:formId/logic/:logicId',
    (_req, res, ctx) => {
      return res(ctx.delay(delay), ctx.status(200))
    },
  )
}<|MERGE_RESOLUTION|>--- conflicted
+++ resolved
@@ -317,7 +317,6 @@
   },
 ]
 
-<<<<<<< HEAD
 const DEFAULT_STORAGE_METADATA = [
   [
     {
@@ -523,7 +522,8 @@
     },
   ],
   [],
-=======
+]
+
 export const MOCK_MYINFO_FIELDS = MOCK_MYINFO_IMPLEMENTED_TYPES.map(
   (myInfoAttr, idx) => ({
     _id: idx.toString(),
@@ -544,7 +544,6 @@
 export const MOCK_FORM_FIELDS_WITH_MYINFO = [
   ...MOCK_FORM_FIELDS,
   ...MOCK_MYINFO_FIELDS,
->>>>>>> 3fb877be
 ]
 
 export const createMockForm = (
