/**
 * Constants relating to localStorage.
 */

/**
 * Key to store whether the admin is logged in in localStorage.
 */
export const LOGGED_IN_KEY = 'is-logged-in'

/**
 * Event name to be used when emitting event to indicate that localStorage has
 * been modified.
 */
export const LOCAL_STORAGE_EVENT = 'local-storage'

/**
<<<<<<< HEAD
 * Key to store whether a user has seen the rollout announcements before.
 */
export const ROLLOUT_ANNOUNCEMENT_KEY_PREFIX = 'has-seen-rollout-announcement-'
=======
 * Key to store whether the admin has seen the feature tour in localStorage.
 */
export const FEATURE_TOUR_KEY_PREFIX = 'has-seen-feature-tour-'
>>>>>>> 235790ec
<|MERGE_RESOLUTION|>--- conflicted
+++ resolved
@@ -14,12 +14,11 @@
 export const LOCAL_STORAGE_EVENT = 'local-storage'
 
 /**
-<<<<<<< HEAD
  * Key to store whether a user has seen the rollout announcements before.
  */
 export const ROLLOUT_ANNOUNCEMENT_KEY_PREFIX = 'has-seen-rollout-announcement-'
-=======
+
+/**
  * Key to store whether the admin has seen the feature tour in localStorage.
  */
-export const FEATURE_TOUR_KEY_PREFIX = 'has-seen-feature-tour-'
->>>>>>> 235790ec
+export const FEATURE_TOUR_KEY_PREFIX = 'has-seen-feature-tour-'