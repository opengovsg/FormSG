export const REQUIRED_ERROR = 'This field is required'

export const INVALID_EMAIL_ERROR = 'Please enter a valid email'
export const INVALID_EMAIL_DOMAIN_ERROR =
  'The entered email does not belong to an allowed email domain'

export const INVALID_DROPDOWN_OPTION_ERROR =
  'Entered value is not a valid dropdown option'

<<<<<<< HEAD
export const CANNOT_TRANSFER_OWNERSHIP_TO_SELF =
  'You cannot transfer ownership to yourself'
=======
export const INVALID_COUNTRY_REGION_OPTION_ERROR =
  'Please select a valid country/region from the dropdown list'
>>>>>>> 8f92fd95
<|MERGE_RESOLUTION|>--- conflicted
+++ resolved
@@ -7,10 +7,7 @@
 export const INVALID_DROPDOWN_OPTION_ERROR =
   'Entered value is not a valid dropdown option'
 
-<<<<<<< HEAD
 export const CANNOT_TRANSFER_OWNERSHIP_TO_SELF =
   'You cannot transfer ownership to yourself'
-=======
 export const INVALID_COUNTRY_REGION_OPTION_ERROR =
-  'Please select a valid country/region from the dropdown list'
->>>>>>> 8f92fd95
+  'Please select a valid country/region from the dropdown list'