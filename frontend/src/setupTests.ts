// jest-dom adds custom jest matchers for asserting on DOM nodes.
// allows you to do things like:
// expect(element).toHaveTextContent(/react/i)
// learn more: https://github.com/testing-library/jest-dom
import '@testing-library/jest-dom'

import { setGlobalConfig } from '@storybook/testing-react'

import * as globalStorybookConfig from '../.storybook/preview' // path of your preview.js file

<<<<<<< HEAD
// Fixes TypeError: window.matchMedia is not a function in Jest
// See https://github.com/ant-design/ant-design/issues/21096#issuecomment-725301551
global.matchMedia =
  global.matchMedia ||
=======
setGlobalConfig(globalStorybookConfig)

// Mock the window.matchMedia function since jest environment may not contain it.
window.matchMedia =
  window.matchMedia ||
>>>>>>> 5e9ccb6f
  function () {
    return {
      matches: false,
      addListener: jest.fn(),
      removeListener: jest.fn(),
    }
<<<<<<< HEAD
  }

setGlobalConfig(globalStorybookConfig)
=======
  }
>>>>>>> 5e9ccb6f
<|MERGE_RESOLUTION|>--- conflicted
+++ resolved
@@ -8,28 +8,27 @@
 
 import * as globalStorybookConfig from '../.storybook/preview' // path of your preview.js file
 
-<<<<<<< HEAD
 // Fixes TypeError: window.matchMedia is not a function in Jest
 // See https://github.com/ant-design/ant-design/issues/21096#issuecomment-725301551
 global.matchMedia =
   global.matchMedia ||
-=======
-setGlobalConfig(globalStorybookConfig)
-
-// Mock the window.matchMedia function since jest environment may not contain it.
-window.matchMedia =
-  window.matchMedia ||
->>>>>>> 5e9ccb6f
   function () {
     return {
       matches: false,
       addListener: jest.fn(),
       removeListener: jest.fn(),
     }
-<<<<<<< HEAD
   }
 
 setGlobalConfig(globalStorybookConfig)
-=======
-  }
->>>>>>> 5e9ccb6f
+
+// Mock the window.matchMedia function since jest environment may not contain it.
+window.matchMedia =
+  window.matchMedia ||
+  function () {
+    return {
+      matches: false,
+      addListener: jest.fn(),
+      removeListener: jest.fn(),
+    }
+  }