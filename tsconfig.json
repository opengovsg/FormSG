// prettier-ignore
// This config is the base config used for compilation and IDE support
{
  "compilerOptions": {
    /* Visit https://aka.ms/tsconfig.json to read more about this file */

    /* Basic Options */
    // "incremental": true,                   /* Enable incremental compilation */
    "target": "ES6",                          /* Specify ECMAScript target version: 'ES3' (default), 'ES5', 'ES2015', 'ES2016', 'ES2017', 'ES2018', 'ES2019', 'ES2020', or 'ESNEXT'. */
    "module": "commonjs",                     /* Specify module code generation: 'none', 'commonjs', 'amd', 'system', 'umd', 'es2015', 'es2020', or 'ESNext'. */
    "lib": ["DOM", "dom.iterable", "ES6","ES2020"],                             /* Specify library files to be included in the compilation. */
    "allowJs": true,                          /* Allow javascript files to be compiled. */
    // "checkJs": true,                       /* Report errors in .js files. */
    // "jsx": "preserve",                     /* Specify JSX code generation: 'preserve', 'react-native', or 'react'. */
    // "declaration": true,                   /* Generates corresponding '.d.ts' file. */
    // "declarationMap": true,                /* Generates a sourcemap for each corresponding '.d.ts' file. */
    "sourceMap": true,                        /* Generates corresponding '.map' file. */
    // "outFile": "./",                       /* Concatenate and emit output to single file. */
    "outDir": "dist/backend",                 /* Redirect output structure to the directory. */
    // "rootDir": "./",                       /* Specify the root directory of input files. Use to control the output directory structure with --outDir. */
    // "composite": true,                     /* Enable project compilation */
    // "tsBuildInfoFile": "./",               /* Specify file to store incremental compilation information */
    // "removeComments": true,                /* Do not emit comments to output. */
    // "noEmit": true,                        /* Do not emit outputs. */
    // "importHelpers": true,                 /* Import emit helpers from 'tslib'. */
    // "downlevelIteration": true,            /* Provide full support for iterables in 'for-of', spread, and destructuring when targeting 'ES5' or 'ES3'. */
    // "isolatedModules": true,               /* Transpile each file as a separate module (similar to 'ts.transpileModule'). */

    /* Strict Type-Checking Options */
    "strict": true,                        /* Enable all strict type-checking options. */
    // "noImplicitAny": true,                 /* Raise error on expressions and declarations with an implied 'any' type. */
    // "strictNullChecks": true,              /* Enable strict null checks. */
    // "strictFunctionTypes": true,           /* Enable strict checking of function types. */
    // "strictBindCallApply": true,           /* Enable strict 'bind', 'call', and 'apply' methods on functions. */
    // "strictPropertyInitialization": true,  /* Enable strict checking of property initialization in classes. */
    // "noImplicitThis": true,                /* Raise error on 'this' expressions with an implied 'any' type. */
    "alwaysStrict": true,                     /* Parse in strict mode and emit "use strict" for each source file. */

    /* Additional Checks */
    // "noUnusedLocals": true,                /* Report errors on unused locals. */
    // "noUnusedParameters": true,            /* Report errors on unused parameters. */
    // "noImplicitReturns": true,             /* Report error when not all code paths in function return a value. */
    // "noFallthroughCasesInSwitch": true,    /* Report errors for fallthrough cases in switch statement. */

    /* Module Resolution Options */
    "moduleResolution": "node",               /* Specify module resolution strategy: 'node' (Node.js) or 'classic' (TypeScript pre-1.6). */
    "baseUrl": ".",                          /* Base directory to resolve non-absolute module names. */
    // "paths": {},                           /* A series of entries which re-map imports to lookup locations relative to the 'baseUrl'. */
    // "rootDirs": [],                        /* List of root folders whose combined content represents the structure of the project at runtime. */
    // "typeRoots": [],                       /* List of folders to include type definitions from. */
    // "types": [],                           /* Type declaration files to be included in compilation. */
    // "allowSyntheticDefaultImports": true,  /* Allow default imports from modules with no default export. This does not affect code emit, just typechecking. */
    "esModuleInterop": true,                  /* Enables emit interoperability between CommonJS and ES Modules via creation of namespace objects for all imports. Implies 'allowSyntheticDefaultImports'. */
    // "preserveSymlinks": true,              /* Do not resolve the real path of symlinks. */
    // "allowUmdGlobalAccess": true,          /* Allow accessing UMD globals from modules. */

    /* Source Map Options */
    // "sourceRoot": "",                      /* Specify the location where debugger should locate TypeScript files instead of source locations. */
    // "mapRoot": "",                         /* Specify the location where debugger should locate map files instead of generated locations. */
    // "inlineSourceMap": true,               /* Emit a single file with source maps instead of having a separate file. */
    // "inlineSources": true,                 /* Emit the source alongside the sourcemaps within a single file; requires '--inlineSourceMap' or '--sourceMap' to be set. */

    /* Experimental Options */
    // "experimentalDecorators": true,        /* Enables experimental support for ES7 decorators. */
    // "emitDecoratorMetadata": true,         /* Enables experimental support for emitting type metadata for decorators. */

    /* Advanced Options */
    "skipLibCheck": true,                     /* Skip type checking of declaration files. */
    "forceConsistentCasingInFileNames": true  /* Disallow inconsistently-cased references to the same file. */
  },
<<<<<<< HEAD
  "include": ["src", "tests"],
  "exclude": ["src/frontend"]
=======
  "include": ["src", "tests", "shared"],
>>>>>>> 8039962d
}<|MERGE_RESOLUTION|>--- conflicted
+++ resolved
@@ -68,10 +68,6 @@
     "skipLibCheck": true,                     /* Skip type checking of declaration files. */
     "forceConsistentCasingInFileNames": true  /* Disallow inconsistently-cased references to the same file. */
   },
-<<<<<<< HEAD
-  "include": ["src", "tests"],
+  "include": ["src", "tests", "shared"],
   "exclude": ["src/frontend"]
-=======
-  "include": ["src", "tests", "shared"],
->>>>>>> 8039962d
 }